--- conflicted
+++ resolved
@@ -81,11 +81,8 @@
     endif
 
     export NAN_MOTO ?= $(LCGDIR)/moto
-<<<<<<< HEAD
-=======
 	export NAN_ITASC ?= $(LCGDIR)/itasc
 	
->>>>>>> 8ea29046
     export BF_PROFILE ?= false
     export NAN_USE_BULLET ?= true
     export NAN_BULLET2 ?= $(LCGDIR)/bullet2
