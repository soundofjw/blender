/*
 * ***** BEGIN GPL LICENSE BLOCK *****
 *
 * This program is free software; you can redistribute it and/or
 * modify it under the terms of the GNU General Public License
 * as published by the Free Software Foundation; either version 2
 * of the License, or (at your option) any later version.
 *
 * This program is distributed in the hope that it will be useful,
 * but WITHOUT ANY WARRANTY; without even the implied warranty of
 * MERCHANTABILITY or FITNESS FOR A PARTICULAR PURPOSE.  See the
 * GNU General Public License for more details.
 *
 * You should have received a copy of the GNU General Public License
 * along with this program; if not, write to the Free Software Foundation,
 * Inc., 51 Franklin Street, Fifth Floor, Boston, MA 02110-1301, USA.
 *
 * The Original Code is Copyright (C) 2008 Blender Foundation.
 * All rights reserved.
 *
 *
 * Contributor(s): Blender Foundation
 *
 * ***** END GPL LICENSE BLOCK *****
 */

/** \file blender/editors/space_action/space_action.c
 *  \ingroup spaction
 */


#include <string.h>
#include <stdio.h>

#include "DNA_action_types.h"
#include "DNA_collection_types.h"
#include "DNA_object_types.h"
#include "DNA_scene_types.h"

#include "MEM_guardedalloc.h"

#include "BLI_blenlib.h"
#include "BLI_math.h"
#include "BLI_utildefines.h"

#include "BKE_context.h"
#include "BKE_screen.h"

#include "RNA_access.h"
#include "RNA_define.h"
#include "RNA_enum_types.h"

#include "WM_api.h"
#include "WM_types.h"
#include "WM_message.h"

#include "BIF_gl.h"

#include "UI_resources.h"
#include "UI_view2d.h"

#include "ED_space_api.h"
#include "ED_screen.h"
#include "ED_anim_api.h"
#include "ED_markers.h"

#include "action_intern.h"  /* own include */
#include "GPU_framebuffer.h"

/* ******************** manage regions ********************* */

ARegion *action_has_buttons_region(ScrArea *sa)
{
	ARegion *ar, *arnew;

	ar = BKE_area_find_region_type(sa, RGN_TYPE_UI);
	if (ar) return ar;

	/* add subdiv level; after main */
	ar = BKE_area_find_region_type(sa, RGN_TYPE_WINDOW);

	/* is error! */
	if (ar == NULL) return NULL;

	arnew = MEM_callocN(sizeof(ARegion), "buttons for action");

	BLI_insertlinkafter(&sa->regionbase, ar, arnew);
	arnew->regiontype = RGN_TYPE_UI;
	arnew->alignment = RGN_ALIGN_RIGHT;

	arnew->flag = RGN_FLAG_HIDDEN;

	return arnew;
}

/* ******************** default callbacks for action space ***************** */

static SpaceLink *action_new(const ScrArea *sa, const Scene *scene)
{
	SpaceAction *saction;
	ARegion *ar;

	saction = MEM_callocN(sizeof(SpaceAction), "initaction");
	saction->spacetype = SPACE_ACTION;

	saction->autosnap = SACTSNAP_FRAME;
	saction->mode = SACTCONT_DOPESHEET;
	saction->mode_prev = SACTCONT_DOPESHEET;

	saction->ads.filterflag |= ADS_FILTER_SUMMARY;

	/* enable all cache display */
	saction->cache_display |= TIME_CACHE_DISPLAY;
	saction->cache_display |= (TIME_CACHE_SOFTBODY | TIME_CACHE_PARTICLES);
	saction->cache_display |= (TIME_CACHE_CLOTH | TIME_CACHE_SMOKE | TIME_CACHE_DYNAMICPAINT);
	saction->cache_display |= TIME_CACHE_RIGIDBODY;

	/* header */
	ar = MEM_callocN(sizeof(ARegion), "header for action");

	BLI_addtail(&saction->regionbase, ar);
	ar->regiontype = RGN_TYPE_HEADER;
	ar->alignment = RGN_ALIGN_TOP;

	/* channel list region */
	ar = MEM_callocN(sizeof(ARegion), "channel region for action");
	BLI_addtail(&saction->regionbase, ar);
	ar->regiontype = RGN_TYPE_CHANNELS;
	ar->alignment = RGN_ALIGN_LEFT;

	/* only need to set scroll settings, as this will use 'listview' v2d configuration */
	ar->v2d.scroll = V2D_SCROLL_BOTTOM;
	ar->v2d.flag = V2D_VIEWSYNC_AREA_VERTICAL;

	/* ui buttons */
	ar = MEM_callocN(sizeof(ARegion), "buttons region for action");

	BLI_addtail(&saction->regionbase, ar);
	ar->regiontype = RGN_TYPE_UI;
	ar->alignment = RGN_ALIGN_RIGHT;
	ar->flag = RGN_FLAG_HIDDEN;

	/* main region */
	ar = MEM_callocN(sizeof(ARegion), "main region for action");

	BLI_addtail(&saction->regionbase, ar);
	ar->regiontype = RGN_TYPE_WINDOW;

	ar->v2d.tot.xmin = (float)(SFRA - 10);
	ar->v2d.tot.ymin = (float)(-sa->winy) / 3.0f;
	ar->v2d.tot.xmax = (float)(EFRA + 10);
	ar->v2d.tot.ymax = 0.0f;

	ar->v2d.cur = ar->v2d.tot;

	ar->v2d.min[0] = 0.0f;
	ar->v2d.min[1] = 0.0f;

	ar->v2d.max[0] = MAXFRAMEF;
	ar->v2d.max[1] = FLT_MAX;

	ar->v2d.minzoom = 0.01f;
	ar->v2d.maxzoom = 50;
	ar->v2d.scroll = (V2D_SCROLL_BOTTOM | V2D_SCROLL_SCALE_HORIZONTAL);
	ar->v2d.scroll |= (V2D_SCROLL_RIGHT);
	ar->v2d.keepzoom = V2D_LOCKZOOM_Y;
	ar->v2d.keepofs = V2D_KEEPOFS_Y;
	ar->v2d.align = V2D_ALIGN_NO_POS_Y;
	ar->v2d.flag = V2D_VIEWSYNC_AREA_VERTICAL;

	return (SpaceLink *)saction;
}

/* not spacelink itself */
static void action_free(SpaceLink *UNUSED(sl))
{
//	SpaceAction *saction = (SpaceAction *) sl;
}


/* spacetype; init callback */
static void action_init(struct wmWindowManager *UNUSED(wm), ScrArea *sa)
{
	SpaceAction *saction = sa->spacedata.first;
<<<<<<< HEAD

	saction->flag |= SACTION_TEMP_NEEDCHANSYNC;
=======
	saction->runtime.flag |= SACTION_RUNTIME_FLAG_NEED_CHAN_SYNC;
>>>>>>> 9df2b6da
}

static SpaceLink *action_duplicate(SpaceLink *sl)
{
	SpaceAction *sactionn = MEM_dupallocN(sl);

	/* clear or remove stuff from old */

	return (SpaceLink *)sactionn;
}



/* add handlers, stuff you only do once or on area/region changes */
static void action_main_region_init(wmWindowManager *wm, ARegion *ar)
{
	wmKeyMap *keymap;

	UI_view2d_region_reinit(&ar->v2d, V2D_COMMONVIEW_CUSTOM, ar->winx, ar->winy);

	/* own keymap */
	keymap = WM_keymap_ensure(wm->defaultconf, "Dopesheet", SPACE_ACTION, 0);
	WM_event_add_keymap_handler_bb(&ar->handlers, keymap, &ar->v2d.mask, &ar->winrct);
	keymap = WM_keymap_ensure(wm->defaultconf, "Dopesheet Generic", SPACE_ACTION, 0);
	WM_event_add_keymap_handler(&ar->handlers, keymap);
}

static void action_main_region_draw(const bContext *C, ARegion *ar)
{
	/* draw entirely, view changes should be handled here */
	SpaceAction *saction = CTX_wm_space_action(C);
	Scene *scene = CTX_data_scene(C);
	Object *obact = CTX_data_active_object(C);
	bAnimContext ac;
	View2D *v2d = &ar->v2d;
	View2DGrid *grid;
	View2DScrollers *scrollers;
	short marker_flag = 0;
	short cfra_flag = 0;
	short unit = 0;

	/* clear and setup matrix */
	UI_ThemeClearColor(TH_BACK);
	GPU_clear(GPU_COLOR_BIT);

	UI_view2d_view_ortho(v2d);

	/* time grid */
	unit = (saction->flag & SACTION_DRAWTIME) ? V2D_UNIT_SECONDS : V2D_UNIT_FRAMES;
	grid = UI_view2d_grid_calc(CTX_data_scene(C), v2d, unit, V2D_GRID_CLAMP, V2D_ARG_DUMMY, V2D_ARG_DUMMY, ar->winx, ar->winy);
	UI_view2d_grid_draw(v2d, grid, V2D_GRIDLINES_ALL);
	UI_view2d_grid_free(grid);

	ED_region_draw_cb_draw(C, ar, REGION_DRAW_PRE_VIEW);

	/* start and end frame */
	ANIM_draw_framerange(scene, v2d);

	/* data */
	if (ANIM_animdata_get_context(C, &ac)) {
		draw_channel_strips(&ac, saction, ar);
	}

	/* current frame */
	if (saction->flag & SACTION_DRAWTIME) cfra_flag |= DRAWCFRA_UNIT_SECONDS;
	ANIM_draw_cfra(C, v2d, cfra_flag);

	/* markers */
	UI_view2d_view_orthoSpecial(ar, v2d, 1);

	marker_flag = ((ac.markers && (ac.markers != &ac.scene->markers)) ? DRAW_MARKERS_LOCAL : 0) | DRAW_MARKERS_MARGIN;
	ED_markers_draw(C, marker_flag);

	/* caches */
	if (saction->mode == SACTCONT_TIMELINE) {
		timeline_draw_cache(saction, obact, scene);
	}

	/* preview range */
	UI_view2d_view_ortho(v2d);
	ANIM_draw_previewrange(C, v2d, 0);

	/* callback */
	UI_view2d_view_ortho(v2d);
	ED_region_draw_cb_draw(C, ar, REGION_DRAW_POST_VIEW);

	/* reset view matrix */
	UI_view2d_view_restore(C);

	/* scrollers */
	scrollers = UI_view2d_scrollers_calc(C, v2d, NULL, unit, V2D_GRID_CLAMP, V2D_ARG_DUMMY, V2D_ARG_DUMMY);
	UI_view2d_scrollers_draw(C, v2d, scrollers);
	UI_view2d_scrollers_free(scrollers);

	/* draw current frame number-indicator on top of scrollers */
	if ((saction->flag & SACTION_NODRAWCFRANUM) == 0) {
		UI_view2d_view_orthoSpecial(ar, v2d, 1);
		ANIM_draw_cfra_number(C, v2d, cfra_flag);
	}
}

/* add handlers, stuff you only do once or on area/region changes */
static void action_channel_region_init(wmWindowManager *wm, ARegion *ar)
{
	wmKeyMap *keymap;

	/* ensure the 2d view sync works - main region has bottom scroller */
	ar->v2d.scroll = V2D_SCROLL_BOTTOM;

	UI_view2d_region_reinit(&ar->v2d, V2D_COMMONVIEW_LIST, ar->winx, ar->winy);

	/* own keymap */
	keymap = WM_keymap_ensure(wm->defaultconf, "Animation Channels", 0, 0);
	WM_event_add_keymap_handler_bb(&ar->handlers, keymap, &ar->v2d.mask, &ar->winrct);

	keymap = WM_keymap_ensure(wm->defaultconf, "Dopesheet Generic", SPACE_ACTION, 0);
	WM_event_add_keymap_handler(&ar->handlers, keymap);
}

static void action_channel_region_draw(const bContext *C, ARegion *ar)
{
	/* draw entirely, view changes should be handled here */
	bAnimContext ac;
	View2D *v2d = &ar->v2d;

	/* clear and setup matrix */
	UI_ThemeClearColor(TH_BACK);
	GPU_clear(GPU_COLOR_BIT);

	UI_view2d_view_ortho(v2d);

	/* data */
	if (ANIM_animdata_get_context(C, &ac)) {
		draw_channel_names((bContext *)C, &ac, ar);
	}

	/* reset view matrix */
	UI_view2d_view_restore(C);

	/* no scrollers here */
}


/* add handlers, stuff you only do once or on area/region changes */
static void action_header_region_init(wmWindowManager *UNUSED(wm), ARegion *ar)
{
	ED_region_header_init(ar);
}

static void action_header_region_draw(const bContext *C, ARegion *ar)
{
	ED_region_header(C, ar);
}

static void action_channel_region_listener(
        wmWindow *UNUSED(win), ScrArea *UNUSED(sa), ARegion *ar,
        wmNotifier *wmn, const Scene *UNUSED(scene))
{
	/* context changes */
	switch (wmn->category) {
		case NC_ANIMATION:
			ED_region_tag_redraw(ar);
			break;
		case NC_SCENE:
			switch (wmn->data) {
				case ND_OB_ACTIVE:
				case ND_FRAME:
					ED_region_tag_redraw(ar);
					break;
			}
			break;
		case NC_OBJECT:
			switch (wmn->data) {
				case ND_BONE_ACTIVE:
				case ND_BONE_SELECT:
				case ND_KEYS:
					ED_region_tag_redraw(ar);
					break;
				case ND_MODIFIER:
					if (wmn->action == NA_RENAME)
						ED_region_tag_redraw(ar);
					break;
			}
			break;
		case NC_GPENCIL:
			if (ELEM(wmn->action, NA_RENAME, NA_SELECTED))
				ED_region_tag_redraw(ar);
			break;
		case NC_ID:
			if (wmn->action == NA_RENAME)
				ED_region_tag_redraw(ar);
			break;
		default:
			if (wmn->data == ND_KEYS)
				ED_region_tag_redraw(ar);
			break;
	}
}

static void saction_channel_region_message_subscribe(
        const struct bContext *UNUSED(C),
        struct WorkSpace *UNUSED(workspace), struct Scene *UNUSED(scene),
        struct bScreen *screen, struct ScrArea *sa, struct ARegion *ar,
        struct wmMsgBus *mbus)
{
	PointerRNA ptr;
	RNA_pointer_create(&screen->id, &RNA_SpaceDopeSheetEditor, sa->spacedata.first, &ptr);

	wmMsgSubscribeValue msg_sub_value_region_tag_redraw = {
		.owner = ar,
		.user_data = ar,
		.notify = ED_region_do_msg_notify_tag_redraw,
	};

	/* All dopesheet filter settings, etc. affect the drawing of this editor,
	 * also same applies for all animation-related datatypes that may appear here,
	 * so just whitelist the entire structs for updates
	 */
	{
		wmMsgParams_RNA msg_key_params = {{{0}}};
		StructRNA *type_array[] = {
			&RNA_DopeSheet,    /* dopesheet filters */

			&RNA_ActionGroup,  /* channel groups */

			&RNA_FCurve,       /* F-Curve */
			&RNA_Keyframe,
			&RNA_FCurveSample,

			&RNA_GreasePencil, /* Grease Pencil */
			&RNA_GPencilLayer,
			&RNA_GPencilFrame,
		};

		for (int i = 0; i < ARRAY_SIZE(type_array); i++) {
			msg_key_params.ptr.type = type_array[i];
			WM_msg_subscribe_rna_params(
			        mbus,
			        &msg_key_params,
			        &msg_sub_value_region_tag_redraw,
			        __func__);
		}
	}
}

static void action_main_region_listener(
        wmWindow *UNUSED(win), ScrArea *UNUSED(sa), ARegion *ar,
        wmNotifier *wmn, const Scene *UNUSED(scene))
{
	/* context changes */
	switch (wmn->category) {
		case NC_ANIMATION:
			ED_region_tag_redraw(ar);
			break;
		case NC_SCENE:
			switch (wmn->data) {
				case ND_RENDER_OPTIONS:
				case ND_OB_ACTIVE:
				case ND_FRAME:
				case ND_FRAME_RANGE:
				case ND_MARKERS:
					ED_region_tag_redraw(ar);
					break;
			}
			break;
		case NC_OBJECT:
			switch (wmn->data) {
				case ND_TRANSFORM:
					/* moving object shouldn't need to redraw action */
					break;
				case ND_BONE_ACTIVE:
				case ND_BONE_SELECT:
				case ND_KEYS:
					ED_region_tag_redraw(ar);
					break;
			}
			break;
		case NC_NODE:
			switch (wmn->action) {
				case NA_EDITED:
					ED_region_tag_redraw(ar);
					break;
			}
			break;
		case NC_ID:
			if (wmn->action == NA_RENAME)
				ED_region_tag_redraw(ar);
			break;
		case NC_SCREEN:
			if (ELEM(wmn->data, ND_LAYER)) {
				ED_region_tag_redraw(ar);
			}
			break;
		default:
			if (wmn->data == ND_KEYS)
				ED_region_tag_redraw(ar);
			break;
	}
}

static void saction_main_region_message_subscribe(
        const struct bContext *C,
        struct WorkSpace *workspace, struct Scene *scene,
        struct bScreen *screen, struct ScrArea *sa, struct ARegion *ar,
        struct wmMsgBus *mbus)
{
	PointerRNA ptr;
	RNA_pointer_create(&screen->id, &RNA_SpaceDopeSheetEditor, sa->spacedata.first, &ptr);

	wmMsgSubscribeValue msg_sub_value_region_tag_redraw = {
		.owner = ar,
		.user_data = ar,
		.notify = ED_region_do_msg_notify_tag_redraw,
	};

	/* Timeline depends on scene properties. */
	{
		bool use_preview = (scene->r.flag & SCER_PRV_RANGE);
		extern PropertyRNA rna_Scene_frame_start;
		extern PropertyRNA rna_Scene_frame_end;
		extern PropertyRNA rna_Scene_frame_preview_start;
		extern PropertyRNA rna_Scene_frame_preview_end;
		extern PropertyRNA rna_Scene_use_preview_range;
		extern PropertyRNA rna_Scene_frame_current;
		const PropertyRNA *props[] = {
			use_preview ? &rna_Scene_frame_preview_start : &rna_Scene_frame_start,
			use_preview ? &rna_Scene_frame_preview_end   : &rna_Scene_frame_end,
			&rna_Scene_use_preview_range,
			&rna_Scene_frame_current,
		};

		PointerRNA idptr;
		RNA_id_pointer_create(&scene->id, &idptr);

		for (int i = 0; i < ARRAY_SIZE(props); i++) {
			WM_msg_subscribe_rna(mbus, &idptr, props[i], &msg_sub_value_region_tag_redraw, __func__);
		}
	}

	/* Now run the general "channels region" one - since channels and main should be in sync */
	saction_channel_region_message_subscribe(C, workspace, scene, screen, sa, ar, mbus);
}

/* editor level listener */
static void action_listener(
        wmWindow *UNUSED(win), ScrArea *sa, wmNotifier *wmn, Scene *UNUSED(scene))
{
	SpaceAction *saction = (SpaceAction *)sa->spacedata.first;

	/* context changes */
	switch (wmn->category) {
		case NC_GPENCIL:
			/* only handle these events in GPencil mode for performance considerations */
			if (saction->mode == SACTCONT_GPENCIL) {
				if (wmn->action == NA_EDITED) {
					ED_area_tag_redraw(sa);
				}
				else if (wmn->action == NA_SELECTED) {
					saction->runtime.flag |= SACTION_RUNTIME_FLAG_NEED_CHAN_SYNC;
					ED_area_tag_refresh(sa);
				}
			}
			break;
		case NC_ANIMATION:
			/* for NLA tweakmode enter/exit, need complete refresh */
			if (wmn->data == ND_NLA_ACTCHANGE) {
				saction->runtime.flag |= SACTION_RUNTIME_FLAG_NEED_CHAN_SYNC;
				ED_area_tag_refresh(sa);
			}
			/* autocolor only really needs to change when channels are added/removed, or previously hidden stuff appears
			 * (assume for now that if just adding these works, that will be fine)
			 */
			else if (((wmn->data == ND_KEYFRAME) && ELEM(wmn->action, NA_ADDED, NA_REMOVED)) ||
			         ((wmn->data == ND_ANIMCHAN) && (wmn->action != NA_SELECTED)))
			{
				ED_area_tag_refresh(sa);
			}
			/* for simple edits to the curve data though (or just plain selections), a simple redraw should work
			 * (see T39851 for an example of how this can go wrong)
			 */
			else {
				ED_area_tag_redraw(sa);
			}
			break;
		case NC_SCENE:
<<<<<<< HEAD
			if (saction->mode == SACTCONT_TIMELINE) {
				switch (wmn->data) {
					case ND_RENDER_RESULT:
						ED_area_tag_redraw(sa);
						break;
					case ND_OB_ACTIVE:
					case ND_FRAME:
						ED_area_tag_refresh(sa);
						break;
					case ND_FRAME_RANGE:
					{
						ARegion *ar;
						Scene *scene = wmn->reference;

						for (ar = sa->regionbase.first; ar; ar = ar->next) {
							if (ar->regiontype == RGN_TYPE_WINDOW) {
								ar->v2d.tot.xmin = (float)(SFRA - 4);
								ar->v2d.tot.xmax = (float)(EFRA + 4);
								break;
							}
						}
						break;
					}
				}
			}
			else {
				switch (wmn->data) {
					case ND_OB_ACTIVE:  /* selection changed, so force refresh to flush (needs flag set to do syncing) */
					case ND_OB_SELECT:
						saction->flag |= SACTION_TEMP_NEEDCHANSYNC;
						ED_area_tag_refresh(sa);
						break;
=======
			switch (wmn->data) {
				case ND_OB_ACTIVE:  /* selection changed, so force refresh to flush (needs flag set to do syncing) */
				case ND_OB_SELECT:
					saction->runtime.flag |= SACTION_RUNTIME_FLAG_NEED_CHAN_SYNC;
					ED_area_tag_refresh(sa);
					break;
>>>>>>> 9df2b6da

					default: /* just redrawing the view will do */
						ED_area_tag_redraw(sa);
						break;
				}
			}
			break;
		case NC_OBJECT:
			switch (wmn->data) {
				case ND_BONE_SELECT:    /* selection changed, so force refresh to flush (needs flag set to do syncing) */
				case ND_BONE_ACTIVE:
					saction->runtime.flag |= SACTION_RUNTIME_FLAG_NEED_CHAN_SYNC;
					ED_area_tag_refresh(sa);
					break;
				case ND_TRANSFORM:
					/* moving object shouldn't need to redraw action */
					break;
				case ND_POINTCACHE:
				case ND_MODIFIER:
				case ND_PARTICLE:
					/* only needed in timeline mode */
					if (saction->mode == SACTCONT_TIMELINE) {
						ED_area_tag_refresh(sa);
						ED_area_tag_redraw(sa);
					}
					break;
				default: /* just redrawing the view will do */
					ED_area_tag_redraw(sa);
					break;
			}
			break;
		case NC_MASK:
			if (saction->mode == SACTCONT_MASK) {
				switch (wmn->data) {
					case ND_DATA:
						ED_area_tag_refresh(sa);
						ED_area_tag_redraw(sa);
						break;
					default: /* just redrawing the view will do */
						ED_area_tag_redraw(sa);
						break;
				}
			}
			break;
		case NC_NODE:
			if (wmn->action == NA_SELECTED) {
				/* selection changed, so force refresh to flush (needs flag set to do syncing) */
				saction->runtime.flag |= SACTION_RUNTIME_FLAG_NEED_CHAN_SYNC;
				ED_area_tag_refresh(sa);
			}
			break;
		case NC_SPACE:
			switch (wmn->data) {
				case ND_SPACE_DOPESHEET:
					ED_area_tag_redraw(sa);
					break;
				case ND_SPACE_TIME:
					ED_area_tag_redraw(sa);
					break;
				case ND_SPACE_CHANGED:
					saction->runtime.flag |= SACTION_RUNTIME_FLAG_NEED_CHAN_SYNC;
					ED_area_tag_refresh(sa);
					break;
			}
			break;
		case NC_WINDOW:
			if (saction->runtime.flag & SACTION_RUNTIME_FLAG_NEED_CHAN_SYNC) {
				/* force redraw/refresh after undo/redo - [#28962] */
				ED_area_tag_refresh(sa);
			}
			break;
		case NC_WM:
			switch (wmn->data) {
				case ND_FILEREAD:
					ED_area_tag_refresh(sa);
					break;
			}
			break;
	}
}

static void action_header_region_listener(
        wmWindow *UNUSED(win), ScrArea *sa, ARegion *ar,
        wmNotifier *wmn, const Scene *UNUSED(scene))
{
	SpaceAction *saction = (SpaceAction *)sa->spacedata.first;

	/* context changes */
	switch (wmn->category) {
		case NC_SCREEN:
			if (saction->mode == SACTCONT_TIMELINE) {
				if (wmn->data == ND_ANIMPLAY)
					ED_region_tag_redraw(ar);
			}
			break;
		case NC_SCENE:
			if (saction->mode == SACTCONT_TIMELINE) {
				switch (wmn->data) {
					case ND_RENDER_RESULT:
					case ND_OB_SELECT:
					case ND_FRAME:
					case ND_FRAME_RANGE:
					case ND_KEYINGSET:
					case ND_RENDER_OPTIONS:
						ED_region_tag_redraw(ar);
						break;
				}
			}
			else {
				switch (wmn->data) {
					case ND_OB_ACTIVE:
						ED_region_tag_redraw(ar);
						break;
				}
			}
			break;
		case NC_ID:
			if (wmn->action == NA_RENAME)
				ED_region_tag_redraw(ar);
			break;
		case NC_ANIMATION:
			switch (wmn->data) {
				case ND_ANIMCHAN: /* set of visible animchannels changed */
					/* NOTE: for now, this should usually just mean that the filters changed
					 *       It may be better if we had a dedicated flag for that though
					 */
					ED_region_tag_redraw(ar);
					break;

				case ND_KEYFRAME: /* new keyframed added -> active action may have changed */
					//saction->flag |= SACTION_TEMP_NEEDCHANSYNC;
					ED_region_tag_redraw(ar);
					break;
			}
			break;
	}

}

/* add handlers, stuff you only do once or on area/region changes */
static void action_buttons_area_init(wmWindowManager *wm, ARegion *ar)
{
	wmKeyMap *keymap;

	ED_region_panels_init(wm, ar);

	keymap = WM_keymap_ensure(wm->defaultconf, "Dopesheet Generic", SPACE_ACTION, 0);
	WM_event_add_keymap_handler(&ar->handlers, keymap);
}

static void action_buttons_area_draw(const bContext *C, ARegion *ar)
{
	ED_region_panels(C, ar);
}

static void action_region_listener(
        wmWindow *UNUSED(win), ScrArea *UNUSED(sa), ARegion *ar,
        wmNotifier *wmn, const Scene *UNUSED(scene))
{
	/* context changes */
	switch (wmn->category) {
		case NC_ANIMATION:
			ED_region_tag_redraw(ar);
			break;
		case NC_SCENE:
			switch (wmn->data) {
				case ND_OB_ACTIVE:
				case ND_FRAME:
				case ND_MARKERS:
					ED_region_tag_redraw(ar);
					break;
			}
			break;
		case NC_OBJECT:
			switch (wmn->data) {
				case ND_BONE_ACTIVE:
				case ND_BONE_SELECT:
				case ND_KEYS:
					ED_region_tag_redraw(ar);
					break;
			}
			break;
		default:
			if (wmn->data == ND_KEYS)
				ED_region_tag_redraw(ar);
			break;
	}
}

static void action_refresh(const bContext *C, ScrArea *sa)
{
	SpaceAction *saction = (SpaceAction *)sa->spacedata.first;

	/* update the state of the animchannels in response to changes from the data they represent
	 * NOTE: the temp flag is used to indicate when this needs to be done, and will be cleared once handled
	 */
	if (saction->runtime.flag & SACTION_RUNTIME_FLAG_NEED_CHAN_SYNC) {
		ARegion *ar;

		/* Perform syncing of channel state incl. selection
		 * Active action setting also occurs here (as part of anim channel filtering in anim_filter.c)
		 */
		ANIM_sync_animchannels_to_data(C);
		saction->runtime.flag &= ~SACTION_RUNTIME_FLAG_NEED_CHAN_SYNC;

		/* Tag everything for redraw
		 * - Regions (such as header) need to be manually tagged for redraw too
		 *   or else they don't update [#28962]
		 */
		ED_area_tag_redraw(sa);
		for (ar = sa->regionbase.first; ar; ar = ar->next)
			ED_region_tag_redraw(ar);
	}

	/* region updates? */
	// XXX re-sizing y-extents of tot should go here?
}

static void action_id_remap(ScrArea *UNUSED(sa), SpaceLink *slink, ID *old_id, ID *new_id)
{
	SpaceAction *sact = (SpaceAction *)slink;

	if ((ID *)sact->action == old_id) {
		sact->action = (bAction *)new_id;
	}

	if ((ID *)sact->ads.filter_grp == old_id) {
		sact->ads.filter_grp = (Collection *)new_id;
	}
	if ((ID *)sact->ads.source == old_id) {
		sact->ads.source = new_id;
	}

}

/**
 * \note Used for splitting out a subset of modes is more involved,
 * The previous non-timeline mode is stored so switching back to the
 * dope-sheet doesn't always reset the sub-mode.
 */
static int action_space_subtype_get(ScrArea *sa)
{
	SpaceAction *sact = sa->spacedata.first;
	return sact->mode == SACTCONT_TIMELINE ? SACTCONT_TIMELINE : SACTCONT_DOPESHEET;
}

static void action_space_subtype_set(ScrArea *sa, int value)
{
	SpaceAction *sact = sa->spacedata.first;
	if (value == SACTCONT_TIMELINE) {
		if (sact->mode != SACTCONT_TIMELINE) {
			sact->mode_prev = sact->mode;
		}
		sact->mode = value;
	}
	else {
		sact->mode = sact->mode_prev;
	}
}

static void action_space_subtype_item_extend(
        bContext *UNUSED(C), EnumPropertyItem **item, int *totitem)
{
	RNA_enum_items_add(item, totitem, rna_enum_space_action_mode_items);
}

/* only called once, from space/spacetypes.c */
void ED_spacetype_action(void)
{
	SpaceType *st = MEM_callocN(sizeof(SpaceType), "spacetype action");
	ARegionType *art;

	st->spaceid = SPACE_ACTION;
	strncpy(st->name, "Action", BKE_ST_MAXNAME);

	st->new = action_new;
	st->free = action_free;
	st->init = action_init;
	st->duplicate = action_duplicate;
	st->operatortypes = action_operatortypes;
	st->keymap = action_keymap;
	st->listener = action_listener;
	st->refresh = action_refresh;
	st->id_remap = action_id_remap;
	st->space_subtype_item_extend = action_space_subtype_item_extend;
	st->space_subtype_get = action_space_subtype_get;
	st->space_subtype_set = action_space_subtype_set;

	/* regions: main window */
	art = MEM_callocN(sizeof(ARegionType), "spacetype action region");
	art->regionid = RGN_TYPE_WINDOW;
	art->init = action_main_region_init;
	art->draw = action_main_region_draw;
	art->listener = action_main_region_listener;
	art->message_subscribe = saction_main_region_message_subscribe;
	art->keymapflag = ED_KEYMAP_VIEW2D | ED_KEYMAP_MARKERS | ED_KEYMAP_ANIMATION | ED_KEYMAP_FRAMES;

	BLI_addhead(&st->regiontypes, art);

	/* regions: header */
	art = MEM_callocN(sizeof(ARegionType), "spacetype action region");
	art->regionid = RGN_TYPE_HEADER;
	art->prefsizey = HEADERY;
	art->keymapflag = ED_KEYMAP_UI | ED_KEYMAP_VIEW2D | ED_KEYMAP_FRAMES | ED_KEYMAP_HEADER;

	art->init = action_header_region_init;
	art->draw = action_header_region_draw;
	art->listener = action_header_region_listener;

	BLI_addhead(&st->regiontypes, art);

	/* regions: channels */
	art = MEM_callocN(sizeof(ARegionType), "spacetype action region");
	art->regionid = RGN_TYPE_CHANNELS;
	art->prefsizex = 200;
	art->keymapflag = ED_KEYMAP_UI | ED_KEYMAP_VIEW2D | ED_KEYMAP_FRAMES;

	art->init = action_channel_region_init;
	art->draw = action_channel_region_draw;
	art->listener = action_channel_region_listener;
	art->message_subscribe = saction_channel_region_message_subscribe;

	BLI_addhead(&st->regiontypes, art);

	/* regions: UI buttons */
	art = MEM_callocN(sizeof(ARegionType), "spacetype action region");
	art->regionid = RGN_TYPE_UI;
	art->prefsizex = 200;
	art->keymapflag = ED_KEYMAP_UI;
	art->listener = action_region_listener;
	art->init = action_buttons_area_init;
	art->draw = action_buttons_area_draw;

	BLI_addhead(&st->regiontypes, art);

	action_buttons_register(art);

	BKE_spacetype_register(st);
}<|MERGE_RESOLUTION|>--- conflicted
+++ resolved
@@ -182,12 +182,7 @@
 static void action_init(struct wmWindowManager *UNUSED(wm), ScrArea *sa)
 {
 	SpaceAction *saction = sa->spacedata.first;
-<<<<<<< HEAD
-
-	saction->flag |= SACTION_TEMP_NEEDCHANSYNC;
-=======
 	saction->runtime.flag |= SACTION_RUNTIME_FLAG_NEED_CHAN_SYNC;
->>>>>>> 9df2b6da
 }
 
 static SpaceLink *action_duplicate(SpaceLink *sl)
@@ -573,7 +568,6 @@
 			}
 			break;
 		case NC_SCENE:
-<<<<<<< HEAD
 			if (saction->mode == SACTCONT_TIMELINE) {
 				switch (wmn->data) {
 					case ND_RENDER_RESULT:
@@ -603,17 +597,9 @@
 				switch (wmn->data) {
 					case ND_OB_ACTIVE:  /* selection changed, so force refresh to flush (needs flag set to do syncing) */
 					case ND_OB_SELECT:
-						saction->flag |= SACTION_TEMP_NEEDCHANSYNC;
+						saction->runtime.flag |= SACTION_RUNTIME_FLAG_NEED_CHAN_SYNC;
 						ED_area_tag_refresh(sa);
 						break;
-=======
-			switch (wmn->data) {
-				case ND_OB_ACTIVE:  /* selection changed, so force refresh to flush (needs flag set to do syncing) */
-				case ND_OB_SELECT:
-					saction->runtime.flag |= SACTION_RUNTIME_FLAG_NEED_CHAN_SYNC;
-					ED_area_tag_refresh(sa);
-					break;
->>>>>>> 9df2b6da
 
 					default: /* just redrawing the view will do */
 						ED_area_tag_redraw(sa);
