--- conflicted
+++ resolved
@@ -105,11 +105,7 @@
 		ml->flag &= ~SELECT;
 		ml= ml->next;
 	}
-<<<<<<< HEAD
-
-=======
-	
->>>>>>> 2198cfdb
+	
 	ml= add_metaball_element(mball, type);
 	copy_v3_v3(&ml->x, mat[3]);
 
