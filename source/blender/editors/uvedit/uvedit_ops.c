--- conflicted
+++ resolved
@@ -1111,15 +1111,9 @@
 /** \name Select Linked
  * \{ */
 
-<<<<<<< HEAD
 static void uv_select_linked_multi(
         Scene *scene, Image *ima, Object **objects, const uint objects_len, const float limit[2],
-        UvNearestHit *hit_final, bool extend, bool select_faces)
-=======
-static void uv_select_linked(
-        Scene *scene, Image *ima, BMEditMesh *em, const float limit[2], UvNearestHit *hit_final,
-        bool extend, bool deselect, bool toggle, bool select_faces)
->>>>>>> e76a65e3
+        UvNearestHit *hit_final, bool extend, bool deselect, bool toggle, bool select_faces)
 {
 	/* loop over objects, or just use hit_final->ob */
 	for (uint ob_index = 0; ob_index < objects_len; ob_index++) {
@@ -1209,7 +1203,6 @@
 
 				startv = vlist;
 
-<<<<<<< HEAD
 				for (iterv = vlist; iterv; iterv = iterv->next) {
 					if (iterv->separate)
 						startv = iterv;
@@ -1226,174 +1219,72 @@
 						stacksize++;
 					}
 				}
-=======
-			for (iterv = startv; iterv; iterv = iterv->next) {
-				if ((startv != iterv) && (iterv->separate))
-					break;
-				else if (!flag[iterv->f]) {
-					flag[iterv->f] = 1;
-					stack[stacksize] = iterv->f;
-					stacksize++;
-				}
-			}
-		}
-	}
-
-	/* Toggling - if any of the linked vertices is selected (and visible), we deselect. */
-	if ((toggle == true) && (extend == false) && (deselect == false)) {
-		BM_ITER_MESH_INDEX (efa, &iter, em->bm, BM_FACES_OF_MESH, a) {
-			bool found_selected = false;
-			if (!flag[a]) {
-				continue;
-			}
-
-			if (select_faces) {
-				if (BM_elem_flag_test(efa, BM_ELEM_SELECT) && !BM_elem_flag_test(efa, BM_ELEM_HIDDEN)) {
-					found_selected = true;
-				}
-			}
-			else {
-				BM_ITER_ELEM (l, &liter, efa, BM_LOOPS_OF_FACE) {
-					luv = BM_ELEM_CD_GET_VOID_P(l, cd_loop_uv_offset);
-
-					if (luv->flag & MLOOPUV_VERTSEL) {
+			}
+		}
+
+		/* Toggling - if any of the linked vertices is selected (and visible), we deselect. */
+		if ((toggle == true) && (extend == false) && (deselect == false)) {
+			BM_ITER_MESH_INDEX (efa, &iter, em->bm, BM_FACES_OF_MESH, a) {
+				bool found_selected = false;
+				if (!flag[a]) {
+					continue;
+				}
+
+				if (select_faces) {
+					if (BM_elem_flag_test(efa, BM_ELEM_SELECT) && !BM_elem_flag_test(efa, BM_ELEM_HIDDEN)) {
 						found_selected = true;
 					}
-				}
-
-				if (found_selected) {
-					deselect = true;
-					break;
-				}
->>>>>>> e76a65e3
-			}
-		}
-	}
-
-<<<<<<< HEAD
-		if (!extend) {
-			BM_ITER_MESH_INDEX (efa, &iter, em->bm, BM_FACES_OF_MESH, a) {
-				if (select_faces) {
-					if (flag[a])
-						BM_face_select_set(em->bm, efa, true);
-					else
-						BM_face_select_set(em->bm, efa, false);
 				}
 				else {
 					BM_ITER_ELEM (l, &liter, efa, BM_LOOPS_OF_FACE) {
 						luv = BM_ELEM_CD_GET_VOID_P(l, cd_loop_uv_offset);
 
-						if (flag[a])
-							luv->flag |= MLOOPUV_VERTSEL;
-						else
-							luv->flag &= ~MLOOPUV_VERTSEL;
-					}
-				}
-=======
-#define SET_SELECTION(value) \
-	if (select_faces) { \
-		BM_face_select_set(em->bm, efa, value); \
-	} \
-	else { \
-		BM_ITER_ELEM (l, &liter, efa, BM_LOOPS_OF_FACE) { \
-			luv = BM_ELEM_CD_GET_VOID_P(l, cd_loop_uv_offset); \
-			luv->flag = (value) ? (luv->flag | MLOOPUV_VERTSEL) : (luv->flag & ~MLOOPUV_VERTSEL); \
-		} \
-	} (void)0
-
-	BM_ITER_MESH_INDEX (efa, &iter, em->bm, BM_FACES_OF_MESH, a) {
-		if (!flag[a]) {
-			if (!extend && !deselect && !toggle) {
-				SET_SELECTION(false);
->>>>>>> e76a65e3
-			}
-			continue;
-		}
-<<<<<<< HEAD
-		else {
-			BM_ITER_MESH_INDEX (efa, &iter, em->bm, BM_FACES_OF_MESH, a) {
-				if (!flag[a]) {
-					continue;
-				}
-
-				if (select_faces) {
-					if (BM_elem_flag_test(efa, BM_ELEM_SELECT) && !BM_elem_flag_test(efa, BM_ELEM_HIDDEN))
-						break;
-				}
-				else {
-					BM_ITER_ELEM (l, &liter, efa, BM_LOOPS_OF_FACE) {
-						luv = BM_ELEM_CD_GET_VOID_P(l, cd_loop_uv_offset);
-
 						if (luv->flag & MLOOPUV_VERTSEL) {
-							break;
+							found_selected = true;
 						}
 					}
 
-					if (l) {
+					if (found_selected) {
+						deselect = true;
 						break;
 					}
 				}
 			}
-
-			if (efa) {
-				BM_ITER_MESH_INDEX (efa, &iter, em->bm, BM_FACES_OF_MESH, a) {
-					if (!flag[a]) {
-						continue;
-					}
-
-					if (select_faces) {
-						BM_face_select_set(em->bm, efa, false);
-					}
-					else {
-						BM_ITER_ELEM (l, &liter, efa, BM_LOOPS_OF_FACE) {
-							luv = BM_ELEM_CD_GET_VOID_P(l, cd_loop_uv_offset);
-
-							luv->flag &= ~MLOOPUV_VERTSEL;
-						}
-					}
-				}
+		}
+
+#define SET_SELECTION(value) \
+		if (select_faces) { \
+			BM_face_select_set(em->bm, efa, value); \
+		} \
+		else { \
+			BM_ITER_ELEM (l, &liter, efa, BM_LOOPS_OF_FACE) { \
+				luv = BM_ELEM_CD_GET_VOID_P(l, cd_loop_uv_offset); \
+				luv->flag = (value) ? (luv->flag | MLOOPUV_VERTSEL) : (luv->flag & ~MLOOPUV_VERTSEL); \
+			} \
+		} (void)0
+
+		BM_ITER_MESH_INDEX (efa, &iter, em->bm, BM_FACES_OF_MESH, a) {
+			if (!flag[a]) {
+				if (!extend && !deselect && !toggle) {
+					SET_SELECTION(false);
+				}
+				continue;
+			}
+
+			if (!deselect) {
+				SET_SELECTION(true);
 			}
 			else {
-				BM_ITER_MESH_INDEX (efa, &iter, em->bm, BM_FACES_OF_MESH, a) {
-					if (!flag[a]) {
-						continue;
-					}
-
-					if (select_faces) {
-						BM_face_select_set(em->bm, efa, true);
-					}
-					else {
-						BM_ITER_ELEM (l, &liter, efa, BM_LOOPS_OF_FACE) {
-							luv = BM_ELEM_CD_GET_VOID_P(l, cd_loop_uv_offset);
-
-							luv->flag |= MLOOPUV_VERTSEL;
-						}
-					}
-				}
-			}
-=======
-
-		if (!deselect) {
-			SET_SELECTION(true);
-		}
-		else {
-			SET_SELECTION(false);
->>>>>>> e76a65e3
-		}
+				SET_SELECTION(false);
+			}
+		}
+
+#undef SET_SELECTION
 
 		MEM_freeN(stack);
 		MEM_freeN(flag);
 		BM_uv_vert_map_free(vmap);
 	}
-<<<<<<< HEAD
-=======
-
-#undef SET_SELECTION
-
-	MEM_freeN(stack);
-	MEM_freeN(flag);
-	BM_uv_vert_map_free(vmap);
->>>>>>> e76a65e3
 }
 
 /* WATCH IT: this returns first selected UV,
@@ -2337,16 +2228,12 @@
 		flush = uv_select_edgeloop(scene, ima, obedit, &hit, limit, extend);
 	}
 	else if (selectmode == UV_SELECT_ISLAND) {
-<<<<<<< HEAD
 		if (!extend) {
 			/* TODO(MULTI_EDIT): We only need to de-select non-active */
 			uv_select_all_perform_multi(scene, ima, objects, objects_len, SEL_DESELECT);
 		}
-		uv_select_linked_multi(scene, ima, objects, objects_len, limit, &hit, extend, false);
-=======
 		/* Current behavior of 'extend' is actually toggling, so pass extend flag as 'toggle' here */
-		uv_select_linked(scene, ima, em, limit, &hit, false, false, extend, false);
->>>>>>> e76a65e3
+		uv_select_linked_multi(scene, ima, objects, objects_len, limit, &hit, false, false, extend, false);
 	}
 	else if (extend) {
 		if (selectmode == UV_SELECT_VERTEX) {
@@ -2618,15 +2505,13 @@
 		}
 	}
 
-<<<<<<< HEAD
 	if (!extend) {
 		uv_select_all_perform_multi(scene, ima, objects, objects_len, SEL_DESELECT);
 	}
-=======
-	uv_select_linked(scene, ima, em, limit, pick ? &hit : NULL, extend, deselect, false, select_faces);
->>>>>>> e76a65e3
-
-	uv_select_linked_multi(scene, ima, objects, objects_len, limit, pick ? &hit : NULL, extend, select_faces);
+
+	uv_select_linked_multi(
+	        scene, ima, objects, objects_len, limit, pick ? &hit : NULL,
+	        extend, deselect, false, select_faces);
 
 	/* weak!, but works */
 	Object **objects_free = objects;
