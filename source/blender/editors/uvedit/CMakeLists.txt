--- conflicted
+++ resolved
@@ -23,11 +23,8 @@
 	../include
 	../../blenkernel
 	../../blenlib
-<<<<<<< HEAD
+	../../blenloader
 	../../bmesh
-=======
-	../../blenloader
->>>>>>> ce0ad0b4
 	../../makesdna
 	../../makesrna
 	../../windowmanager
