/**
 * $Id$
 *
 * ***** BEGIN GPL LICENSE BLOCK *****
 *
 * This program is free software; you can redistribute it and/or
 * modify it under the terms of the GNU General Public License
 * as published by the Free Software Foundation; either version 2
 * of the License, or (at your option) any later version.
 *
 * This program is distributed in the hope that it will be useful,
 * but WITHOUT ANY WARRANTY; without even the implied warranty of
 * MERCHANTABILITY or FITNESS FOR A PARTICULAR PURPOSE.  See the
 * GNU General Public License for more details.
 *
 * You should have received a copy of the GNU General Public License
 * along with this program; if not, write to the Free Software Foundation,
 * Inc., 51 Franklin Street, Fifth Floor, Boston, MA 02110-1301, USA.
 *
 * The Original Code is Copyright (C) 2001-2002 by NaN Holding BV.
 * All rights reserved.
 *
 * Contributor(s): Blender Foundation, 2002-2008 full recode
 *
 * ***** END GPL LICENSE BLOCK *****
 */

#include <stdlib.h>
#include <string.h>

#include "DNA_anim_types.h"
#include "DNA_armature_types.h"
#include "DNA_key_types.h"
#include "DNA_meshdata_types.h"
#include "DNA_object_types.h"
#include "DNA_scene_types.h"
#include "DNA_group_types.h"

#include "BLI_math.h"
#include "BLI_editVert.h"
#include "BLI_listbase.h"

#include "BKE_context.h"
#include "BKE_curve.h"
#include "BKE_depsgraph.h"
#include "BKE_main.h"
#include "BKE_mesh.h"
#include "BKE_object.h"
#include "BKE_report.h"
<<<<<<< HEAD
#include "BKE_utildefines.h"
#include "BKE_tessmesh.h"
=======
>>>>>>> 8a320974

#include "RNA_define.h"
#include "RNA_access.h"

#include "WM_api.h"
#include "WM_types.h"

#include "ED_armature.h"
#include "ED_keyframing.h"
#include "ED_mesh.h"
#include "ED_screen.h"
#include "ED_view3d.h"

#include "object_intern.h"

/*************************** Clear Transformation ****************************/

static int object_location_clear_exec(bContext *C, wmOperator *op)
{
	Main *bmain = CTX_data_main(C);
	Scene *scene = CTX_data_scene(C);
	KeyingSet *ks= ANIM_builtin_keyingset_get_named(NULL, "Location");
	
	/* clear location of selected objects if not in weight-paint mode */
	CTX_DATA_BEGIN(C, Object*, ob, selected_editable_objects) {
		if (!(ob->mode & OB_MODE_WEIGHT_PAINT)) {
			/* clear location if not locked */
			if ((ob->protectflag & OB_LOCK_LOCX)==0)
				ob->loc[0]= ob->dloc[0]= 0.0f;
			if ((ob->protectflag & OB_LOCK_LOCY)==0)
				ob->loc[1]= ob->dloc[1]= 0.0f;
			if ((ob->protectflag & OB_LOCK_LOCZ)==0)
				ob->loc[2]= ob->dloc[2]= 0.0f;
				
			/* auto keyframing */
			if (autokeyframe_cfra_can_key(scene, &ob->id)) {
				ListBase dsources = {NULL, NULL};
				
				/* now insert the keyframe(s) using the Keying Set
				 *	1) add datasource override for the PoseChannel
				 *	2) insert keyframes
				 *	3) free the extra info 
				 */
				ANIM_relative_keyingset_add_source(&dsources, &ob->id, NULL, NULL); 
				ANIM_apply_keyingset(C, &dsources, NULL, ks, MODIFYKEY_MODE_INSERT, (float)CFRA);
				BLI_freelistN(&dsources);
			}
		}
		
		ob->recalc |= OB_RECALC_OB;
	}
	CTX_DATA_END;
	
	/* this is needed so children are also updated */
	DAG_ids_flush_update(bmain, 0);

	WM_event_add_notifier(C, NC_OBJECT|ND_TRANSFORM, NULL);

	return OPERATOR_FINISHED;
}

void OBJECT_OT_location_clear(wmOperatorType *ot)
{
	/* identifiers */
	ot->name= "Clear Location";
	ot->description = "Clear the object's location";
	ot->idname= "OBJECT_OT_location_clear";
	
	/* api callbacks */
	ot->exec= object_location_clear_exec;
	ot->poll= ED_operator_object_active_editable;
	
	/* flags */
	ot->flag= OPTYPE_REGISTER|OPTYPE_UNDO;
}

static int object_rotation_clear_exec(bContext *C, wmOperator *op)
{
	Main *bmain= CTX_data_main(C);
	Scene *scene= CTX_data_scene(C);
	KeyingSet *ks= ANIM_builtin_keyingset_get_named(NULL, "Rotation");
	
	/* clear rotation of selected objects if not in weight-paint mode */
	CTX_DATA_BEGIN(C, Object*, ob, selected_editable_objects) {
		if(!(ob->mode & OB_MODE_WEIGHT_PAINT)) {
			/* clear rotations that aren't locked */
			if (ob->protectflag & (OB_LOCK_ROTX|OB_LOCK_ROTY|OB_LOCK_ROTZ|OB_LOCK_ROTW)) {
				if (ob->protectflag & OB_LOCK_ROT4D) {
					/* perform clamping on a component by component basis */
					if (ob->rotmode == ROT_MODE_AXISANGLE) {
						if ((ob->protectflag & OB_LOCK_ROTW) == 0)
							ob->rotAngle= 0.0f;
						if ((ob->protectflag & OB_LOCK_ROTX) == 0)
							ob->rotAxis[0]= 0.0f;
						if ((ob->protectflag & OB_LOCK_ROTY) == 0)
							ob->rotAxis[1]= 0.0f;
						if ((ob->protectflag & OB_LOCK_ROTZ) == 0)
							ob->rotAxis[2]= 0.0f;
							
						/* check validity of axis - axis should never be 0,0,0 (if so, then we make it rotate about y) */
						if (IS_EQ(ob->rotAxis[0], ob->rotAxis[1]) && IS_EQ(ob->rotAxis[1], ob->rotAxis[2]))
							ob->rotAxis[1] = 1.0f;
					}
					else if (ob->rotmode == ROT_MODE_QUAT) {
						if ((ob->protectflag & OB_LOCK_ROTW) == 0)
							ob->quat[0]= 1.0f;
						if ((ob->protectflag & OB_LOCK_ROTX) == 0)
							ob->quat[1]= 0.0f;
						if ((ob->protectflag & OB_LOCK_ROTY) == 0)
							ob->quat[2]= 0.0f;
						if ((ob->protectflag & OB_LOCK_ROTZ) == 0)
							ob->quat[3]= 0.0f;
					}
					else {
						/* the flag may have been set for the other modes, so just ignore the extra flag... */
						if ((ob->protectflag & OB_LOCK_ROTX) == 0)
							ob->rot[0]= 0.0f;
						if ((ob->protectflag & OB_LOCK_ROTY) == 0)
							ob->rot[1]= 0.0f;
						if ((ob->protectflag & OB_LOCK_ROTZ) == 0)
							ob->rot[2]= 0.0f;
					}
				}
				else {
					/* perform clamping using euler form (3-components) */
					float eul[3], oldeul[3], quat1[4] = {0};
					
					if (ob->rotmode == ROT_MODE_QUAT) {
						QUATCOPY(quat1, ob->quat);
						quat_to_eul( oldeul,ob->quat);
					}
					else if (ob->rotmode == ROT_MODE_AXISANGLE) {
						axis_angle_to_eulO( oldeul, EULER_ORDER_DEFAULT,ob->rotAxis, ob->rotAngle);
					}
					else {
						copy_v3_v3(oldeul, ob->rot);
					}
					
					eul[0]= eul[1]= eul[2]= 0.0f;
					
					if (ob->protectflag & OB_LOCK_ROTX)
						eul[0]= oldeul[0];
					if (ob->protectflag & OB_LOCK_ROTY)
						eul[1]= oldeul[1];
					if (ob->protectflag & OB_LOCK_ROTZ)
						eul[2]= oldeul[2];
					
					if (ob->rotmode == ROT_MODE_QUAT) {
						eul_to_quat( ob->quat,eul);
						/* quaternions flip w sign to accumulate rotations correctly */
						if ((quat1[0]<0.0f && ob->quat[0]>0.0f) || (quat1[0]>0.0f && ob->quat[0]<0.0f)) {
							mul_qt_fl(ob->quat, -1.0f);
						}
					}
					else if (ob->rotmode == ROT_MODE_AXISANGLE) {
						eulO_to_axis_angle( ob->rotAxis, &ob->rotAngle,eul, EULER_ORDER_DEFAULT);
					}
					else {
						copy_v3_v3(ob->rot, eul);
					}
				}
			}						 // Duplicated in source/blender/editors/armature/editarmature.c
			else { 
				if (ob->rotmode == ROT_MODE_QUAT) {
					ob->quat[1]=ob->quat[2]=ob->quat[3]= 0.0f; 
					ob->quat[0]= 1.0f;
				}
				else if (ob->rotmode == ROT_MODE_AXISANGLE) {
					/* by default, make rotation of 0 radians around y-axis (roll) */
					ob->rotAxis[0]=ob->rotAxis[2]=ob->rotAngle= 0.0f;
					ob->rotAxis[1]= 1.0f;
				}
				else {
					ob->rot[0]= ob->rot[1]= ob->rot[2]= 0.0f;
				}
			}
			
			/* auto keyframing */
			if (autokeyframe_cfra_can_key(scene, &ob->id)) {
				ListBase dsources = {NULL, NULL};
				
				/* now insert the keyframe(s) using the Keying Set
				 *	1) add datasource override for the PoseChannel
				 *	2) insert keyframes
				 *	3) free the extra info 
				 */
				ANIM_relative_keyingset_add_source(&dsources, &ob->id, NULL, NULL); 
				ANIM_apply_keyingset(C, &dsources, NULL, ks, MODIFYKEY_MODE_INSERT, (float)CFRA);
				BLI_freelistN(&dsources);
			}
		}
		
		ob->recalc |= OB_RECALC_OB;
	}
	CTX_DATA_END;
	
	/* this is needed so children are also updated */
	DAG_ids_flush_update(bmain, 0);

	WM_event_add_notifier(C, NC_OBJECT|ND_TRANSFORM, NULL);
	
	return OPERATOR_FINISHED;
}

void OBJECT_OT_rotation_clear(wmOperatorType *ot)
{
	/* identifiers */
	ot->name= "Clear Rotation";
	ot->description = "Clear the object's rotation";
	ot->idname= "OBJECT_OT_rotation_clear";
	
	/* api callbacks */
	ot->exec= object_rotation_clear_exec;
	ot->poll= ED_operator_object_active_editable;
	
	/* flags */
	ot->flag= OPTYPE_REGISTER|OPTYPE_UNDO;
}

static int object_scale_clear_exec(bContext *C, wmOperator *op)
{
	Main *bmain= CTX_data_main(C);
	Scene *scene= CTX_data_scene(C);
	KeyingSet *ks= ANIM_builtin_keyingset_get_named(NULL, "Scaling");
	
	/* clear scales of selected objects if not in weight-paint mode */
	CTX_DATA_BEGIN(C, Object*, ob, selected_editable_objects) {
		if(!(ob->mode & OB_MODE_WEIGHT_PAINT)) {
			/* clear scale factors which are not locked */
			if ((ob->protectflag & OB_LOCK_SCALEX)==0) {
				ob->dsize[0]= 0.0f;
				ob->size[0]= 1.0f;
			}
			if ((ob->protectflag & OB_LOCK_SCALEY)==0) {
				ob->dsize[1]= 0.0f;
				ob->size[1]= 1.0f;
			}
			if ((ob->protectflag & OB_LOCK_SCALEZ)==0) {
				ob->dsize[2]= 0.0f;
				ob->size[2]= 1.0f;
			}
			
			/* auto keyframing */
			if (autokeyframe_cfra_can_key(scene, &ob->id)) {
				ListBase dsources = {NULL, NULL};
				
				/* now insert the keyframe(s) using the Keying Set
				 *	1) add datasource override for the PoseChannel
				 *	2) insert keyframes
				 *	3) free the extra info 
				 */
				ANIM_relative_keyingset_add_source(&dsources, &ob->id, NULL, NULL); 
				ANIM_apply_keyingset(C, &dsources, NULL, ks, MODIFYKEY_MODE_INSERT, (float)CFRA);
				BLI_freelistN(&dsources);
			}
		}
		ob->recalc |= OB_RECALC_OB;
	}
	CTX_DATA_END;
	
	/* this is needed so children are also updated */
	DAG_ids_flush_update(bmain, 0);

	WM_event_add_notifier(C, NC_OBJECT|ND_TRANSFORM, NULL);
	
	return OPERATOR_FINISHED;
}

void OBJECT_OT_scale_clear(wmOperatorType *ot)
{
	/* identifiers */
	ot->name= "Clear Scale";
	ot->description = "Clear the object's scale";
	ot->idname= "OBJECT_OT_scale_clear";
	
	/* api callbacks */
	ot->exec= object_scale_clear_exec;
	ot->poll= ED_operator_object_active_editable;
	
	/* flags */
	ot->flag= OPTYPE_REGISTER|OPTYPE_UNDO;
}

static int object_origin_clear_exec(bContext *C, wmOperator *op)
{
	Main *bmain= CTX_data_main(C);
	float *v1, *v3, mat[3][3];
	int armature_clear= 0;

	CTX_DATA_BEGIN(C, Object*, ob, selected_editable_objects) {
		if(ob->parent) {
			v1= ob->loc;
			v3= ob->parentinv[3];
			
			copy_m3_m4(mat, ob->parentinv);
			negate_v3_v3(v3, v1);
			mul_m3_v3(mat, v3);
		}
		ob->recalc |= OB_RECALC_OB;
	}
	CTX_DATA_END;

	if(armature_clear==0) /* in this case flush was done */
		DAG_ids_flush_update(bmain, 0);
	
	WM_event_add_notifier(C, NC_OBJECT|ND_TRANSFORM, NULL);
	
	return OPERATOR_FINISHED;
}

void OBJECT_OT_origin_clear(wmOperatorType *ot)
{
	/* identifiers */
	ot->name= "Clear Origin";
	ot->description = "Clear the object's origin";
	ot->idname= "OBJECT_OT_origin_clear";
	
	/* api callbacks */
	ot->exec= object_origin_clear_exec;
	ot->poll= ED_operator_object_active_editable;
	
	/* flags */
	ot->flag= OPTYPE_REGISTER|OPTYPE_UNDO;
}

/*************************** Apply Transformation ****************************/

/* use this when the loc/size/rot of the parent has changed but the children
 * should stay in the same place, e.g. for apply-size-rot or object center */
static void ignore_parent_tx(Main *bmain, Scene *scene, Object *ob ) 
{
	Object workob;
	Object *ob_child;
	
	/* a change was made, adjust the children to compensate */
	for(ob_child=bmain->object.first; ob_child; ob_child=ob_child->id.next) {
		if(ob_child->parent == ob) {
			object_apply_mat4(ob_child, ob_child->obmat);
			what_does_parent(scene, ob_child, &workob);
			invert_m4_m4(ob_child->parentinv, workob.obmat);
		}
	}
}

static int apply_objects_internal(bContext *C, ReportList *reports, int apply_loc, int apply_scale, int apply_rot)
{
	Main *bmain= CTX_data_main(C);
	Scene *scene= CTX_data_scene(C);
	bArmature *arm;
	Mesh *me;
	Curve *cu;
	Nurb *nu;
	BPoint *bp;
	BezTriple *bezt;
	MVert *mvert;
	float rsmat[3][3], tmat[3][3], obmat[3][3], iobmat[3][3], mat[4][4], scale;
	int a, change = 0;
	
	/* first check if we can execute */
	CTX_DATA_BEGIN(C, Object*, ob, selected_editable_objects) {

		if(ob->type==OB_MESH) {
			me= ob->data;
			
			if(ID_REAL_USERS(me) > 1) {
				BKE_report(reports, RPT_ERROR, "Can't apply to a multi user mesh, doing nothing.");
				return OPERATOR_CANCELLED;
			}
		}
		else if(ob->type==OB_ARMATURE) {
			arm= ob->data;
			
			if(ID_REAL_USERS(arm) > 1) {
				BKE_report(reports, RPT_ERROR, "Can't apply to a multi user armature, doing nothing.");
				return OPERATOR_CANCELLED;
			}
		}
		else if(ELEM(ob->type, OB_CURVE, OB_SURF)) {
			cu= ob->data;
			
			if(ID_REAL_USERS(cu) > 1) {
				BKE_report(reports, RPT_ERROR, "Can't apply to a multi user curve, doing nothing.");
				return OPERATOR_CANCELLED;
			}
			if(!(cu->flag & CU_3D) && (apply_rot || apply_loc)) {
				BKE_report(reports, RPT_ERROR, "Neither rotation nor location could be applied to a 2d curve, doing nothing.");
				return OPERATOR_CANCELLED;
			}
			if(cu->key) {
				BKE_report(reports, RPT_ERROR, "Can't apply to a curve with vertex keys, doing nothing.");
				return OPERATOR_CANCELLED;
			}
		}
	}
	CTX_DATA_END;
	
	/* now execute */
	CTX_DATA_BEGIN(C, Object*, ob, selected_editable_objects) {

		/* calculate rotation/scale matrix */
		if(apply_scale && apply_rot)
			object_to_mat3(ob, rsmat);
		else if(apply_scale)
			object_scale_to_mat3(ob, rsmat);
		else if(apply_rot)
			object_rot_to_mat3(ob, rsmat);
		else
			unit_m3(rsmat);

		copy_m4_m3(mat, rsmat);

		/* calculate translation */
		if(apply_loc) {
			copy_v3_v3(mat[3], ob->loc);

			if(!(apply_scale && apply_rot)) {
				/* correct for scale and rotation that is still applied */
				object_to_mat3(ob, obmat);
				invert_m3_m3(iobmat, obmat);
				mul_m3_m3m3(tmat, rsmat, iobmat);
				mul_m3_v3(tmat, mat[3]);
			}
		}

		/* apply to object data */
		if(ob->type==OB_MESH) {
			me= ob->data;
			
			/* adjust data */
			mvert= me->mvert;
			for(a=0; a<me->totvert; a++, mvert++)
				mul_m4_v3(mat, mvert->co);
			
			if(me->key) {
				KeyBlock *kb;
				
				for(kb=me->key->block.first; kb; kb=kb->next) {
					float *fp= kb->data;
					
					for(a=0; a<kb->totelem; a++, fp+=3)
						mul_m4_v3(mat, fp);
				}
			}
			
			/* update normals */
			mesh_calc_normals(me->mvert, me->totvert, me->mface, me->totface, NULL);
		}
		else if (ob->type==OB_ARMATURE) {
			ED_armature_apply_transform(ob, mat);
		}
		else if(ELEM(ob->type, OB_CURVE, OB_SURF)) {
			cu= ob->data;

			scale = mat3_to_scale(rsmat);

			for(nu=cu->nurb.first; nu; nu=nu->next) {
				if(nu->type == CU_BEZIER) {
					a= nu->pntsu;
					for(bezt= nu->bezt; a--; bezt++) {
						mul_m4_v3(mat, bezt->vec[0]);
						mul_m4_v3(mat, bezt->vec[1]);
						mul_m4_v3(mat, bezt->vec[2]);
						bezt->radius *= scale;
					}
				}
				else {
					a= nu->pntsu*nu->pntsv;
					for(bp= nu->bp; a--; bp++)
						mul_m4_v3(mat, bp->vec);
				}
			}
		}
		else
			continue;

		if(apply_loc)
			ob->loc[0]= ob->loc[1]= ob->loc[2]= 0.0f;
		if(apply_scale)
			ob->size[0]= ob->size[1]= ob->size[2]= 1.0f;
		if(apply_rot) {
			ob->rot[0]= ob->rot[1]= ob->rot[2]= 0.0f;
			ob->quat[1]= ob->quat[2]= ob->quat[3]= 0.0f;
			ob->rotAxis[0]= ob->rotAxis[2]= 0.0f;
			ob->rotAngle= 0.0f;
			
			ob->quat[0]= ob->rotAxis[1]= 1.0f;
		}

		where_is_object(scene, ob);
		ignore_parent_tx(bmain, scene, ob);

		DAG_id_flush_update(&ob->id, OB_RECALC_OB|OB_RECALC_DATA);

		change = 1;
	}
	CTX_DATA_END;

	if(!change)
		return OPERATOR_CANCELLED;

	WM_event_add_notifier(C, NC_OBJECT|ND_TRANSFORM, NULL);
	return OPERATOR_FINISHED;
}

static int visual_transform_apply_exec(bContext *C, wmOperator *op)
{
	Scene *scene= CTX_data_scene(C);
	int change = 0;
	
	CTX_DATA_BEGIN(C, Object*, ob, selected_editable_objects) {
		where_is_object(scene, ob);
		object_apply_mat4(ob, ob->obmat);
		where_is_object(scene, ob);
		
		change = 1;
	}
	CTX_DATA_END;

	if(!change)
		return OPERATOR_CANCELLED;

	WM_event_add_notifier(C, NC_OBJECT|ND_TRANSFORM, NULL);
	return OPERATOR_FINISHED;
}

void OBJECT_OT_visual_transform_apply(wmOperatorType *ot)
{
	/* identifiers */
	ot->name= "Apply Visual Transform";
	ot->description = "Apply the object's visual transformation to its data";
	ot->idname= "OBJECT_OT_visual_transform_apply";
	
	/* api callbacks */
	ot->exec= visual_transform_apply_exec;
	ot->poll= ED_operator_object_active_editable;
	
	/* flags */
	ot->flag= OPTYPE_REGISTER|OPTYPE_UNDO;
}

static int location_apply_exec(bContext *C, wmOperator *op)
{
	return apply_objects_internal(C, op->reports, 1, 0, 0);
}

void OBJECT_OT_location_apply(wmOperatorType *ot)
{
	/* identifiers */
	ot->name= "Apply Location";
	ot->description = "Apply the object's location to its data";
	ot->idname= "OBJECT_OT_location_apply";
	
	/* api callbacks */
	ot->exec= location_apply_exec;
	ot->poll= ED_operator_object_active_editable;
	
	/* flags */
	ot->flag= OPTYPE_REGISTER|OPTYPE_UNDO;
}

static int scale_apply_exec(bContext *C, wmOperator *op)
{
	return apply_objects_internal(C, op->reports, 0, 1, 0);
}

void OBJECT_OT_scale_apply(wmOperatorType *ot)
{
	/* identifiers */
	ot->name= "Apply Scale";
	ot->description = "Apply the object's scale to its data";
	ot->idname= "OBJECT_OT_scale_apply";
	
	/* api callbacks */
	ot->exec= scale_apply_exec;
	ot->poll= ED_operator_object_active_editable;
	
	/* flags */
	ot->flag= OPTYPE_REGISTER|OPTYPE_UNDO;
}

static int rotation_apply_exec(bContext *C, wmOperator *op)
{
	return apply_objects_internal(C, op->reports, 0, 0, 1);
}

void OBJECT_OT_rotation_apply(wmOperatorType *ot)
{
	/* identifiers */
	ot->name= "Apply Rotation";
	ot->description = "Apply the object's rotation to its data";
	ot->idname= "OBJECT_OT_rotation_apply";
	
	/* api callbacks */
	ot->exec= rotation_apply_exec;
	ot->poll= ED_operator_object_active_editable;
	
	/* flags */
	ot->flag= OPTYPE_REGISTER|OPTYPE_UNDO;
}

/************************ Texture Space Transform ****************************/

void texspace_edit(Scene *scene, View3D *v3d)
{
	Base *base;
	int nr=0;
	
	/* first test if from visible and selected objects
	 * texspacedraw is set:
	 */
	
	if(scene->obedit) return; // XXX get from context
	
	for(base= FIRSTBASE; base; base= base->next) {
		if(TESTBASELIB(v3d, base)) {
			break;
		}
	}

	if(base==0) {
		return;
	}
	
	nr= 0; // XXX pupmenu("Texture Space %t|Grab/Move%x1|Size%x2");
	if(nr<1) return;
	
	for(base= FIRSTBASE; base; base= base->next) {
		if(TESTBASELIB(v3d, base)) {
			base->object->dtx |= OB_TEXSPACE;
		}
	}
	

	if(nr==1) {
// XXX		initTransform(TFM_TRANSLATION, CTX_TEXTURE);
// XXX		Transform();
	}
	else if(nr==2) {
// XXX		initTransform(TFM_RESIZE, CTX_TEXTURE);
// XXX		Transform();
	}
	else if(nr==3) {
// XXX		initTransform(TFM_ROTATION, CTX_TEXTURE);
// XXX		Transform();
	}
}

/********************* Set Object Center ************************/

enum {
	GEOMETRY_TO_ORIGIN=0,
	ORIGIN_TO_GEOMETRY,
	ORIGIN_TO_CURSOR
};

static int object_origin_set_exec(bContext *C, wmOperator *op)
{
	Main *bmain= CTX_data_main(C);
	Scene *scene= CTX_data_scene(C);
	Object *obedit= CTX_data_edit_object(C);
<<<<<<< HEAD
	Mesh *me, *tme;
	Curve *cu;
/*	BezTriple *bezt;
	BPoint *bp; */
	Nurb *nu, *nu1;
	float cent[3], centn[3], min[3], max[3], omat[3][3];
	int a, total= 0;
	int centermode = RNA_enum_get(op->ptr, "type");	
=======
	Object *tob;
	float cursor[3], cent[3], cent_neg[3], centn[3], min[3], max[3];
	int centermode = RNA_enum_get(op->ptr, "type");
	int around = RNA_enum_get(op->ptr, "center"); /* initialized from v3d->around */

>>>>>>> 8a320974
	/* keep track of what is changed */
	int tot_change=0, tot_lib_error=0, tot_multiuser_arm_error=0;

	if (obedit && centermode != GEOMETRY_TO_ORIGIN) {
		BKE_report(op->reports, RPT_ERROR, "Operation cannot be performed in EditMode");
		return OPERATOR_CANCELLED;
<<<<<<< HEAD
	}	
	cent[0]= cent[1]= cent[2]= 0.0;	
	
=======
	}
	else {
		/* get the view settings if 'around' isnt set and the view is available */
		View3D *v3d= CTX_wm_view3d(C);
		copy_v3_v3(cursor, give_cursor(scene, v3d));
		if(v3d && !RNA_property_is_set(op->ptr, "around"))
			around= v3d->around;
	}

	zero_v3(cent);

>>>>>>> 8a320974
	if(obedit) {
		INIT_MINMAX(min, max);

		if(obedit->type==OB_MESH) {
			Mesh *me= obedit->data;
<<<<<<< HEAD
			BMEditMesh *em = me->edit_btmesh;
			BMVert *eve;
			BMIter iter;

			BM_ITER(eve, &iter, em->bm, BM_VERTS_OF_MESH, NULL) {
				if(v3d->around==V3D_CENTROID) {
=======
			EditMesh *em = BKE_mesh_get_editmesh(me);
			EditVert *eve;

			if(around==V3D_CENTROID) {
				int total= 0;
				for(eve= em->verts.first; eve; eve= eve->next) {
>>>>>>> 8a320974
					total++;
					add_v3_v3(cent, eve->co);
				}
				mul_v3_fl(cent, 1.0f/(float)total);
			}
			else {
				for(eve= em->verts.first; eve; eve= eve->next) {
					DO_MINMAX(eve->co, min, max);
				}
				mid_v3_v3v3(cent, min, max);
			}
<<<<<<< HEAD
			
			BM_ITER(eve, &iter, em->bm, BM_VERTS_OF_MESH, NULL) {
				sub_v3_v3(eve->co, cent);			
			}
			
			EDBM_RecalcNormals(em);
=======

			for(eve= em->verts.first; eve; eve= eve->next) {
				sub_v3_v3(eve->co, cent);
			}

			recalc_editnormals(em);
>>>>>>> 8a320974
			tot_change++;
			DAG_id_flush_update(&obedit->id, OB_RECALC_DATA);
		}
	}

	/* reset flags */
	CTX_DATA_BEGIN(C, Object*, ob, selected_editable_objects) {
			ob->flag &= ~OB_DONE;
	}
	CTX_DATA_END;

	for (tob= bmain->object.first; tob; tob= tob->id.next) {
		if(tob->data)
			((ID *)tob->data)->flag &= ~LIB_DOIT;
		if(tob->dup_group)
			((ID *)tob->dup_group)->flag &= ~LIB_DOIT;
	}

	CTX_DATA_BEGIN(C, Object*, ob, selected_editable_objects) {
		if((ob->flag & OB_DONE)==0) {
			int do_inverse_offset = FALSE;
			ob->flag |= OB_DONE;

			if(centermode == ORIGIN_TO_CURSOR) {
				copy_v3_v3(cent, cursor);
				invert_m4_m4(ob->imat, ob->obmat);
				mul_m4_v3(ob->imat, cent);
			}
			
			if(ob->data == NULL) {
				/* special support for dupligroups */
				if((ob->transflag & OB_DUPLIGROUP) && ob->dup_group && (ob->dup_group->id.flag & LIB_DOIT)==0) {
					if(ob->dup_group->id.lib) {
						tot_lib_error++;
					}
					else {
						if(centermode == ORIGIN_TO_CURSOR) { /* done */ }
						else {
							/* only bounds support */
							INIT_MINMAX(min, max);
							minmax_object_duplis(scene, ob, min, max);
							mid_v3_v3v3(cent, min, max);
							invert_m4_m4(ob->imat, ob->obmat);
							mul_m4_v3(ob->imat, cent);
						}
						
						add_v3_v3(ob->dup_group->dupli_ofs, cent);

						tot_change++;
						ob->dup_group->id.flag |= LIB_DOIT;
						do_inverse_offset= TRUE;
					}
				}
			}
			else if (((ID *)ob->data)->lib) {
				tot_lib_error++;
			}

			if(obedit==NULL && ob->type==OB_MESH) {
				Mesh *me= ob->data;

				if(centermode == ORIGIN_TO_CURSOR) { /* done */ }
				else if(around==V3D_CENTROID) { mesh_center_median(me, cent); }
				else { mesh_center_bounds(me, cent); }

				negate_v3_v3(cent_neg, cent);
				mesh_translate(me, cent_neg, 1);

				tot_change++;
				me->id.flag |= LIB_DOIT;
				do_inverse_offset= TRUE;
			}
			else if (ELEM(ob->type, OB_CURVE, OB_SURF)) {
				Curve *cu= ob->data;

				if(centermode == ORIGIN_TO_CURSOR) { /* done */ }
				else if(around==V3D_CENTROID) { curve_center_median(cu, cent); }
				else { curve_center_bounds(cu, cent);	}

				/* don't allow Z change if curve is 2D */
				if((ob->type == OB_CURVE) && !(cu->flag & CU_3D))
					cent[2] = 0.0;

				negate_v3_v3(cent_neg, cent);
				curve_translate(cu, cent_neg, 1);

				tot_change++;
				cu->id.flag |= LIB_DOIT;
				do_inverse_offset= TRUE;

				if(obedit) {
					if (centermode == GEOMETRY_TO_ORIGIN) {
						DAG_id_flush_update(&obedit->id, OB_RECALC_DATA);
					}
					break;
				}
			}
			else if(ob->type==OB_FONT) {
				/* get from bb */

				Curve *cu= ob->data;

				if(cu->bb==NULL && (centermode != ORIGIN_TO_CURSOR)) {
					/* do nothing*/
				}
				else {
					if(centermode == ORIGIN_TO_CURSOR) {
						/* done */
					}
					else {
						cent[0]= 0.5f * ( cu->bb->vec[4][0] + cu->bb->vec[0][0]);
						cent[1]= 0.5f * ( cu->bb->vec[0][1] + cu->bb->vec[2][1]) - 0.5f;	/* extra 0.5 is the height o above line */
					}

					cent[2]= 0.0f;

					cu->xof= cu->xof - (cent[0] / cu->fsize);
					cu->yof= cu->yof - (cent[1] / cu->fsize);

					tot_change++;
					cu->id.flag |= LIB_DOIT;
					do_inverse_offset= TRUE;
				}
			}
			else if(ob->type==OB_ARMATURE) {
				bArmature *arm = ob->data;

				if(ID_REAL_USERS(arm) > 1) {
					/*BKE_report(op->reports, RPT_ERROR, "Can't apply to a multi user armature");
					return;*/
					tot_multiuser_arm_error++;
				}
				else {
					/* Function to recenter armatures in editarmature.c
					 * Bone + object locations are handled there.
					 */
					docenter_armature(scene, ob, cursor, centermode, around);

					tot_change++;
					arm->id.flag |= LIB_DOIT;
					/* do_inverse_offset= TRUE; */ /* docenter_armature() handles this */

					where_is_object(scene, ob);
					ignore_parent_tx(bmain, scene, ob);

					if(obedit)
						break;
				}
			}

			/* offset other selected objects */
			if(do_inverse_offset && (centermode != GEOMETRY_TO_ORIGIN)) {
				/* was the object data modified
				 * note: the functions above must set 'cent' */
				copy_v3_v3(centn, cent);
				mul_mat3_m4_v3(ob->obmat, centn); /* ommit translation part */
				add_v3_v3(ob->loc, centn);

				where_is_object(scene, ob);
				ignore_parent_tx(bmain, scene, ob);
				
				/* other users? */
				CTX_DATA_BEGIN(C, Object*, ob_other, selected_editable_objects) {
					if(		(ob_other->flag & OB_DONE)==0 &&
							(	(ob->data && (ob->data == ob_other->data)) ||
								(ob->dup_group==ob_other->dup_group && (ob->transflag|ob_other->transflag) & OB_DUPLIGROUP) )
					) {
						ob_other->flag |= OB_DONE;
						ob_other->recalc= OB_RECALC_OB|OB_RECALC_DATA;

						copy_v3_v3(centn, cent);
						mul_mat3_m4_v3(ob_other->obmat, centn); /* ommit translation part */
						add_v3_v3(ob_other->loc, centn);

						where_is_object(scene, ob_other);
						ignore_parent_tx(bmain, scene, ob_other);
					}
				}
				CTX_DATA_END;
			}
		}
	}
	CTX_DATA_END;

	for (tob= bmain->object.first; tob; tob= tob->id.next) {
		if(tob->data && (((ID *)tob->data)->flag & LIB_DOIT)) {
			tob->recalc= OB_RECALC_OB|OB_RECALC_DATA;
		}
	}

	if (tot_change) {
		DAG_ids_flush_update(bmain, 0);
		WM_event_add_notifier(C, NC_OBJECT|ND_TRANSFORM, NULL);
	}

	/* Warn if any errors occurred */
	if (tot_lib_error+tot_multiuser_arm_error) {
		BKE_reportf(op->reports, RPT_WARNING, "%i Object(s) Not Centered, %i Changed:",tot_lib_error+tot_multiuser_arm_error, tot_change);
		if (tot_lib_error)
			BKE_reportf(op->reports, RPT_WARNING, "|%i linked library objects",tot_lib_error);
		if (tot_multiuser_arm_error)
			BKE_reportf(op->reports, RPT_WARNING, "|%i multiuser armature object(s)",tot_multiuser_arm_error);
	}

	return OPERATOR_FINISHED;
}

void OBJECT_OT_origin_set(wmOperatorType *ot)
{
	static EnumPropertyItem prop_set_center_types[] = {
		{GEOMETRY_TO_ORIGIN, "GEOMETRY_ORIGIN", 0, "Geometry to Origin", "Move object geometry to object origin"},
		{ORIGIN_TO_GEOMETRY, "ORIGIN_GEOMETRY", 0, "Origin to Geometry", "Move object origin to center of object geometry"},
		{ORIGIN_TO_CURSOR, "ORIGIN_CURSOR", 0, "Origin to 3D Cursor", "Move object origin to position of the 3d cursor"},
		{0, NULL, 0, NULL, NULL}
	};
	
	static EnumPropertyItem prop_set_bounds_types[] = {
		{V3D_CENTROID, "MEDIAN", 0, "Median Center", ""},
		{V3D_CENTER, "BOUNDS", 0, "Bounds Center", ""},
		{0, NULL, 0, NULL, NULL}
	};
	
	/* identifiers */
	ot->name= "Set Origin";
	ot->description = "Set the object's origin, by either moving the data, or set to center of data, or use 3d cursor";
	ot->idname= "OBJECT_OT_origin_set";
	
	/* api callbacks */
	ot->invoke= WM_menu_invoke;
	ot->exec= object_origin_set_exec;
	
	ot->poll= ED_operator_scene_editable;
	
	/* flags */
	ot->flag= OPTYPE_REGISTER|OPTYPE_UNDO;
	
	ot->prop= RNA_def_enum(ot->srna, "type", prop_set_center_types, 0, "Type", "");
	RNA_def_enum(ot->srna, "center", prop_set_bounds_types, V3D_CENTROID, "Center", "");
}
<|MERGE_RESOLUTION|>--- conflicted
+++ resolved
@@ -47,11 +47,7 @@
 #include "BKE_mesh.h"
 #include "BKE_object.h"
 #include "BKE_report.h"
-<<<<<<< HEAD
-#include "BKE_utildefines.h"
 #include "BKE_tessmesh.h"
-=======
->>>>>>> 8a320974
 
 #include "RNA_define.h"
 #include "RNA_access.h"
@@ -712,33 +708,17 @@
 	Main *bmain= CTX_data_main(C);
 	Scene *scene= CTX_data_scene(C);
 	Object *obedit= CTX_data_edit_object(C);
-<<<<<<< HEAD
-	Mesh *me, *tme;
-	Curve *cu;
-/*	BezTriple *bezt;
-	BPoint *bp; */
-	Nurb *nu, *nu1;
-	float cent[3], centn[3], min[3], max[3], omat[3][3];
-	int a, total= 0;
-	int centermode = RNA_enum_get(op->ptr, "type");	
-=======
 	Object *tob;
 	float cursor[3], cent[3], cent_neg[3], centn[3], min[3], max[3];
 	int centermode = RNA_enum_get(op->ptr, "type");
 	int around = RNA_enum_get(op->ptr, "center"); /* initialized from v3d->around */
 
->>>>>>> 8a320974
 	/* keep track of what is changed */
 	int tot_change=0, tot_lib_error=0, tot_multiuser_arm_error=0;
 
 	if (obedit && centermode != GEOMETRY_TO_ORIGIN) {
 		BKE_report(op->reports, RPT_ERROR, "Operation cannot be performed in EditMode");
 		return OPERATOR_CANCELLED;
-<<<<<<< HEAD
-	}	
-	cent[0]= cent[1]= cent[2]= 0.0;	
-	
-=======
 	}
 	else {
 		/* get the view settings if 'around' isnt set and the view is available */
@@ -747,59 +727,44 @@
 		if(v3d && !RNA_property_is_set(op->ptr, "around"))
 			around= v3d->around;
 	}
-
 	zero_v3(cent);
 
->>>>>>> 8a320974
 	if(obedit) {
-		INIT_MINMAX(min, max);
-
-		if(obedit->type==OB_MESH) {
+	    INIT_MINMAX(min, max);
+	    
+	    if(obedit->type==OB_MESH) {
 			Mesh *me= obedit->data;
-<<<<<<< HEAD
 			BMEditMesh *em = me->edit_btmesh;
 			BMVert *eve;
 			BMIter iter;
-
+			int total = 0;
+			
+			if(centermode == ORIGIN_TO_CURSOR) {
+				copy_v3_v3(cent, cursor);
+				invert_m4_m4(obedit->imat, obedit->obmat);
+				mul_m4_v3(obedit->imat, cent);
+			} else {
+				BM_ITER(eve, &iter, em->bm, BM_VERTS_OF_MESH, NULL) {
+					if(around==V3D_CENTROID) {
+						total++;
+						add_v3_v3(cent, eve->co);
+						mul_v3_fl(cent, 1.0f/(float)total);
+					}
+					else {
+						DO_MINMAX(eve->co, min, max);
+						mid_v3_v3v3(cent, min, max);
+					}
+				}
+			}
+			
 			BM_ITER(eve, &iter, em->bm, BM_VERTS_OF_MESH, NULL) {
-				if(v3d->around==V3D_CENTROID) {
-=======
-			EditMesh *em = BKE_mesh_get_editmesh(me);
-			EditVert *eve;
-
-			if(around==V3D_CENTROID) {
-				int total= 0;
-				for(eve= em->verts.first; eve; eve= eve->next) {
->>>>>>> 8a320974
-					total++;
-					add_v3_v3(cent, eve->co);
-				}
-				mul_v3_fl(cent, 1.0f/(float)total);
-			}
-			else {
-				for(eve= em->verts.first; eve; eve= eve->next) {
-					DO_MINMAX(eve->co, min, max);
-				}
-				mid_v3_v3v3(cent, min, max);
-			}
-<<<<<<< HEAD
-			
-			BM_ITER(eve, &iter, em->bm, BM_VERTS_OF_MESH, NULL) {
-				sub_v3_v3(eve->co, cent);			
-			}
-			
+				sub_v3_v3(eve->co, cent);
+			}
+	
 			EDBM_RecalcNormals(em);
-=======
-
-			for(eve= em->verts.first; eve; eve= eve->next) {
-				sub_v3_v3(eve->co, cent);
-			}
-
-			recalc_editnormals(em);
->>>>>>> 8a320974
 			tot_change++;
 			DAG_id_flush_update(&obedit->id, OB_RECALC_DATA);
-		}
+	    }
 	}
 
 	/* reset flags */
