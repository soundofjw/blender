--- conflicted
+++ resolved
@@ -213,13 +213,9 @@
 int ED_view3d_viewplane_get(struct View3D *v3d, struct RegionView3D *rv3d, int winxi, int winyi, struct rctf *viewplane, float *clipsta, float *clipend);
 void ED_view3d_ob_project_mat_get(struct RegionView3D *v3d, struct Object *ob, float pmat[4][4]);
 void ED_view3d_project_float(struct ARegion *a, const float vec[3], float adr[2], float mat[4][4]);
-<<<<<<< HEAD
+void ED_view3d_calc_camera_border(struct Scene *scene, struct ARegion *ar, struct View3D *v3d, struct RegionView3D *rv3d, struct rctf *viewborder_r, short no_shift);
 void ED_view3d_project_float_v3(struct ARegion *a, float *vec, float *adr, float mat[4][4]);
-void ED_view3d_calc_camera_border(struct Scene *scene, struct ARegion *ar, struct View3D *v3d, struct RegionView3D *rv3d, struct rctf *viewborder_r, short do_shift);
-=======
-void ED_view3d_calc_camera_border(struct Scene *scene, struct ARegion *ar, struct View3D *v3d, struct RegionView3D *rv3d, struct rctf *viewborder_r, short no_shift);
 void ED_view3d_calc_camera_border_size(struct Scene *scene, struct ARegion *ar, struct View3D *v3d, struct RegionView3D *rv3d, float size_r[2]);
->>>>>>> acf30220
 
 /* drawobject.c iterators */
 void mesh_foreachScreenVert(struct ViewContext *vc, void (*func)(void *userData, struct BMVert *eve, int x, int y, int index), void *userData, int clipVerts);
