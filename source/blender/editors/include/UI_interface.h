/**
 * $Id$
 *
 * ***** BEGIN GPL LICENSE BLOCK *****
 *
 * This program is free software; you can redistribute it and/or
 * modify it under the terms of the GNU General Public License
 * as published by the Free Software Foundation; either version 2
 * of the License, or (at your option) any later version.
 *
 * This program is distributed in the hope that it will be useful,
 * but WITHOUT ANY WARRANTY; without even the implied warranty of
 * MERCHANTABILITY or FITNESS FOR A PARTICULAR PURPOSE.  See the
 * GNU General Public License for more details.
 *
 * You should have received a copy of the GNU General Public License
 * along with this program; if not, write to the Free Software Foundation,
 * Inc., 59 Temple Place - Suite 330, Boston, MA  02111-1307, USA.
 *
 * The Original Code is Copyright (C) 2001-2002 by NaN Holding BV.
 * All rights reserved.
 *
 * The Original Code is: all of this file.
 *
 * Contributor(s): none yet.
 *
 * ***** END GPL LICENSE BLOCK *****
 */

#ifndef UI_INTERFACE_H
#define UI_INTERFACE_H

/* Struct Declarations */

struct ID;
struct Main;
struct ListBase;
struct ARegion;
struct ScrArea;
struct wmWindow;
struct wmWindowManager;
struct wmOperator;
struct AutoComplete;
struct bContext;
struct Panel;
struct PanelType;
struct PointerRNA;
struct PropertyRNA;
struct ReportList;
struct rcti;
struct rctf;
struct uiStyle;
struct uiFontStyle;
struct ColorBand;
<<<<<<< HEAD
=======
struct CurveMapping;
>>>>>>> fba6a993

typedef struct uiBut uiBut;
typedef struct uiBlock uiBlock;
typedef struct uiPopupBlockHandle uiPopupBlockHandle;
typedef struct uiLayout uiLayout;

/* Defines */

/* uiBlock->dt */
#define UI_EMBOSS		0	/* use widget style for drawing */
#define UI_EMBOSSN		1	/* Nothing, only icon and/or text */
#define UI_EMBOSSP		2	/* Pulldown menu style */
#define UI_EMBOSST		3	/* Table */

/* uiBlock->direction */
#define UI_TOP		1
#define UI_DOWN		2
#define UI_LEFT		4
#define UI_RIGHT	8
#define UI_DIRECTION	15
#define UI_CENTER		16
#define UI_SHIFT_FLIPPED	32

/* uiBlock->autofill (not yet used) */
#define UI_BLOCK_COLLUMNS	1
#define UI_BLOCK_ROWS		2

/* uiBlock->flag (controls) */
#define UI_BLOCK_LOOP			1
#define UI_BLOCK_REDRAW			2
#define UI_BLOCK_RET_1			4		/* XXX 2.5 not implemented */
#define UI_BLOCK_NUMSELECT		8
#define UI_BLOCK_ENTER_OK		16
#define UI_BLOCK_NOSHADOW		32
#define UI_BLOCK_UNUSED			64
#define UI_BLOCK_MOVEMOUSE_QUIT	128
#define UI_BLOCK_KEEP_OPEN		256
#define UI_BLOCK_POPUP			512

/* uiPopupBlockHandle->menuretval */
#define UI_RETURN_CANCEL	1       /* cancel all menus cascading */
#define UI_RETURN_OK        2       /* choice made */
#define UI_RETURN_OUT       4       /* left the menu */

	/* block->flag bits 12-15 are identical to but->flag bits */

/* panel controls */
#define UI_PNL_TRANSP	1
#define UI_PNL_SOLID	2

#define UI_PNL_CLOSE	32
#define UI_PNL_STOW		64
#define UI_PNL_TO_MOUSE	128
#define UI_PNL_UNSTOW	256
#define UI_PNL_SCALE	512

/* warning the first 6 flags are internal */
/* but->flag */
#define UI_TEXT_LEFT	64
#define UI_ICON_LEFT	128
#define UI_ICON_SUBMENU	256
	/* control for button type block */
#define UI_MAKE_TOP		512
#define UI_MAKE_DOWN	1024
#define UI_MAKE_LEFT	2048
#define UI_MAKE_RIGHT	4096

	/* button align flag, for drawing groups together */
#define UI_BUT_ALIGN		(15<<14)
#define UI_BUT_ALIGN_TOP	(1<<14)
#define UI_BUT_ALIGN_LEFT	(1<<15)
#define UI_BUT_ALIGN_RIGHT	(1<<16)
#define UI_BUT_ALIGN_DOWN	(1<<17)

#define UI_BUT_DISABLED		(1<<18)
<<<<<<< HEAD
	/* dont draw hilite on mouse over */
#define UI_NO_HILITE		(1<<19)
#define UI_BUT_ANIMATED		(1<<20)
#define UI_BUT_ANIMATED_KEY	(1<<21)
#define UI_BUT_DRIVEN		(1<<22)
=======
#define UI_BUT_UNUSED		(1<<19)
#define UI_BUT_ANIMATED		(1<<20)
#define UI_BUT_ANIMATED_KEY	(1<<21)
#define UI_BUT_DRIVEN		(1<<22)
#define UI_BUT_INACTIVE		(1<<23)
>>>>>>> fba6a993

#define UI_PANEL_WIDTH			340
#define UI_COMPACT_PANEL_WIDTH	160

/* Button types, bits stored in 1 value... and a short even!
- bits 0-4:  bitnr (0-31)
- bits 5-7:  pointer type
- bit  8:    for 'bit'
- bit  9-15: button type (now 6 bits, 64 types)
*/

#define CHA	32
#define SHO	64
#define INT	96
#define FLO	128
#define FUN	192
#define BIT	256

#define BUTPOIN	(128+64+32)

#define BUT	(1<<9)
#define ROW	(2<<9)
#define TOG	(3<<9)
#define SLI	(4<<9)
#define	NUM	(5<<9)
#define TEX	(6<<9)
#define TOG3	(7<<9)
#define TOGR	(8<<9)
#define TOGN	(9<<9)
#define LABEL	(10<<9)
#define MENU	(11<<9)
#define ICONROW	(12<<9)
#define ICONTOG	(13<<9)
#define NUMSLI	(14<<9)
#define COL		(15<<9)
#define IDPOIN	(16<<9)
#define HSVSLI 	(17<<9)
#define SCROLL	(18<<9)
#define BLOCK	(19<<9)
#define BUTM	(20<<9)
#define SEPR	(21<<9)
#define LINK	(22<<9)
#define INLINK	(23<<9)
#define KEYEVT	(24<<9)
#define ICONTEXTROW (25<<9)
#define HSVCUBE		(26<<9)
#define PULLDOWN	(27<<9)
#define ROUNDBOX	(28<<9)
#define CHARTAB		(29<<9)
#define BUT_COLORBAND (30<<9)
#define BUT_NORMAL	(31<<9)
#define BUT_CURVE	(32<<9)
#define BUT_TOGDUAL (33<<9)
<<<<<<< HEAD
#define ICONTOGN (34<<9)
#define FTPREVIEW (35<<9)
#define NUMABS	(36<<9)
#define HMENU	(37<<9)
#define TOGBUT  (38<<9)
=======
#define ICONTOGN	(34<<9)
#define FTPREVIEW	(35<<9)
#define NUMABS		(36<<9)
#define TOGBUT		(37<<9)
#define OPTION		(38<<9)
#define OPTIONN		(39<<9)
#define SEARCH_MENU	(40<<9)
#define BUT_EXTRA	(41<<9)
>>>>>>> fba6a993
#define BUTTYPE	(63<<9)

/* Drawing
 *
 * Functions to draw various shapes, taking theme settings into account.
 * Used for code that draws its own UI style elements. */

void uiEmboss(float x1, float y1, float x2, float y2, int sel);
void uiRoundBox(float minx, float miny, float maxx, float maxy, float rad);
void uiSetRoundBox(int type);
int uiGetRoundBox(void);
void uiRoundRect(float minx, float miny, float maxx, float maxy, float rad);
void uiDrawMenuBox(float minx, float miny, float maxx, float maxy, short flag, short direction);
void uiDrawBoxShadow(unsigned char alpha, float minx, float miny, float maxx, float maxy);

/* Menu Callbacks */

typedef void (*uiMenuCreateFunc)(struct bContext *C, struct uiLayout *layout, void *arg1);
typedef void (*uiMenuHandleFunc)(struct bContext *C, void *arg, int event);

/* Popup Menus
 *
 * Functions used to create popup menus. For more extended menus the
 * uiPupMenuBegin/End functions can be used to define own items with
 * the uiItem functions inbetween. If it is a simple confirmation menu
 * or similar, popups can be created with a single function call. */

typedef struct uiPopupMenu uiPopupMenu;

uiPopupMenu *uiPupMenuBegin(struct bContext *C, const char *title, int icon);
void uiPupMenuEnd(struct bContext *C, struct uiPopupMenu *head);
struct uiLayout *uiPupMenuLayout(uiPopupMenu *head);

void uiPupMenuOkee(struct bContext *C, char *opname, char *str, ...);
void uiPupMenuSaveOver(struct bContext *C, struct wmOperator *op, char *filename);
void uiPupMenuNotice(struct bContext *C, char *str, ...);
void uiPupMenuError(struct bContext *C, char *str, ...);
void uiPupMenuReports(struct bContext *C, struct ReportList *reports);

void uiPupMenuSetActive(int val);

/* Popup Blocks
 *
 * Functions used to create popup blocks. These are like popup menus
 * but allow using all button types and creating an own layout. */

typedef uiBlock* (*uiBlockCreateFunc)(struct bContext *C, struct ARegion *ar, void *arg1);

void uiPupBlock(struct bContext *C, uiBlockCreateFunc func, void *arg);
void uiPupBlockO(struct bContext *C, uiBlockCreateFunc func, void *arg, char *opname, int opcontext);
void uiPupBlockOperator(struct bContext *C, uiBlockCreateFunc func, struct wmOperator *op, int opcontext);

/* Blocks
 *
 * Functions for creating, drawing and freeing blocks. A Block is a
 * container of buttons and used for various purposes.
 * 
 * Begin/Define Buttons/End/Draw is the typical order in which these
 * function should be called, though for popup blocks Draw is left out.
 * Freeing blocks is done by the screen/ module automatically.
 *
 * */

uiBlock *uiBeginBlock(const struct bContext *C, struct ARegion *region, const char *name, short dt);
void uiEndBlock(const struct bContext *C, uiBlock *block);
void uiDrawBlock(const struct bContext *C, struct uiBlock *block);

uiBlock *uiGetBlock(char *name, struct ARegion *ar);

void uiBlockSetEmboss(uiBlock *block, short dt);

void uiFreeBlock(const struct bContext *C, uiBlock *block);
void uiFreeBlocks(const struct bContext *C, struct ListBase *lb);
void uiFreeInactiveBlocks(const struct bContext *C, struct ListBase *lb);

void uiBlockSetRegion(uiBlock *block, struct ARegion *region);

void uiBlockSetButLock(uiBlock *block, int val, char *lockstr);
void uiBlockClearButLock(uiBlock *block);

/* automatic aligning, horiz or verical */
void uiBlockBeginAlign(uiBlock *block);
void uiBlockEndAlign(uiBlock *block);

void uiBoundsBlock(struct uiBlock *block, int addval);
void uiTextBoundsBlock(uiBlock *block, int addval);
void uiPopupBoundsBlock(uiBlock *block, int addval, int mx, int my);
void uiMenuPopupBoundsBlock(uiBlock *block, int addvall, int mx, int my);

int		uiBlocksGetYMin		(struct ListBase *lb);

void	uiBlockSetDirection	(uiBlock *block, int direction);
void 	uiBlockFlipOrder	(uiBlock *block);
void	uiBlockSetFlag		(uiBlock *block, int flag);
void	uiBlockClearFlag	(uiBlock *block, int flag);
void	uiBlockSetXOfs		(uiBlock *block, int xofs);

int		uiButGetRetVal		(uiBut *but);

void	uiButSetFlag		(uiBut *but, int flag);
void	uiButClearFlag		(uiBut *but, int flag);

/* Buttons
 *
 * Functions to define various types of buttons in a block. Postfixes:
 * - F: float
 * - I: int
 * - S: short
 * - C: char
 * - R: RNA
 * - O: operator */

uiBut *uiDefBut(uiBlock *block, 
					   int type, int retval, char *str, 
					   short x1, short y1, 
					   short x2, short y2, 
					   void *poin, 
					   float min, float max, 
					   float a1, float a2,  char *tip);
uiBut *uiDefButF(uiBlock *block, int type, int retval, char *str, short x1, short y1, short x2, short y2, float *poin, float min, float max, float a1, float a2,  char *tip);
uiBut *uiDefButBitF(uiBlock *block, int type, int bit, int retval, char *str, short x1, short y1, short x2, short y2, float *poin, float min, float max, float a1, float a2,  char *tip);
uiBut *uiDefButI(uiBlock *block, int type, int retval, char *str, short x1, short y1, short x2, short y2, int *poin, float min, float max, float a1, float a2,  char *tip);
uiBut *uiDefButBitI(uiBlock *block, int type, int bit, int retval, char *str, short x1, short y1, short x2, short y2, int *poin, float min, float max, float a1, float a2,  char *tip);
uiBut *uiDefButS(uiBlock *block, int type, int retval, char *str, short x1, short y1, short x2, short y2, short *poin, float min, float max, float a1, float a2,  char *tip);
uiBut *uiDefButBitS(uiBlock *block, int type, int bit, int retval, char *str, short x1, short y1, short x2, short y2, short *poin, float min, float max, float a1, float a2,  char *tip);
uiBut *uiDefButC(uiBlock *block, int type, int retval, char *str, short x1, short y1, short x2, short y2, char *poin, float min, float max, float a1, float a2,  char *tip);
uiBut *uiDefButBitC(uiBlock *block, int type, int bit, int retval, char *str, short x1, short y1, short x2, short y2, char *poin, float min, float max, float a1, float a2,  char *tip);
uiBut *uiDefButR(uiBlock *block, int type, int retval, char *str, short x1, short y1, short x2, short y2, struct PointerRNA *ptr, const char *propname, int index, float min, float max, float a1, float a2,  char *tip);
uiBut *uiDefButO(uiBlock *block, int type, char *opname, int opcontext, char *str, short x1, short y1, short x2, short y2, char *tip);

uiBut *uiDefIconBut(uiBlock *block, 
					   int type, int retval, int icon, 
					   short x1, short y1, 
					   short x2, short y2, 
					   void *poin, 
					   float min, float max, 
					   float a1, float a2,  char *tip);
uiBut *uiDefIconButF(uiBlock *block, int type, int retval, int icon, short x1, short y1, short x2, short y2, float *poin, float min, float max, float a1, float a2,  char *tip);
uiBut *uiDefIconButBitF(uiBlock *block, int type, int bit, int retval, int icon, short x1, short y1, short x2, short y2, float *poin, float min, float max, float a1, float a2,  char *tip);
uiBut *uiDefIconButI(uiBlock *block, int type, int retval, int icon, short x1, short y1, short x2, short y2, int *poin, float min, float max, float a1, float a2,  char *tip);
uiBut *uiDefIconButBitI(uiBlock *block, int type, int bit, int retval, int icon, short x1, short y1, short x2, short y2, int *poin, float min, float max, float a1, float a2,  char *tip);
uiBut *uiDefIconButS(uiBlock *block, int type, int retval, int icon, short x1, short y1, short x2, short y2, short *poin, float min, float max, float a1, float a2,  char *tip);
uiBut *uiDefIconButBitS(uiBlock *block, int type, int bit, int retval, int icon, short x1, short y1, short x2, short y2, short *poin, float min, float max, float a1, float a2,  char *tip);
uiBut *uiDefIconButC(uiBlock *block, int type, int retval, int icon, short x1, short y1, short x2, short y2, char *poin, float min, float max, float a1, float a2,  char *tip);
uiBut *uiDefIconButBitC(uiBlock *block, int type, int bit, int retval, int icon, short x1, short y1, short x2, short y2, char *poin, float min, float max, float a1, float a2,  char *tip);
uiBut *uiDefIconButR(uiBlock *block, int type, int retval, int icon, short x1, short y1, short x2, short y2, struct PointerRNA *ptr, const char *propname, int index, float min, float max, float a1, float a2,  char *tip);
uiBut *uiDefIconButO(uiBlock *block, int type, char *opname, int opcontext, int icon, short x1, short y1, short x2, short y2, char *tip);

uiBut *uiDefIconTextBut(uiBlock *block,
						int type, int retval, int icon, char *str, 
						short x1, short y1,
						short x2, short y2,
						void *poin,
						float min, float max,
						float a1, float a2,  char *tip);
uiBut *uiDefIconTextButF(uiBlock *block, int type, int retval, int icon, char *str, short x1, short y1, short x2, short y2, float *poin, float min, float max, float a1, float a2,  char *tip);
uiBut *uiDefIconTextButBitF(uiBlock *block, int type, int bit, int retval, int icon, char *str, short x1, short y1, short x2, short y2, float *poin, float min, float max, float a1, float a2,  char *tip);
uiBut *uiDefIconTextButI(uiBlock *block, int type, int retval, int icon, char *str, short x1, short y1, short x2, short y2, int *poin, float min, float max, float a1, float a2,  char *tip);
uiBut *uiDefIconTextButBitI(uiBlock *block, int type, int bit, int retval, int icon, char *str, short x1, short y1, short x2, short y2, int *poin, float min, float max, float a1, float a2,  char *tip);
uiBut *uiDefIconTextButS(uiBlock *block, int type, int retval, int icon, char *str, short x1, short y1, short x2, short y2, short *poin, float min, float max, float a1, float a2,  char *tip);
uiBut *uiDefIconTextButBitS(uiBlock *block, int type, int bit, int retval, int icon, char *str, short x1, short y1, short x2, short y2, short *poin, float min, float max, float a1, float a2,  char *tip);
uiBut *uiDefIconTextButC(uiBlock *block, int type, int retval, int icon, char *str, short x1, short y1, short x2, short y2, char *poin, float min, float max, float a1, float a2,  char *tip);
uiBut *uiDefIconTextButBitC(uiBlock *block, int type, int bit, int retval, int icon, char *str, short x1, short y1, short x2, short y2, char *poin, float min, float max, float a1, float a2,  char *tip);
uiBut *uiDefIconTextButR(uiBlock *block, int type, int retval, int icon, char *str, short x1, short y1, short x2, short y2, struct PointerRNA *ptr, const char *propname, int index, float min, float max, float a1, float a2,  char *tip);
uiBut *uiDefIconTextButO(uiBlock *block, int type, char *opname, int opcontext, int icon, char *str, short x1, short y1, short x2, short y2, char *tip);

/* for passing inputs to ButO buttons */
struct PointerRNA *uiButGetOperatorPtrRNA(uiBut *but);

/* Special Buttons
 *
 * Butons with a more specific purpose:
 * - IDPoinBut: for creating buttons that work on a pointer to an ID block.
 * - MenuBut: buttons that popup a menu (in headers usually).
 * - PulldownBut: like MenuBut, but creating a uiBlock (for compatibility).
 * - BlockBut: buttons that popup a block with more buttons.
 * - KeyevtBut: buttons that can be used to turn key events into values.
 * - PickerButtons: buttons like the color picker (for code sharing).
 * - AutoButR: RNA property button with type automatically defined. */

#define UI_ID_RENAME		1
#define UI_ID_BROWSE		2
#define UI_ID_ADD_NEW		4
#define UI_ID_OPEN			8
#define UI_ID_ALONE			16
#define UI_ID_DELETE		32
#define UI_ID_LOCAL			64
#define UI_ID_AUTO_NAME		128
#define UI_ID_FAKE_USER		256
#define UI_ID_PIN			512
#define UI_ID_BROWSE_RENDER	1024
#define UI_ID_FULL			(UI_ID_RENAME|UI_ID_BROWSE|UI_ID_ADD_NEW|UI_ID_OPEN|UI_ID_ALONE|UI_ID_DELETE|UI_ID_LOCAL)

typedef void (*uiIDPoinFuncFP)(struct bContext *C, char *str, struct ID **idpp);
typedef void (*uiIDPoinFunc)(struct bContext *C, struct ID *id, int event);

uiBut *uiDefIDPoinBut(uiBlock *block, uiIDPoinFuncFP func, short blocktype, int retval, char *str,
						short x1, short y1, short x2, short y2, void *idpp, char *tip);
int uiDefIDPoinButs(uiBlock *block, struct Main *main, struct ID *parid, struct ID *id, int id_code, short *pin_p, int x, int y, uiIDPoinFunc func, int events);

uiBut *uiDefPulldownBut(uiBlock *block, uiBlockCreateFunc func, void *arg, char *str, short x1, short y1, short x2, short y2, char *tip);
uiBut *uiDefMenuBut(uiBlock *block, uiMenuCreateFunc func, void *arg, char *str, short x1, short y1, short x2, short y2, char *tip);
uiBut *uiDefIconTextMenuBut(uiBlock *block, uiMenuCreateFunc func, void *arg, int icon, char *str, short x1, short y1, short x2, short y2, char *tip);

uiBut *uiDefBlockBut(uiBlock *block, uiBlockCreateFunc func, void *func_arg1, char *str, short x1, short y1, short x2, short y2, char *tip);
uiBut *uiDefBlockButN(uiBlock *block, uiBlockCreateFunc func, void *argN, char *str, short x1, short y1, short x2, short y2, char *tip);

uiBut *uiDefIconBlockBut(uiBlock *block, uiBlockCreateFunc func, void *arg, int retval, int icon, short x1, short y1, short x2, short y2, char *tip);
uiBut *uiDefIconTextBlockBut(uiBlock *block, uiBlockCreateFunc func, void *arg, int icon, char *str, short x1, short y1, short x2, short y2, char *tip);

void uiDefKeyevtButS(uiBlock *block, int retval, char *str, short x1, short y1, short x2, short y2, short *spoin, char *tip);

uiBut *uiDefSearchBut(uiBlock *block, void *arg, int retval, int icon, int maxlen, short x1, short y1, short x2, short y2, char *tip);

void uiBlockPickerButtons(struct uiBlock *block, float *col, float *hsv, float *old, char *hexcol, char mode, short retval);
void uiBlockColorbandButtons(struct uiBlock *block, struct ColorBand *coba, struct rctf *butr, int event);

uiBut *uiDefAutoButR(uiBlock *block, struct PointerRNA *ptr, struct PropertyRNA *prop, int index, char *name, int icon, int x1, int y1, int x2, int y2);
void uiDefAutoButsRNA(const struct bContext *C, uiLayout *layout, struct PointerRNA *ptr);

/* Links
 *
 * Game engine logic brick links. Non-functional currently in 2.5,
 * code to handle and draw these is disabled internally. */

void uiSetButLink(struct uiBut *but,  void **poin,  void ***ppoin,  short *tot,  int from, int to);

void uiComposeLinks(uiBlock *block);
uiBut *uiFindInlink(uiBlock *block, void *poin);

/* Callbacks
 *
 * uiBlockSetHandleFunc/ButmFunc are for handling events through a callback.
 * HandleFunc gets the retval passed on, and ButmFunc gets a2. The latter is
 * mostly for compatibility with older code.
 *
 * uiButSetCompleteFunc is for tab completion.
 *
 * uiButSearchFunc is for name buttons, showing a popup with matches
 *
 * uiBlockSetFunc and uiButSetFunc are callbacks run when a button is used,
 * in case events, operators or RNA are not sufficient to handle the button.
 *
 * uiButSetNFunc will free the argument with MEM_freeN. */

typedef struct uiSearchItems uiSearchItems;

typedef void (*uiButHandleFunc)(struct bContext *C, void *arg1, void *arg2);
typedef void (*uiButHandleRenameFunc)(struct bContext *C, void *arg, char *origstr);
typedef void (*uiButHandleNFunc)(struct bContext *C, void *argN, void *arg2);
typedef void (*uiButCompleteFunc)(struct bContext *C, char *str, void *arg);
typedef void (*uiButSearchFunc)(const struct bContext *C, void *arg, char *str, uiSearchItems *items);
typedef void (*uiBlockHandleFunc)(struct bContext *C, void *arg, int event);
		
		/* use inside searchfunc to add items */
int		uiSearchItemAdd(uiSearchItems *items, const char *name, void *poin);
		/* bfunc gets search item *poin as arg2, or if NULL the old string */
void	uiButSetSearchFunc	(uiBut *but,		uiButSearchFunc sfunc, void *arg1, uiButHandleFunc bfunc);
		/* height in pixels, it's using hardcoded values still */
int		uiSearchBoxhHeight(void);

void	uiBlockSetHandleFunc(uiBlock *block,	uiBlockHandleFunc func, void *arg);
void	uiBlockSetButmFunc	(uiBlock *block,	uiMenuHandleFunc func, void *arg);

void	uiBlockSetFunc		(uiBlock *block,	uiButHandleFunc func, void *arg1, void *arg2);
void	uiBlockSetRenameFunc(uiBlock *block,	uiButHandleRenameFunc func, void *arg1);
void	uiButSetFunc		(uiBut *but,		uiButHandleFunc func, void *arg1, void *arg2);
void	uiButSetNFunc		(uiBut *but,		uiButHandleNFunc func, void *argN, void *arg2);

void	uiButSetCompleteFunc(uiBut *but,		uiButCompleteFunc func, void *arg);

void 	uiBlockSetDrawExtraFunc(uiBlock *block, void (*func)(const struct bContext *C, void *, struct rcti *rect));

/* Autocomplete
 *
 * Tab complete helper functions, for use in uiButCompleteFunc callbacks.
 * Call begin once, then multiple times do_name with all possibilities,
 * and finally end to finish and get the completed name. */

typedef struct AutoComplete AutoComplete;

AutoComplete *autocomplete_begin(char *startname, int maxlen);
void autocomplete_do_name(AutoComplete *autocpl, const char *name);
void autocomplete_end(AutoComplete *autocpl, char *autoname);

/* Panels
 *
 * Functions for creating, freeing and drawing panels. The API here
 * could use a good cleanup, though how they will function in 2.5 is
 * not clear yet so we postpone that. */

void uiBeginPanels(const struct bContext *C, struct ARegion *ar);
void uiEndPanels(const struct bContext *C, struct ARegion *ar);

struct Panel *uiBeginPanel(struct ARegion *ar, uiBlock *block, struct PanelType *pt, int *open);
void uiEndPanel(uiBlock *block, int width, int height);

/* Handlers
 *
 * Handlers that can be registered in regions, areas and windows for
 * handling WM events. Mostly this is done automatic by modules such
 * as screen/ if ED_KEYMAP_UI is set, or internally in popup functions. */

void UI_add_region_handlers(struct ListBase *handlers);
void UI_add_area_handlers(struct ListBase *handlers);
void UI_add_popup_handlers(struct bContext *C, struct ListBase *handlers, uiPopupBlockHandle *menu);

/* Legacy code
 * Callbacks and utils to get 2.48 work */

void test_idbutton_cb(struct bContext *C, void *namev, void *arg2);
void test_scriptpoin_but(struct bContext *C, char *name, struct ID **idpp);
void test_actionpoin_but(struct bContext *C, char *name, struct ID **idpp);
void test_obpoin_but(struct bContext *C, char *name, struct ID **idpp);
void test_meshobpoin_but(struct bContext *C, char *name, struct ID **idpp);
void test_meshpoin_but(struct bContext *C, char *name, struct ID **idpp);
void test_matpoin_but(struct bContext *C, char *name, struct ID **idpp);
void test_scenepoin_but(struct bContext *C, char *name, struct ID **idpp);
void test_grouppoin_but(struct bContext *C, char *name, struct ID **idpp);
void test_texpoin_but(struct bContext *C, char *name, struct ID **idpp);
void test_imapoin_but(struct bContext *C, char *name, struct ID **idpp);
void autocomplete_bone(struct bContext *C, char *str, void *arg_v);
void autocomplete_vgroup(struct bContext *C, char *str, void *arg_v);

struct rctf;
void curvemap_buttons(uiBlock *block, struct CurveMapping *cumap, char labeltype, short event, short redraw, struct rctf *rect);
void colorband_buttons(uiBlock *block, struct ColorBand *coba, struct rctf *rect, int small);


/* Module
 *
 * init and exit should be called before using this module. init_userdef must
 * be used to reinitialize some internal state if user preferences change. */

void UI_init(void);
void UI_init_userdef(void);
void UI_exit(void);

/* XXX hide this */

uiBut *uiDefMenuButO(uiBlock *block, char *opname, char *name);
uiBut *uiDefMenuSep(uiBlock *block);
uiBut *uiDefMenuSub(uiBlock *block, uiBlockCreateFunc func, char *name);
uiBut *uiDefMenuTogR(uiBlock *block, struct PointerRNA *ptr, char *propname, char *propvalue, char *name);

/* Layout
 *
 * More automated layout of buttons. Has three levels:
 * - Layout: contains a number templates, within a bounded width or height.
 * - Template: predefined layouts for buttons with a number of slots, each
 *   slot can contain multiple items.
 * - Item: item to put in a template slot, being either an RNA property,
 *   operator, label or menu. Also regular buttons can be used when setting
 *   uiBlockCurLayout. */

/* layout */
#define UI_LAYOUT_HORIZONTAL	0
#define UI_LAYOUT_VERTICAL		1

#define UI_LAYOUT_PANEL			0
#define UI_LAYOUT_HEADER		1
#define UI_LAYOUT_MENU			2
<<<<<<< HEAD

#define UI_UNIT_X		20
#define UI_UNIT_Y		20
=======
 
#define UI_UNIT_X				20
#define UI_UNIT_Y				20

#define UI_LAYOUT_ALIGN_EXPAND	0
#define UI_LAYOUT_ALIGN_LEFT	1
#define UI_LAYOUT_ALIGN_CENTER	2
#define UI_LAYOUT_ALIGN_RIGHT	3
>>>>>>> fba6a993

uiLayout *uiBlockLayout(uiBlock *block, int dir, int type, int x, int y, int size, int em, struct uiStyle *style);
void uiBlockSetCurLayout(uiBlock *block, uiLayout *layout);
void uiBlockLayoutResolve(const struct bContext *C, uiBlock *block, int *x, int *y);
<<<<<<< HEAD
float uiBlockAspect(uiBlock *block); /* temporary */

void uiLayoutContext(uiLayout *layout, int opcontext);
void uiLayoutFunc(uiLayout *layout, uiMenuHandleFunc handlefunc, void *argv);
uiBlock *uiLayoutBlock(uiLayout *layout);
=======

uiBlock *uiLayoutGetBlock(uiLayout *layout);

void uiLayoutSetOperatorContext(uiLayout *layout, int opcontext);
void uiLayoutSetFunc(uiLayout *layout, uiMenuHandleFunc handlefunc, void *argv);
void uiLayoutSetContextPointer(uiLayout *layout, char *name, struct PointerRNA *ptr);

void uiLayoutSetActive(uiLayout *layout, int active);
void uiLayoutSetEnabled(uiLayout *layout, int enabled);
void uiLayoutSetRedAlert(uiLayout *layout, int redalert);
void uiLayoutSetAlignment(uiLayout *layout, int alignment);
void uiLayoutSetKeepAspect(uiLayout *layout, int keepaspect);
void uiLayoutSetScaleX(uiLayout *layout, float scale);
void uiLayoutSetScaleY(uiLayout *layout, float scale);


int uiLayoutGetOperatorContext(uiLayout *layout);
int uiLayoutGetActive(uiLayout *layout);
int uiLayoutGetEnabled(uiLayout *layout);
int uiLayoutGetRedAlert(uiLayout *layout);
int uiLayoutGetAlignment(uiLayout *layout);
int uiLayoutGetKeepAspect(uiLayout *layout);
float uiLayoutGetScaleX(uiLayout *layout);
float uiLayoutGetScaleY(uiLayout *layout);
>>>>>>> fba6a993

/* layout specifiers */
uiLayout *uiLayoutRow(uiLayout *layout, int align);
uiLayout *uiLayoutColumn(uiLayout *layout, int align);
uiLayout *uiLayoutColumnFlow(uiLayout *layout, int number, int align);
uiLayout *uiLayoutBox(uiLayout *layout);
uiLayout *uiLayoutFree(uiLayout *layout, int align);
<<<<<<< HEAD
uiLayout *uiLayoutSplit(uiLayout *layout);
=======
uiLayout *uiLayoutSplit(uiLayout *layout, float percentage);
>>>>>>> fba6a993

uiBlock *uiLayoutFreeBlock(uiLayout *layout);

/* templates */
void uiTemplateHeader(uiLayout *layout, struct bContext *C);
<<<<<<< HEAD
void uiTemplateHeaderID(uiLayout *layout, struct bContext *C, struct PointerRNA *ptr, char *propname,
	char *newop, char *openop, char *unlinkop);
=======
void uiTemplateID(uiLayout *layout, struct bContext *C, struct PointerRNA *ptr, char *propname,
	char *newop, char *openop, char *unlinkop);
uiLayout *uiTemplateModifier(uiLayout *layout, struct PointerRNA *ptr);
uiLayout *uiTemplateConstraint(uiLayout *layout, struct PointerRNA *ptr);
void uiTemplatePreview(uiLayout *layout, struct ID *id);
void uiTemplateColorRamp(uiLayout *layout, struct ColorBand *coba, int expand);
void uiTemplateCurveMapping(uiLayout *layout, struct CurveMapping *cumap, int type);
>>>>>>> fba6a993

/* items */
void uiItemO(uiLayout *layout, char *name, int icon, char *opname);
void uiItemEnumO(uiLayout *layout, char *name, int icon, char *opname, char *propname, int value);
<<<<<<< HEAD
=======
void uiItemEnumO_string(uiLayout *layout, char *name, int icon, char *opname, char *propname, char *value);
>>>>>>> fba6a993
void uiItemsEnumO(uiLayout *layout, char *opname, char *propname);
void uiItemBooleanO(uiLayout *layout, char *name, int icon, char *opname, char *propname, int value);
void uiItemIntO(uiLayout *layout, char *name, int icon, char *opname, char *propname, int value);
void uiItemFloatO(uiLayout *layout, char *name, int icon, char *opname, char *propname, float value);
void uiItemStringO(uiLayout *layout, char *name, int icon, char *opname, char *propname, char *value);
void uiItemFullO(uiLayout *layout, char *name, int icon, char *idname, struct IDProperty *properties, int context);

<<<<<<< HEAD
void uiItemR(uiLayout *layout, char *name, int icon, struct PointerRNA *ptr, char *propname, int expand, int slider);
void uiItemFullR(uiLayout *layout, char *name, int icon, struct PointerRNA *ptr, struct PropertyRNA *prop, int index, int value, int expand, int slider);
=======
void uiItemR(uiLayout *layout, char *name, int icon, struct PointerRNA *ptr, char *propname, int expand, int slider, int toggle);
void uiItemFullR(uiLayout *layout, char *name, int icon, struct PointerRNA *ptr, struct PropertyRNA *prop, int index, int value, int expand, int slider, int toggle);
>>>>>>> fba6a993
void uiItemEnumR(uiLayout *layout, char *name, int icon, struct PointerRNA *ptr, char *propname, int value);
void uiItemsEnumR(uiLayout *layout, struct PointerRNA *ptr, char *propname);

void uiItemL(uiLayout *layout, char *name, int icon); /* label */
void uiItemM(uiLayout *layout, struct bContext *C, char *name, int icon, char *menuname); /* menu */
void uiItemV(uiLayout *layout, char *name, int icon, int argval); /* value */
void uiItemS(uiLayout *layout); /* separator */

void uiItemMenuF(uiLayout *layout, char *name, int icon, uiMenuCreateFunc func);
void uiItemMenuEnumO(uiLayout *layout, char *name, int icon, char *opname, char *propname);
void uiItemMenuEnumR(uiLayout *layout, char *name, int icon, struct PointerRNA *ptr, char *propname);

/* Animation */

void uiAnimContextProperty(const struct bContext *C, struct PointerRNA *ptr, struct PropertyRNA **prop, int *index);

/* Styled text draw */
void uiStyleFontSet(struct uiFontStyle *fs);
void uiStyleFontDraw(struct uiFontStyle *fs, struct rcti *rect, char *str);

int UI_GetStringWidth(char *str); // XXX temp
void UI_DrawString(float x, float y, char *str); // XXX temp

#endif /*  UI_INTERFACE_H */
<|MERGE_RESOLUTION|>--- conflicted
+++ resolved
@@ -52,10 +52,7 @@
 struct uiStyle;
 struct uiFontStyle;
 struct ColorBand;
-<<<<<<< HEAD
-=======
 struct CurveMapping;
->>>>>>> fba6a993
 
 typedef struct uiBut uiBut;
 typedef struct uiBlock uiBlock;
@@ -131,19 +128,11 @@
 #define UI_BUT_ALIGN_DOWN	(1<<17)
 
 #define UI_BUT_DISABLED		(1<<18)
-<<<<<<< HEAD
-	/* dont draw hilite on mouse over */
-#define UI_NO_HILITE		(1<<19)
-#define UI_BUT_ANIMATED		(1<<20)
-#define UI_BUT_ANIMATED_KEY	(1<<21)
-#define UI_BUT_DRIVEN		(1<<22)
-=======
 #define UI_BUT_UNUSED		(1<<19)
 #define UI_BUT_ANIMATED		(1<<20)
 #define UI_BUT_ANIMATED_KEY	(1<<21)
 #define UI_BUT_DRIVEN		(1<<22)
 #define UI_BUT_INACTIVE		(1<<23)
->>>>>>> fba6a993
 
 #define UI_PANEL_WIDTH			340
 #define UI_COMPACT_PANEL_WIDTH	160
@@ -197,13 +186,6 @@
 #define BUT_NORMAL	(31<<9)
 #define BUT_CURVE	(32<<9)
 #define BUT_TOGDUAL (33<<9)
-<<<<<<< HEAD
-#define ICONTOGN (34<<9)
-#define FTPREVIEW (35<<9)
-#define NUMABS	(36<<9)
-#define HMENU	(37<<9)
-#define TOGBUT  (38<<9)
-=======
 #define ICONTOGN	(34<<9)
 #define FTPREVIEW	(35<<9)
 #define NUMABS		(36<<9)
@@ -212,7 +194,6 @@
 #define OPTIONN		(39<<9)
 #define SEARCH_MENU	(40<<9)
 #define BUT_EXTRA	(41<<9)
->>>>>>> fba6a993
 #define BUTTYPE	(63<<9)
 
 /* Drawing
@@ -575,11 +556,6 @@
 #define UI_LAYOUT_PANEL			0
 #define UI_LAYOUT_HEADER		1
 #define UI_LAYOUT_MENU			2
-<<<<<<< HEAD
-
-#define UI_UNIT_X		20
-#define UI_UNIT_Y		20
-=======
  
 #define UI_UNIT_X				20
 #define UI_UNIT_Y				20
@@ -588,18 +564,10 @@
 #define UI_LAYOUT_ALIGN_LEFT	1
 #define UI_LAYOUT_ALIGN_CENTER	2
 #define UI_LAYOUT_ALIGN_RIGHT	3
->>>>>>> fba6a993
 
 uiLayout *uiBlockLayout(uiBlock *block, int dir, int type, int x, int y, int size, int em, struct uiStyle *style);
 void uiBlockSetCurLayout(uiBlock *block, uiLayout *layout);
 void uiBlockLayoutResolve(const struct bContext *C, uiBlock *block, int *x, int *y);
-<<<<<<< HEAD
-float uiBlockAspect(uiBlock *block); /* temporary */
-
-void uiLayoutContext(uiLayout *layout, int opcontext);
-void uiLayoutFunc(uiLayout *layout, uiMenuHandleFunc handlefunc, void *argv);
-uiBlock *uiLayoutBlock(uiLayout *layout);
-=======
 
 uiBlock *uiLayoutGetBlock(uiLayout *layout);
 
@@ -624,7 +592,6 @@
 int uiLayoutGetKeepAspect(uiLayout *layout);
 float uiLayoutGetScaleX(uiLayout *layout);
 float uiLayoutGetScaleY(uiLayout *layout);
->>>>>>> fba6a993
 
 /* layout specifiers */
 uiLayout *uiLayoutRow(uiLayout *layout, int align);
@@ -632,20 +599,12 @@
 uiLayout *uiLayoutColumnFlow(uiLayout *layout, int number, int align);
 uiLayout *uiLayoutBox(uiLayout *layout);
 uiLayout *uiLayoutFree(uiLayout *layout, int align);
-<<<<<<< HEAD
-uiLayout *uiLayoutSplit(uiLayout *layout);
-=======
 uiLayout *uiLayoutSplit(uiLayout *layout, float percentage);
->>>>>>> fba6a993
 
 uiBlock *uiLayoutFreeBlock(uiLayout *layout);
 
 /* templates */
 void uiTemplateHeader(uiLayout *layout, struct bContext *C);
-<<<<<<< HEAD
-void uiTemplateHeaderID(uiLayout *layout, struct bContext *C, struct PointerRNA *ptr, char *propname,
-	char *newop, char *openop, char *unlinkop);
-=======
 void uiTemplateID(uiLayout *layout, struct bContext *C, struct PointerRNA *ptr, char *propname,
 	char *newop, char *openop, char *unlinkop);
 uiLayout *uiTemplateModifier(uiLayout *layout, struct PointerRNA *ptr);
@@ -653,15 +612,11 @@
 void uiTemplatePreview(uiLayout *layout, struct ID *id);
 void uiTemplateColorRamp(uiLayout *layout, struct ColorBand *coba, int expand);
 void uiTemplateCurveMapping(uiLayout *layout, struct CurveMapping *cumap, int type);
->>>>>>> fba6a993
 
 /* items */
 void uiItemO(uiLayout *layout, char *name, int icon, char *opname);
 void uiItemEnumO(uiLayout *layout, char *name, int icon, char *opname, char *propname, int value);
-<<<<<<< HEAD
-=======
 void uiItemEnumO_string(uiLayout *layout, char *name, int icon, char *opname, char *propname, char *value);
->>>>>>> fba6a993
 void uiItemsEnumO(uiLayout *layout, char *opname, char *propname);
 void uiItemBooleanO(uiLayout *layout, char *name, int icon, char *opname, char *propname, int value);
 void uiItemIntO(uiLayout *layout, char *name, int icon, char *opname, char *propname, int value);
@@ -669,13 +624,8 @@
 void uiItemStringO(uiLayout *layout, char *name, int icon, char *opname, char *propname, char *value);
 void uiItemFullO(uiLayout *layout, char *name, int icon, char *idname, struct IDProperty *properties, int context);
 
-<<<<<<< HEAD
-void uiItemR(uiLayout *layout, char *name, int icon, struct PointerRNA *ptr, char *propname, int expand, int slider);
-void uiItemFullR(uiLayout *layout, char *name, int icon, struct PointerRNA *ptr, struct PropertyRNA *prop, int index, int value, int expand, int slider);
-=======
 void uiItemR(uiLayout *layout, char *name, int icon, struct PointerRNA *ptr, char *propname, int expand, int slider, int toggle);
 void uiItemFullR(uiLayout *layout, char *name, int icon, struct PointerRNA *ptr, struct PropertyRNA *prop, int index, int value, int expand, int slider, int toggle);
->>>>>>> fba6a993
 void uiItemEnumR(uiLayout *layout, char *name, int icon, struct PointerRNA *ptr, char *propname, int value);
 void uiItemsEnumR(uiLayout *layout, struct PointerRNA *ptr, char *propname);
 
