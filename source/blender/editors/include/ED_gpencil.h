--- conflicted
+++ resolved
@@ -107,10 +107,7 @@
 void mirror_gplayer_frames(struct bGPDlayer *gpl, short mode);
 
 /* ------------ Grease-Pencil Undo System ------------------ */
-<<<<<<< HEAD
-=======
 int ED_gpencil_session_active(void);
->>>>>>> 53671577
 int ED_undo_gpencil_step(struct bContext *C, int step, const char *name);
 
 #endif /*  ED_GPENCIL_H */