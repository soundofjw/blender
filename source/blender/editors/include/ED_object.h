--- conflicted
+++ resolved
@@ -118,12 +118,6 @@
 
 void ED_object_parent(struct Object *ob, struct Object *parent, const int type, const char *substr);
 
-<<<<<<< HEAD
-bool ED_object_mode_compat_set(struct bContext *C, struct WorkSpace *workspace, eObjectMode mode, struct ReportList *reports);
-void ED_object_toggle_modes(struct bContext *C, eObjectMode mode);
-
-=======
->>>>>>> ff74357d
 /* bitflags for enter/exit editmode */
 #define EM_FREEDATA     1
 #define EM_FREEUNDO     2
@@ -220,9 +214,8 @@
 
 void ED_lattice_flags_set(struct Object *obedit, int flag);
 
-/* object_modes.c */
 bool ED_object_mode_compat_test(const struct Object *ob, eObjectMode mode);
-bool ED_object_mode_compat_set(struct bContext *C, struct Object *ob, eObjectMode mode, struct ReportList *reports);
+bool ED_object_mode_compat_set(struct bContext *C, struct WorkSpace *workspace, eObjectMode mode, struct ReportList *reports);
 void ED_object_mode_toggle(struct bContext *C, eObjectMode mode);
 
 /* object_modifier.c */
