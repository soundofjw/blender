--- conflicted
+++ resolved
@@ -1394,7 +1394,6 @@
 		/* open/close icon, only when sublevels, except for scene */
 		if (te->subtree.first || (tselem->type == 0 && te->idcode == ID_SCE) || (te->flag & TE_LAZY_CLOSED)) {
 			int icon_x;
-<<<<<<< HEAD
 			if (tselem->type == 0 && ELEM(te->idcode, ID_OB, ID_SCE))
 				icon_x = startx;
 			else
@@ -1402,66 +1401,37 @@
 
 			// icons a bit higher
 			if (TSELEM_OPEN(tselem, soops))
-				UI_icon_draw_alpha((float)icon_x, (float)*starty + 2 * ufac, ICON_DISCLOSURE_TRI_DOWN,
+				UI_icon_draw_alpha((float)icon_x + 2 * ufac, (float)*starty + 1 * ufac, ICON_DISCLOSURE_TRI_DOWN,
 				                   alpha_fac);
 			else
-				UI_icon_draw_alpha((float)icon_x, (float)*starty + 2 * ufac, ICON_DISCLOSURE_TRI_RIGHT,
+				UI_icon_draw_alpha((float)icon_x + 2 * ufac, (float)*starty + 1 * ufac, ICON_DISCLOSURE_TRI_RIGHT,
 				                   alpha_fac);
-=======
-			icon_x = startx;
-			
-			// icons a bit higher
-			if (TSELEM_OPEN(tselem, soops))
-				UI_icon_draw((float)icon_x + 2 * ufac, (float)*starty + 1 * ufac, ICON_DISCLOSURE_TRI_DOWN);
-			else
-				UI_icon_draw((float)icon_x + 2 * ufac, (float)*starty + 1 * ufac, ICON_DISCLOSURE_TRI_RIGHT);
->>>>>>> 9d873fc3
 		}
 		offsx += UI_UNIT_X;
 		
 		/* datatype icon */
 		
 		if (!(ELEM(tselem->type, TSE_RNA_PROPERTY, TSE_RNA_ARRAY_ELEM))) {
-<<<<<<< HEAD
 			tselem_draw_icon(block, xmax, (float)startx + offsx, (float)*starty, tselem, te, alpha_fac);
-			offsx += UI_UNIT_X;
-=======
-			
-			tselem_draw_icon(block, xmax, (float)startx + offsx, (float)*starty, tselem, te, 1.0f);
-			
 			offsx += UI_UNIT_X + 2 * ufac;
->>>>>>> 9d873fc3
 		}
 		else
 			offsx += 2 * ufac;
 		
 		if (tselem->type == 0 && ID_IS_LINKED_DATABLOCK(tselem->id)) {
 			if (tselem->id->tag & LIB_TAG_MISSING) {
-<<<<<<< HEAD
-				UI_icon_draw_alpha((float)startx + offsx, (float)*starty + 2 * ufac, ICON_LIBRARY_DATA_BROKEN,
+				UI_icon_draw_alpha((float)startx + offsx + 2 * ufac, (float)*starty + 2 * ufac, ICON_LIBRARY_DATA_BROKEN,
 				                   alpha_fac);
 			}
 			else if (tselem->id->tag & LIB_TAG_INDIRECT) {
-				UI_icon_draw_alpha((float)startx + offsx, (float)*starty + 2 * ufac, ICON_LIBRARY_DATA_INDIRECT,
+				UI_icon_draw_alpha((float)startx + offsx + 2 * ufac, (float)*starty + 2 * ufac, ICON_LIBRARY_DATA_INDIRECT,
 				                   alpha_fac);
 			}
 			else {
-				UI_icon_draw_alpha((float)startx + offsx, (float)*starty + 2 * ufac, ICON_LIBRARY_DATA_DIRECT,
+				UI_icon_draw_alpha((float)startx + offsx + 2 * ufac, (float)*starty + 2 * ufac, ICON_LIBRARY_DATA_DIRECT,
 				                   alpha_fac);
 			}
-			offsx += UI_UNIT_X;
-=======
-				UI_icon_draw((float)startx + offsx + 2 * ufac, (float)*starty + 2 * ufac, ICON_LIBRARY_DATA_BROKEN);
-			}
-			else if (tselem->id->tag & LIB_TAG_INDIRECT) {
-				UI_icon_draw((float)startx + offsx + 2 * ufac, (float)*starty + 2 * ufac, ICON_LIBRARY_DATA_INDIRECT);
-			}
-			else {
-				UI_icon_draw((float)startx + offsx + 2 * ufac, (float)*starty + 2 * ufac, ICON_LIBRARY_DATA_DIRECT);
-			}
-			glPixelTransferf(GL_ALPHA_SCALE, 1.0f);
 			offsx += UI_UNIT_X + 2 * ufac;
->>>>>>> 9d873fc3
 		}
 		glDisable(GL_BLEND);
 		
@@ -1791,15 +1761,9 @@
 	// gray hierarchy lines
 	
 	starty = (int)ar->v2d.tot.ymax - UI_UNIT_Y / 2 - OL_Y_OFFSET;
-<<<<<<< HEAD
 	startx = 6;
 	outliner_draw_hierarchy_lines(soops, &soops->tree, startx, &starty);
 
-=======
-	startx = UI_UNIT_X / 2 - 1.0f;
-	outliner_draw_hierarchy(soops, &soops->tree, startx, &starty);
-	
->>>>>>> 9d873fc3
 	// items themselves
 	starty = (int)ar->v2d.tot.ymax - UI_UNIT_Y - OL_Y_OFFSET;
 	startx = 0;
