--- conflicted
+++ resolved
@@ -170,15 +170,14 @@
 
 		BM_ITER(eed, &iter, bm, BM_EDGES_OF_MESH, NULL) {
 			if(BM_TestHFlag(eed, BM_SELECT)) {
-				float *f = bm_get_cd_float(&bm->edata, eed->head.data, CD_CREASE);
+				float *f;
 
 				totedge++;
-<<<<<<< HEAD
+				f = bm_get_cd_float(&bm->edata, eed->head.data, CD_CREASE);
 				median[3]+= f ? *f : 0.0f;
-=======
-				median[3]+= eed->crease;
-				median[6]+= eed->bweight;
->>>>>>> 2bb59bc2
+
+				f = bm_get_cd_float(&bm->edata, eed->head.data, CD_BWEIGHT);
+				median[6]+= f ? *f : 0.0f;
 			}
 		}
 
@@ -418,7 +417,7 @@
 			if(median[3] != 0.0f) {
 				BMEdge *eed;
 				const float fixed_crease= (ve_median[3] <= 0.0f ? 0.0f : (ve_median[3] >= 1.0f ? 1.0f : FLT_MAX));
-
+				
 				if(fixed_crease != FLT_MAX) {
 					/* simple case */
 
@@ -471,12 +470,8 @@
 					}
 				}
 			}
-<<<<<<< HEAD
-			
-			EDBM_RecalcNormals(em);
-=======
-
 			if (median[6] != 0.0f) {
+#if 0 // BMESH_TODO
 				EditEdge *eed;
 				const float fixed_bweight= (ve_median[6] <= 0.0f ? 0.0f : (ve_median[6] >= 1.0f ? 1.0f : FLT_MAX));
 
@@ -521,9 +516,9 @@
 						}
 					}
 				}
-			}
-			BKE_mesh_end_editmesh(me, em);
->>>>>>> 2bb59bc2
+#endif // BMESH_TODO
+			}
+			EDBM_RecalcNormals(em);
 		}
 		else if(ob->type==OB_CURVE || ob->type==OB_SURF) {
 			Curve *cu= ob->data;
