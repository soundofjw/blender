--- conflicted
+++ resolved
@@ -904,61 +904,6 @@
 	WM_operator_properties_gesture_lasso_select(ot);
 }
 
-<<<<<<< HEAD
-
-/* ************************************************* */
-
-#if 0
-/* smart function to sample a rect spiralling outside, nice for backbuf selection */
-static unsigned int samplerect(unsigned int *buf, int size, unsigned int dontdo)
-{
-	Base *base;
-	unsigned int *bufmin, *bufmax;
-	int a, b, rc, tel, len, dirvec[4][2], maxob;
-	unsigned int retval = 0;
-	
-	base = LASTBASE;
-	if (base == 0) return 0;
-	maxob = base->object->select_color;
-
-	len = (size - 1) / 2;
-	rc = 0;
-
-	dirvec[0][0] = 1;
-	dirvec[0][1] = 0;
-	dirvec[1][0] = 0;
-	dirvec[1][1] = -size;
-	dirvec[2][0] = -1;
-	dirvec[2][1] = 0;
-	dirvec[3][0] = 0;
-	dirvec[3][1] = size;
-
-	bufmin = buf;
-	bufmax = buf + size * size;
-	buf += len * size + len;
-
-	for (tel = 1; tel <= size; tel++) {
-
-		for (a = 0; a < 2; a++) {
-			for (b = 0; b < tel; b++) {
-
-				if (*buf && *buf <= maxob && *buf != dontdo) return *buf;
-				if (*buf == dontdo) retval = dontdo;  /* if only color dontdo is available, still return dontdo */
-				
-				buf += (dirvec[rc][0] + dirvec[rc][1]);
-
-				if (buf < bufmin || buf >= bufmax) return retval;
-			}
-			rc++;
-			rc &= 3;
-		}
-	}
-	return retval;
-}
-#endif
-
-=======
->>>>>>> 6aadd61b
 /* ************************** mouse select ************************* */
 
 /* The max number of menu items in an object select menu */
