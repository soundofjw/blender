--- conflicted
+++ resolved
@@ -838,11 +838,7 @@
 				
 				if(medge->flag & ME_SEAM) eed->seam= 1;
 				if(medge->flag & ME_SHARP) eed->sharp = 1;
-<<<<<<< HEAD
 				if(medge->flag & ME_FREESTYLE_EDGE) eed->freestyle = 1;
-				if(medge->flag & SELECT) eed->f |= SELECT;
-=======
->>>>>>> eb233d93
 				if(medge->flag & ME_FGON) eed->h= EM_FGON;	// 2 different defines!
 				if(medge->flag & ME_HIDE) eed->h |= 1;
 				if(is_sel) eed->f |= SELECT;
