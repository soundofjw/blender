--- conflicted
+++ resolved
@@ -602,15 +602,11 @@
 			}
 			break;
 		case NC_IMAGE:
-<<<<<<< HEAD
-			ED_area_tag_redraw(sa);
-=======
 			if (wmn->reference == sima->image) {
 				image_histogram_tag_refresh(sa);
 				ED_area_tag_refresh(sa);
 				ED_area_tag_redraw(sa);
 			}
->>>>>>> 7a76bc9a
 			break;
 		case NC_SPACE:	
 			if(wmn->data == ND_SPACE_IMAGE)
