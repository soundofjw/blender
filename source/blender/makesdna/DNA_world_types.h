--- conflicted
+++ resolved
@@ -96,35 +96,15 @@
 
 /* **************** WORLD ********************* */
 
-<<<<<<< HEAD
-/* mode */
-#define WO_MIST	               1
-//#define WO_STARS               2 /* deprecated */
-/*#define WO_DOF                 4*/
-//#define WO_ACTIVITY_CULLING	   8 /* deprecated */
-//#define WO_ENV_LIGHT   		  16
-//#define WO_DBVT_CULLING		  32 /* deprecated */
-#define WO_AMB_OCC   		  64
-//#define WO_INDIRECT_LIGHT	  128
-=======
-/* skytype */
-#define WO_SKYBLEND     (1 << 0)
-#define WO_SKYREAL      (1 << 1)
-#define WO_SKYPAPER     (1 << 2)
-/* while render: */
-#define WO_SKYTEX       (1 << 3)
-#define WO_ZENUP        (1 << 4)
-
 /* mode */
 #define WO_MIST                (1 << 0)
 //#define WO_STARS               (1 << 1) /* deprecated */
-/*#define WO_DOF                 (1 << 2) */
-#define WO_ACTIVITY_CULLING    (1 << 3)
-#define WO_ENV_LIGHT          (1 << 4)
-#define WO_DBVT_CULLING       (1 << 5)
+/*#define WO_DOF                 (1 << 2)*/
+//#define WO_ACTIVITY_CULLING      (1 << 3) /* deprecated */
+//#define WO_ENV_LIGHT            (1 << 4)
+//#define WO_DBVT_CULLING         (1 << 5) /* deprecated */
 #define WO_AMB_OCC            (1 << 6)
-#define WO_INDIRECT_LIGHT     (1 << 7)
->>>>>>> 98f43ba3
+//#define WO_INDIRECT_LIGHT   (1 << 7)
 
 enum {
 	WO_MIST_QUADRATIC          = 0,
@@ -132,41 +112,6 @@
 	WO_MIST_INVERSE_QUADRATIC  = 2,
 };
 
-<<<<<<< HEAD
-=======
-/* ao_samp_method - methods for sampling the AO hemi */
-#define WO_AOSAMP_CONSTANT			0
-#define WO_AOSAMP_HALTON			1
-#define WO_AOSAMP_HAMMERSLEY		2
-
-/* aomode (use distances & random sampling modes) */
-#define WO_AODIST       (1 << 0)
-#define WO_AORNDSMP     (1 << 1)
-#define WO_AOCACHE      (1 << 2)
-
-/* aocolor */
-#define WO_AOPLAIN	0
-#define WO_AOSKYCOL	1
-#define WO_AOSKYTEX	2
-
-/* ao_gather_method */
-#define WO_AOGATHER_RAYTRACE	0
-#define WO_AOGATHER_APPROX		1
-
-/* texco (also in DNA_material_types.h) */
-#define TEXCO_ANGMAP      (1 << 6)
-#define TEXCO_H_SPHEREMAP (1 << 8)
-#define TEXCO_H_TUBEMAP   (1 << 10)
-#define TEXCO_EQUIRECTMAP (1 << 11)
-
-/* mapto */
-#define WOMAP_BLEND     (1 << 0)
-#define WOMAP_HORIZ     (1 << 1)
-#define WOMAP_ZENUP     (1 << 2)
-#define WOMAP_ZENDOWN   (1 << 3)
-// #define WOMAP_MIST   (1 << 4) /* Deprecated */
-
->>>>>>> 98f43ba3
 /* flag */
 #define WO_DS_EXPAND	(1<<0)
 	/* NOTE: this must have the same value as MA_DS_SHOW_TEXS,
