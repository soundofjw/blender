--- conflicted
+++ resolved
@@ -169,16 +169,11 @@
 	short sss_flag, sss_preset;
 
 	int mapto_textured;	/* render-time cache to optimise texture lookups */
-<<<<<<< HEAD
-	short shadowonly_flag;		/* "shadowsonly" type */
-	short index;	/* custom index for render passes */
+	short shadowonly_flag;  /* "shadowsonly" type */
+	short index;            /* custom index for render passes */
 
 	short vcol_alpha;
 	short pad[3];
-=======
-	short shadowonly_flag;  /* "shadowsonly" type */
-	short index;            /* custom index for render passes */
->>>>>>> b5595298
 
 	ListBase gpumaterial;		/* runtime */
 } Material;
