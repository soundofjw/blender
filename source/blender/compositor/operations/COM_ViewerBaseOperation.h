--- conflicted
+++ resolved
@@ -40,11 +40,8 @@
 	OrderOfChunks m_chunkOrder;
 	bool m_doColorManagement;
 	bool m_doColorPredivide;
-<<<<<<< HEAD
+	bool m_doDepthBuffer;
 	ImBuf *m_ibuf;
-=======
-	bool m_doDepthBuffer;
->>>>>>> 72179274
 
 public:
 	bool isOutputOperation(bool rendering) const { return isActiveViewerOutput(); }
