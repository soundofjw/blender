/*
 * ***** BEGIN GPL LICENSE BLOCK *****
 *
 * This program is free software; you can redistribute it and/or
 * modify it under the terms of the GNU General Public License
 * as published by the Free Software Foundation; either version 2
 * of the License, or (at your option) any later version.
 *
 * This program is distributed in the hope that it will be useful,
 * but WITHOUT ANY WARRANTY; without even the implied warranty of
 * MERCHANTABILITY or FITNESS FOR A PARTICULAR PURPOSE.  See the
 * GNU General Public License for more details.
 *
 * You should have received a copy of the GNU General Public License
 * along with this program; if not, write to the Free Software Foundation,
 * Inc., 51 Franklin Street, Fifth Floor, Boston, MA 02110-1301, USA.
 *
 * The Original Code is Copyright (C) 2001-2002 by NaN Holding BV.
 * All rights reserved.
 *
 *
 * Contributor(s): Blender Foundation
 *
 * ***** END GPL LICENSE BLOCK *****
 *
 */

/** \file blender/blenloader/intern/readfile.c
 *  \ingroup blenloader
 */


#include "zlib.h"

#include <limits.h>
#include <stdio.h> // for printf fopen fwrite fclose sprintf FILE
#include <stdlib.h> // for getenv atoi
#include <stddef.h> // for offsetof
#include <fcntl.h> // for open
#include <string.h> // for strrchr strncmp strstr
#include <math.h> // for fabs
#include <stdarg.h> /* for va_start/end */

#ifndef WIN32
#  include <unistd.h> // for read close
#else
#  include <io.h> // for open close read
#  include "winsock2.h"
#  include "BLI_winstuff.h"
#endif

/* allow readfile to use deprecated functionality */
#define DNA_DEPRECATED_ALLOW

#include "DNA_anim_types.h"
#include "DNA_armature_types.h"
#include "DNA_actuator_types.h"
#include "DNA_brush_types.h"
#include "DNA_camera_types.h"
#include "DNA_cloth_types.h"
#include "DNA_controller_types.h"
#include "DNA_constraint_types.h"
#include "DNA_dynamicpaint_types.h"
#include "DNA_effect_types.h"
#include "DNA_fileglobal_types.h"
#include "DNA_genfile.h"
#include "DNA_group_types.h"
#include "DNA_gpencil_types.h"
#include "DNA_ipo_types.h"
#include "DNA_key_types.h"
#include "DNA_lattice_types.h"
#include "DNA_lamp_types.h"
#include "DNA_linestyle_types.h"
#include "DNA_meta_types.h"
#include "DNA_material_types.h"
#include "DNA_mesh_types.h"
#include "DNA_meshdata_types.h"
#include "DNA_nla_types.h"
#include "DNA_node_types.h"
#include "DNA_object_fluidsim.h" // NT
#include "DNA_object_types.h"
#include "DNA_packedFile_types.h"
#include "DNA_particle_types.h"
#include "DNA_property_types.h"
#include "DNA_text_types.h"
#include "DNA_view3d_types.h"
#include "DNA_screen_types.h"
#include "DNA_sensor_types.h"
#include "DNA_sdna_types.h"
#include "DNA_scene_types.h"
#include "DNA_sequence_types.h"
#include "DNA_smoke_types.h"
#include "DNA_speaker_types.h"
#include "DNA_sound_types.h"
#include "DNA_space_types.h"
#include "DNA_vfont_types.h"
#include "DNA_world_types.h"
#include "DNA_movieclip_types.h"
#include "DNA_mask_types.h"

#include "MEM_guardedalloc.h"

#include "BLI_utildefines.h"
#include "BLI_blenlib.h"
#include "BLI_math.h"
#include "BLI_edgehash.h"

#include "BKE_anim.h"
#include "BKE_action.h"
#include "BKE_armature.h"
#include "BKE_brush.h"
#include "BKE_colortools.h"
#include "BKE_constraint.h"
#include "BKE_context.h"
#include "BKE_curve.h"
#include "BKE_deform.h"
#include "BKE_effect.h"
#include "BKE_fcurve.h"
#include "BKE_global.h" // for G
#include "BKE_group.h"
#include "BKE_image.h"
#include "BKE_lattice.h"
#include "BKE_library.h" // for which_libbase
#include "BKE_idcode.h"
#include "BKE_material.h"
#include "BKE_main.h" // for Main
#include "BKE_mesh.h" // for ME_ defines (patching)
#include "BKE_modifier.h"
#include "BKE_multires.h"
#include "BKE_node.h" // for tree type defines
#include "BKE_ocean.h"
#include "BKE_object.h"
#include "BKE_paint.h"
#include "BKE_particle.h"
#include "BKE_pointcache.h"
#include "BKE_property.h" // for get_ob_property
#include "BKE_report.h"
#include "BKE_sca.h" // for init_actuator
#include "BKE_scene.h"
#include "BKE_screen.h"
#include "BKE_sequencer.h"
#include "BKE_text.h" // for txt_extended_ascii_as_utf8
#include "BKE_tracking.h"
#include "BKE_utildefines.h" // SWITCH_INT DATA ENDB DNA1 O_BINARY GLOB USER TEST REND
#include "BKE_sound.h"

#include "IMB_imbuf.h"  // for proxy / timecode versioning stuff

#include "NOD_socket.h"

#include "BLO_readfile.h"
#include "BLO_undofile.h"

#include "RE_engine.h"

#include "readfile.h"

#include "PIL_time.h"

#include <errno.h>

/*
 Remark: still a weak point is the newaddress() function, that doesnt solve reading from
 multiple files at the same time

 (added remark: oh, i thought that was solved? will look at that... (ton)

READ
- Existing Library (Main) push or free
- allocate new Main
- load file
- read SDNA
- for each LibBlock
	- read LibBlock
	- if a Library
		- make a new Main
		- attach ID's to it
	- else
		- read associated 'direct data'
		- link direct data (internal and to LibBlock)
- read FileGlobal
- read USER data, only when indicated (file is ~/X.XX/startup.blend)
- free file
- per Library (per Main)
	- read file
	- read SDNA
	- find LibBlocks and attach IDs to Main
		- if external LibBlock
			- search all Main's
				- or it's already read,
				- or not read yet
				- or make new Main
	- per LibBlock
		- read recursive
		- read associated direct data
		- link direct data (internal and to LibBlock)
	- free file
- per Library with unread LibBlocks
	- read file
	- read SDNA
	- per LibBlock
			   - read recursive
			   - read associated direct data
			   - link direct data (internal and to LibBlock)
		- free file
- join all Mains
- link all LibBlocks and indirect pointers to libblocks
- initialize FileGlobal and copy pointers to Global
*/

/* also occurs in library.c */
/* GS reads the memory pointed at in a specific ordering. There are,
 * however two definitions for it. I have jotted them down here, both,
 * but I think the first one is actually used. The thing is that
 * big-endian systems might read this the wrong way round. OTOH, we
 * constructed the IDs that are read out with this macro explicitly as
 * well. I expect we'll sort it out soon... */

/* from blendef: */
#define GS(a)	(*((short *)(a)))

/* from misc_util: flip the bytes from x  */
/*  #define GS(x) (((unsigned char *)(x))[0] << 8 | ((unsigned char *)(x))[1]) */

// only used here in readfile.c
#define SWITCH_LONGINT(a) { \
	char s_i, *p_i; \
	p_i= (char *)&(a);  \
	s_i=p_i[0]; p_i[0]=p_i[7]; p_i[7]=s_i; \
	s_i=p_i[1]; p_i[1]=p_i[6]; p_i[6]=s_i; \
	s_i=p_i[2]; p_i[2]=p_i[5]; p_i[5]=s_i; \
	s_i=p_i[3]; p_i[3]=p_i[4]; p_i[4]=s_i; \
} (void)0

/***/

typedef struct OldNew {
	void *old, *newp;
	int nr;
} OldNew;

typedef struct OldNewMap {
	OldNew *entries;
	int nentries, entriessize;
	int sorted;
	int lasthit;
} OldNewMap;


/* local prototypes */
static void *read_struct(FileData *fd, BHead *bh, const char *blockname);
static void direct_link_modifiers(FileData *fd, ListBase *lb);
static void convert_tface_mt(FileData *fd, Main *main);

/* this function ensures that reports are printed,
 * in the case of libraray linking errors this is important!
 *
 * bit kludge but better then doubling up on prints,
 * we could alternatively have a versions of a report function which foces printing - campbell
 */
static void BKE_reportf_wrap(ReportList *reports, ReportType type, const char *format, ...)
{
	char fixed_buf[1024]; /* should be long enough */
	
	va_list args;
	
	va_start(args, format);
	vsnprintf(fixed_buf, sizeof(fixed_buf), format, args);
	va_end(args);
	
	fixed_buf[sizeof(fixed_buf) - 1] = '\0';
	
	BKE_report(reports, type, fixed_buf);
	
	if (G.background == 0) {
		printf("%s\n", fixed_buf);
	}
}

static OldNewMap *oldnewmap_new(void) 
{
	OldNewMap *onm= MEM_callocN(sizeof(*onm), "OldNewMap");
	
	onm->entriessize = 1024;
	onm->entries = MEM_mallocN(sizeof(*onm->entries)*onm->entriessize, "OldNewMap.entries");
	
	return onm;
}

static int verg_oldnewmap(const void *v1, const void *v2)
{
	const struct OldNew *x1=v1, *x2=v2;
	
	if (x1->old > x2->old) return 1;
	else if (x1->old < x2->old) return -1;
	return 0;
}


static void oldnewmap_sort(FileData *fd) 
{
	qsort(fd->libmap->entries, fd->libmap->nentries, sizeof(OldNew), verg_oldnewmap);
	fd->libmap->sorted = 1;
}

/* nr is zero for data, and ID code for libdata */
static void oldnewmap_insert(OldNewMap *onm, void *oldaddr, void *newaddr, int nr) 
{
	OldNew *entry;
	
	if (oldaddr==NULL || newaddr==NULL) return;
	
	if (onm->nentries == onm->entriessize) {
		int osize = onm->entriessize;
		OldNew *oentries = onm->entries;
		
		onm->entriessize *= 2;
		onm->entries = MEM_mallocN(sizeof(*onm->entries)*onm->entriessize, "OldNewMap.entries");
		
		memcpy(onm->entries, oentries, sizeof(*oentries)*osize);
		MEM_freeN(oentries);
	}

	entry = &onm->entries[onm->nentries++];
	entry->old = oldaddr;
	entry->newp = newaddr;
	entry->nr = nr;
}

void blo_do_versions_oldnewmap_insert(OldNewMap *onm, void *oldaddr, void *newaddr, int nr)
{
	oldnewmap_insert(onm, oldaddr, newaddr, nr);
}

static void *oldnewmap_lookup_and_inc(OldNewMap *onm, void *addr) 
{
	int i;
	
	if (addr == NULL) return NULL;
	
	if (onm->lasthit < onm->nentries-1) {
		OldNew *entry = &onm->entries[++onm->lasthit];
		
		if (entry->old == addr) {
			entry->nr++;
			return entry->newp;
		}
	}
	
	for (i = 0; i < onm->nentries; i++) {
		OldNew *entry = &onm->entries[i];
		
		if (entry->old == addr) {
			onm->lasthit = i;
			
			entry->nr++;
			return entry->newp;
		}
	}
	
	return NULL;
}

/* for libdata, nr has ID code, no increment */
static void *oldnewmap_liblookup(OldNewMap *onm, void *addr, void *lib) 
{
	int i;
	
	if (addr == NULL) return NULL;
	
	/* lasthit works fine for non-libdata, linking there is done in same sequence as writing */
	if (onm->sorted) {
		OldNew entry_s, *entry;
		
		entry_s.old = addr;
		
		entry = bsearch(&entry_s, onm->entries, onm->nentries, sizeof(OldNew), verg_oldnewmap);
		if (entry) {
			ID *id = entry->newp;
			
			if (id && (!lib || id->lib)) {
				return entry->newp;
			}
		}
	}
	
	for (i = 0; i < onm->nentries; i++) {
		OldNew *entry = &onm->entries[i];
		
		if (entry->old == addr) {
			ID *id = entry->newp;
			
			if (id && (!lib || id->lib)) {
				return entry->newp;
			}
		}
	}

	return NULL;
}

static void oldnewmap_free_unused(OldNewMap *onm) 
{
	int i;

	for (i = 0; i < onm->nentries; i++) {
		OldNew *entry = &onm->entries[i];
		if (entry->nr == 0) {
			MEM_freeN(entry->newp);
			entry->newp = NULL;
		}
	}
}

static void oldnewmap_clear(OldNewMap *onm) 
{
	onm->nentries = 0;
	onm->lasthit = 0;
}

static void oldnewmap_free(OldNewMap *onm) 
{
	MEM_freeN(onm->entries);
	MEM_freeN(onm);
}

/***/

static void read_libraries(FileData *basefd, ListBase *mainlist);

/* ************ help functions ***************** */

static void add_main_to_main(Main *mainvar, Main *from)
{
	ListBase *lbarray[MAX_LIBARRAY], *fromarray[MAX_LIBARRAY];
	int a;
	
	set_listbasepointers(mainvar, lbarray);
	a = set_listbasepointers(from, fromarray);
	while (a--) {
		BLI_movelisttolist(lbarray[a], fromarray[a]);
	}
}

void blo_join_main(ListBase *mainlist)
{
	Main *tojoin, *mainl;
	
	mainl = mainlist->first;
	while ((tojoin = mainl->next)) {
		add_main_to_main(mainl, tojoin);
		BLI_remlink(mainlist, tojoin);
		MEM_freeN(tojoin);
	}
}

static void split_libdata(ListBase *lb, Main *first)
{
	ListBase *lbn;
	ID *id, *idnext;
	Main *mainvar;
	
	id = lb->first;
	while (id) {
		idnext = id->next;
		if (id->lib) {
			mainvar = first;
			while (mainvar) {
				if (mainvar->curlib == id->lib) {
					lbn= which_libbase(mainvar, GS(id->name));
					BLI_remlink(lb, id);
					BLI_addtail(lbn, id);
					break;
				}
				mainvar = mainvar->next;
			}
			if (mainvar == NULL) printf("error split_libdata\n");
		}
		id = idnext;
	}
}

void blo_split_main(ListBase *mainlist, Main *main)
{
	ListBase *lbarray[MAX_LIBARRAY];
	Library *lib;
	int i;
	
	mainlist->first = mainlist->last = main;
	main->next = NULL;
	
	if (main->library.first == NULL)
		return;
	
	for (lib = main->library.first; lib; lib = lib->id.next) {
		Main *libmain = MEM_callocN(sizeof(Main), "libmain");
		libmain->curlib = lib;
		BLI_addtail(mainlist, libmain);
	}
	
	i = set_listbasepointers(main, lbarray);
	while (i--)
		split_libdata(lbarray[i], main->next);
}

/* removes things like /blah/blah/../../blah/ etc, then writes in *name the full path */
static void cleanup_path(const char *relabase, char *name)
{
	char filename[FILE_MAXFILE];
	
	BLI_splitdirstring(name, filename);
	BLI_cleanup_dir(relabase, name);
	strcat(name, filename);
}

static void read_file_version(FileData *fd, Main *main)
{
	BHead *bhead;
	
	for (bhead= blo_firstbhead(fd); bhead; bhead= blo_nextbhead(fd, bhead)) {
		if (bhead->code == GLOB) {
			FileGlobal *fg= read_struct(fd, bhead, "Global");
			if (fg) {
				main->subversionfile= fg->subversion;
				main->minversionfile= fg->minversion;
				main->minsubversionfile= fg->minsubversion;
				MEM_freeN(fg);
			}
			else if (bhead->code == ENDB)
				break;
		}
	}
}


static Main *blo_find_main(FileData *fd, const char *filepath, const char *relabase)
{
	ListBase *mainlist = fd->mainlist;
	Main *m;
	Library *lib;
	char name1[FILE_MAX];
	
	BLI_strncpy(name1, filepath, sizeof(name1));
	cleanup_path(relabase, name1);
//	printf("blo_find_main: original in  %s\n", name);
//	printf("blo_find_main: converted to %s\n", name1);
	
	for (m = mainlist->first; m; m = m->next) {
		char *libname = (m->curlib) ? m->curlib->filepath : m->name;
		
		if (BLI_path_cmp(name1, libname) == 0) {
			if (G.debug & G_DEBUG) printf("blo_find_main: found library %s\n", libname);
			return m;
		}
	}
	
	m = MEM_callocN(sizeof(Main), "find_main");
	BLI_addtail(mainlist, m);
	
	lib = BKE_libblock_alloc(&m->library, ID_LI, "lib");
	BLI_strncpy(lib->name, filepath, sizeof(lib->name));
	BLI_strncpy(lib->filepath, name1, sizeof(lib->filepath));
	
	m->curlib = lib;
	
	read_file_version(fd, m);
	
	if (G.debug & G_DEBUG) printf("blo_find_main: added new lib %s\n", filepath);
	return m;
}


/* ************ FILE PARSING ****************** */

static void switch_endian_bh4(BHead4 *bhead)
{
	/* the ID_.. codes */
	if ((bhead->code & 0xFFFF)==0) bhead->code >>= 16;
	
	if (bhead->code != ENDB) {
		SWITCH_INT(bhead->len);
		SWITCH_INT(bhead->SDNAnr);
		SWITCH_INT(bhead->nr);
	}
}

static void switch_endian_bh8(BHead8 *bhead)
{
	/* the ID_.. codes */
	if ((bhead->code & 0xFFFF)==0) bhead->code >>= 16;
	
	if (bhead->code != ENDB) {
		SWITCH_INT(bhead->len);
		SWITCH_INT(bhead->SDNAnr);
		SWITCH_INT(bhead->nr);
	}
}

static void bh4_from_bh8(BHead *bhead, BHead8 *bhead8, int do_endian_swap)
{
	BHead4 *bhead4 = (BHead4 *) bhead;
#if defined(WIN32) && !defined(FREE_WINDOWS)
	__int64 old;
#else
	long long old;
#endif

	bhead4->code = bhead8->code;
	bhead4->len = bhead8->len;

	if (bhead4->code != ENDB) {
		/* perform a endian swap on 64bit pointers, otherwise the pointer might map to zero
		 * 0x0000000000000000000012345678 would become 0x12345678000000000000000000000000
		 */
		if (do_endian_swap) {
			SWITCH_LONGINT(bhead8->old);
		}
		
		/* this patch is to avoid a long long being read from not-eight aligned positions
		 * is necessary on any modern 64bit architecture) */
		memcpy(&old, &bhead8->old, 8);
		bhead4->old = (int) (old >> 3);
		
		bhead4->SDNAnr = bhead8->SDNAnr;
		bhead4->nr = bhead8->nr;
	}
}

static void bh8_from_bh4(BHead *bhead, BHead4 *bhead4)
{
	BHead8 *bhead8 = (BHead8 *) bhead;
	
	bhead8->code = bhead4->code;
	bhead8->len = bhead4->len;
	
	if (bhead8->code != ENDB) {
		bhead8->old = bhead4->old;
		bhead8->SDNAnr = bhead4->SDNAnr;
		bhead8->nr= bhead4->nr;
	}
}

static BHeadN *get_bhead(FileData *fd)
{
	BHeadN *new_bhead = NULL;
	int readsize;
	
	if (fd) {
		if (!fd->eof) {
			/* initializing to zero isn't strictly needed but shuts valgrind up
			 * since uninitialized memory gets compared */
			BHead8 bhead8 = {0};
			BHead4 bhead4 = {0};
			BHead  bhead = {0};
			
			/* First read the bhead structure.
			 * Depending on the platform the file was written on this can
			 * be a big or little endian BHead4 or BHead8 structure.
			 *
			 * As usual 'ENDB' (the last *partial* bhead of the file)
			 * needs some special handling. We don't want to EOF just yet.
			 */
			if (fd->flags & FD_FLAGS_FILE_POINTSIZE_IS_4) {
				bhead4.code = DATA;
				readsize = fd->read(fd, &bhead4, sizeof(bhead4));
				
				if (readsize == sizeof(bhead4) || bhead4.code == ENDB) {
					if (fd->flags & FD_FLAGS_SWITCH_ENDIAN) {
						switch_endian_bh4(&bhead4);
					}
					
					if (fd->flags & FD_FLAGS_POINTSIZE_DIFFERS) {
						bh8_from_bh4(&bhead, &bhead4);
					}
					else {
						memcpy(&bhead, &bhead4, sizeof(bhead));
					}
				}
				else {
					fd->eof = 1;
					bhead.len= 0;
				}
			}
			else {
				bhead8.code = DATA;
				readsize = fd->read(fd, &bhead8, sizeof(bhead8));
				
				if (readsize == sizeof(bhead8) || bhead8.code == ENDB) {
					if (fd->flags & FD_FLAGS_SWITCH_ENDIAN) {
						switch_endian_bh8(&bhead8);
					}
					
					if (fd->flags & FD_FLAGS_POINTSIZE_DIFFERS) {
						bh4_from_bh8(&bhead, &bhead8, (fd->flags & FD_FLAGS_SWITCH_ENDIAN));
					}
					else {
						memcpy(&bhead, &bhead8, sizeof(bhead));
					}
				}
				else {
					fd->eof = 1;
					bhead.len= 0;
				}
			}
			
			/* make sure people are not trying to pass bad blend files */
			if (bhead.len < 0) fd->eof = 1;
			
			/* bhead now contains the (converted) bhead structure. Now read
			 * the associated data and put everything in a BHeadN (creative naming !)
			 */
			if (!fd->eof) {
				new_bhead = MEM_mallocN(sizeof(BHeadN) + bhead.len, "new_bhead");
				if (new_bhead) {
					new_bhead->next = new_bhead->prev = NULL;
					new_bhead->bhead = bhead;
					
					readsize = fd->read(fd, new_bhead + 1, bhead.len);
					
					if (readsize != bhead.len) {
						fd->eof = 1;
						MEM_freeN(new_bhead);
						new_bhead = NULL;
					}
				}
				else {
					fd->eof = 1;
				}
			}
		}
	}

	/* We've read a new block. Now add it to the list
	 * of blocks.
	 */
	if (new_bhead) {
		BLI_addtail(&fd->listbase, new_bhead);
	}
	
	return(new_bhead);
}

BHead *blo_firstbhead(FileData *fd)
{
	BHeadN *new_bhead;
	BHead *bhead = NULL;
	
	/* Rewind the file
	 * Read in a new block if necessary
	 */
	new_bhead = fd->listbase.first;
	if (new_bhead == NULL) {
		new_bhead = get_bhead(fd);
	}
	
	if (new_bhead) {
		bhead = &new_bhead->bhead;
	}
	
	return(bhead);
}

BHead *blo_prevbhead(FileData *UNUSED(fd), BHead *thisblock)
{
	BHeadN *bheadn = (BHeadN *) (((char *) thisblock) - GET_INT_FROM_POINTER( &((BHeadN*)0)->bhead) );
	BHeadN *prev = bheadn->prev;
	
	return (prev) ? &prev->bhead : NULL;
}

BHead *blo_nextbhead(FileData *fd, BHead *thisblock)
{
	BHeadN *new_bhead = NULL;
	BHead *bhead = NULL;
	
	if (thisblock) {
		// bhead is actually a sub part of BHeadN
		// We calculate the BHeadN pointer from the BHead pointer below
		new_bhead = (BHeadN *) (((char *) thisblock) - GET_INT_FROM_POINTER( &((BHeadN*)0)->bhead) );
		
		// get the next BHeadN. If it doesn't exist we read in the next one
		new_bhead = new_bhead->next;
		if (new_bhead == NULL) {
			new_bhead = get_bhead(fd);
		}
	}
	
	if (new_bhead) {
		// here we do the reverse:
		// go from the BHeadN pointer to the BHead pointer
		bhead = &new_bhead->bhead;
	}
	
	return(bhead);
}

static void decode_blender_header(FileData *fd)
{
	char header[SIZEOFBLENDERHEADER], num[4];
	int readsize;
	
	/* read in the header data */
	readsize = fd->read(fd, header, sizeof(header));
	
	if (readsize == sizeof(header)) {
		if (strncmp(header, "BLENDER", 7) == 0) {
			int remove_this_endian_test = 1;
			
			fd->flags |= FD_FLAGS_FILE_OK;
			
			/* what size are pointers in the file ? */
			if (header[7]=='_') {
				fd->flags |= FD_FLAGS_FILE_POINTSIZE_IS_4;
				if (sizeof(void *) != 4) {
					fd->flags |= FD_FLAGS_POINTSIZE_DIFFERS;
				}
			}
			else {
				if (sizeof(void *) != 8) {
					fd->flags |= FD_FLAGS_POINTSIZE_DIFFERS;
				}
			}
			
			/* is the file saved in a different endian
			 * than we need ?
			 */
			if (((((char*)&remove_this_endian_test)[0]==1)?L_ENDIAN:B_ENDIAN) != ((header[8]=='v')?L_ENDIAN:B_ENDIAN)) {
				fd->flags |= FD_FLAGS_SWITCH_ENDIAN;
			}
			
			/* get the version number */
			memcpy(num, header + 9, 3);
			num[3] = 0;
			fd->fileversion = atoi(num);
		}
	}
}

static int read_file_dna(FileData *fd)
{
	BHead *bhead;
	
	for (bhead = blo_firstbhead(fd); bhead; bhead = blo_nextbhead(fd, bhead)) {
		if (bhead->code == DNA1) {
			int do_endian_swap = (fd->flags & FD_FLAGS_SWITCH_ENDIAN) ? 1 : 0;
			
			fd->filesdna = DNA_sdna_from_data(&bhead[1], bhead->len, do_endian_swap);
			if (fd->filesdna) {
				fd->compflags = DNA_struct_get_compareflags(fd->filesdna, fd->memsdna);
				/* used to retrieve ID names from (bhead+1) */
				fd->id_name_offs = DNA_elem_offset(fd->filesdna, "ID", "char", "name[]");
			}
			
			return 1;
		}
		else if (bhead->code == ENDB)
			break;
	}
	
	return 0;
}

static int fd_read_from_file(FileData *filedata, void *buffer, unsigned int size)
{
	int readsize = read(filedata->filedes, buffer, size);
	
	if (readsize < 0) {
		readsize = EOF;
	}
	else {
		filedata->seek += readsize;
	}
	
	return readsize;
}

static int fd_read_gzip_from_file(FileData *filedata, void *buffer, unsigned int size)
{
	int readsize = gzread(filedata->gzfiledes, buffer, size);
	
	if (readsize < 0) {
		readsize = EOF;
	}
	else {
		filedata->seek += readsize;
	}
	
	return (readsize);
}

static int fd_read_from_memory(FileData *filedata, void *buffer, unsigned int size)
{
	/* don't read more bytes then there are available in the buffer */
	int readsize = (int)MIN2(size, (unsigned int)(filedata->buffersize - filedata->seek));
	
	memcpy(buffer, filedata->buffer + filedata->seek, readsize);
	filedata->seek += readsize;
	
	return (readsize);
}

static int fd_read_from_memfile(FileData *filedata, void *buffer, unsigned int size)
{
	static unsigned int seek = (1<<30);	/* the current position */
	static unsigned int offset = 0;		/* size of previous chunks */
	static MemFileChunk *chunk = NULL;
	unsigned int chunkoffset, readsize, totread;
	
	if (size == 0) return 0;
	
	if (seek != (unsigned int)filedata->seek) {
		chunk = filedata->memfile->chunks.first;
		seek = 0;
		
		while (chunk) {
			if (seek + chunk->size > (unsigned) filedata->seek) break;
			seek += chunk->size;
			chunk = chunk->next;
		}
		offset = seek;
		seek = filedata->seek;
	}
	
	if (chunk) {
		totread = 0;
		
		do {
			/* first check if it's on the end if current chunk */
			if (seek-offset == chunk->size) {
				offset += chunk->size;
				chunk = chunk->next;
			}
			
			/* debug, should never happen */
			if (chunk == NULL) {
				printf("illegal read, chunk zero\n");
				return 0;
			}
			
			chunkoffset = seek-offset;
			readsize = size-totread;
			
			/* data can be spread over multiple chunks, so clamp size
			 * to within this chunk, and then it will read further in
			 * the next chunk */
			if (chunkoffset+readsize > chunk->size)
				readsize= chunk->size-chunkoffset;
			
			memcpy((char*)buffer + totread, chunk->buf + chunkoffset, readsize);
			totread += readsize;
			filedata->seek += readsize;
			seek += readsize;
		} while (totread < size);
		
		return totread;
	}
	
	return 0;
}

static FileData *filedata_new(void)
{
	FileData *fd = MEM_callocN(sizeof(FileData), "FileData");
	
	fd->filedes = -1;
	fd->gzfiledes = NULL;
	
		/* XXX, this doesn't need to be done all the time,
		 * but it keeps us re-entrant,  remove once we have
		 * a lib that provides a nice lock. - zr
		 */
	fd->memsdna = DNA_sdna_from_data(DNAstr,  DNAlen,  0);
	
	fd->datamap = oldnewmap_new();
	fd->globmap = oldnewmap_new();
	fd->libmap = oldnewmap_new();
	
	return fd;
}

static FileData *blo_decode_and_check(FileData *fd, ReportList *reports)
{
	decode_blender_header(fd);
	
	if (fd->flags & FD_FLAGS_FILE_OK) {
		if (!read_file_dna(fd)) {
			BKE_reportf(reports, RPT_ERROR, "Failed to read blend file: \"%s\", incomplete", fd->relabase);
			blo_freefiledata(fd);
			fd = NULL;
		}
	} 
	else {
		BKE_reportf(reports, RPT_ERROR, "Failed to read blend file: \"%s\", not a blend file", fd->relabase);
		blo_freefiledata(fd);
		fd = NULL;
	}
	
	return fd;
}

/* cannot be called with relative paths anymore! */
/* on each new library added, it now checks for the current FileData and expands relativeness */
FileData *blo_openblenderfile(const char *filepath, ReportList *reports)
{
	gzFile gzfile;
	errno = 0;
	gzfile = BLI_gzopen(filepath, "rb");
	
	if (gzfile == (gzFile)Z_NULL) {
		BKE_reportf(reports, RPT_ERROR, "Unable to open \"%s\": %s.", filepath, errno ? strerror(errno) : "Unknown error reading file");
		return NULL;
	}
	else {
		FileData *fd = filedata_new();
		fd->gzfiledes = gzfile;
		fd->read = fd_read_gzip_from_file;
		
		/* needed for library_append and read_libraries */
		BLI_strncpy(fd->relabase, filepath, sizeof(fd->relabase));
		
		return blo_decode_and_check(fd, reports);
	}
}

FileData *blo_openblendermemory(void *mem, int memsize, ReportList *reports)
{
	if (!mem || memsize<SIZEOFBLENDERHEADER) {
		BKE_report(reports, RPT_ERROR, (mem)? "Unable to read": "Unable to open");
		return NULL;
	}
	else {
		FileData *fd = filedata_new();
		fd->buffer = mem;
		fd->buffersize = memsize;
		fd->read = fd_read_from_memory;
		fd->flags |= FD_FLAGS_NOT_MY_BUFFER;
		
		return blo_decode_and_check(fd, reports);
	}
}

FileData *blo_openblendermemfile(MemFile *memfile, ReportList *reports)
{
	if (!memfile) {
		BKE_report(reports, RPT_ERROR, "Unable to open blend <memory>");
		return NULL;
	}
	else {
		FileData *fd = filedata_new();
		fd->memfile = memfile;
		
		fd->read = fd_read_from_memfile;
		fd->flags |= FD_FLAGS_NOT_MY_BUFFER;
		
		return blo_decode_and_check(fd, reports);
	}
}


void blo_freefiledata(FileData *fd)
{
	if (fd) {
		if (fd->filedes != -1) {
			close(fd->filedes);
		}
		
		if (fd->gzfiledes != NULL) {
			gzclose(fd->gzfiledes);
		}
		
		if (fd->buffer && !(fd->flags & FD_FLAGS_NOT_MY_BUFFER)) {
			MEM_freeN(fd->buffer);
			fd->buffer = NULL;
		}
		
		// Free all BHeadN data blocks
		BLI_freelistN(&fd->listbase);
		
		if (fd->memsdna)
			DNA_sdna_free(fd->memsdna);
		if (fd->filesdna)
			DNA_sdna_free(fd->filesdna);
		if (fd->compflags)
			MEM_freeN(fd->compflags);
		
		if (fd->datamap)
			oldnewmap_free(fd->datamap);
		if (fd->globmap)
			oldnewmap_free(fd->globmap);
		if (fd->imamap)
			oldnewmap_free(fd->imamap);
		if (fd->movieclipmap)
			oldnewmap_free(fd->movieclipmap);
		if (fd->libmap && !(fd->flags & FD_FLAGS_NOT_MY_LIBMAP))
			oldnewmap_free(fd->libmap);
		if (fd->bheadmap)
			MEM_freeN(fd->bheadmap);
		
		MEM_freeN(fd);
	}
}

/* ************ DIV ****************** */

int BLO_has_bfile_extension(const char *str)
{
	return (BLI_testextensie(str, ".ble") || 
	        BLI_testextensie(str, ".blend") || 
	        BLI_testextensie(str, ".blend.gz"));
}

int BLO_is_a_library(const char *path, char *dir, char *group)
{
	/* return ok when a blenderfile, in dir is the filename,
	 * in group the type of libdata
	 */
	int len;
	char *fd;
	
	strcpy(dir, path);
	len = strlen(dir);
	if (len < 7) return 0;
	if ((dir[len - 1] != '/') && (dir[len - 1] != '\\')) return 0;
	
	group[0] = '\0';
	dir[len - 1] = '\0';

	/* Find the last slash */
	fd = BLI_last_slash(dir);

	if (fd == NULL) return 0;
	*fd = 0;
	if (BLO_has_bfile_extension(fd+1)) {
		/* the last part of the dir is a .blend file, no group follows */
		*fd = '/'; /* put back the removed slash separating the dir and the .blend file name */
	}
	else {		
		char *gp = fd + 1; // in case we have a .blend file, gp points to the group
		
		/* Find the last slash */
		fd = BLI_last_slash(dir);
		if (!fd || !BLO_has_bfile_extension(fd+1)) return 0;
		
		/* now we know that we are in a blend file and it is safe to 
		 * assume that gp actually points to a group */
		if (strcmp("Screen", gp) != 0)
			BLI_strncpy(group, gp, GROUP_MAX);
	}
	return 1;
}

/* ************** OLD POINTERS ******************* */

static void *newdataadr(FileData *fd, void *adr)		/* only direct databocks */
{
	return oldnewmap_lookup_and_inc(fd->datamap, adr);
}

static void *newglobadr(FileData *fd, void *adr)		/* direct datablocks with global linking */
{
	return oldnewmap_lookup_and_inc(fd->globmap, adr);
}

static void *newimaadr(FileData *fd, void *adr)		/* used to restore image data after undo */
{
	if (fd->imamap && adr)
		return oldnewmap_lookup_and_inc(fd->imamap, adr);
	return NULL;
}

static void *newmclipadr(FileData *fd, void *adr)              /* used to restore movie clip data after undo */
{
	if (fd->movieclipmap && adr)
		return oldnewmap_lookup_and_inc(fd->movieclipmap, adr);
	return NULL;
}


static void *newlibadr(FileData *fd, void *lib, void *adr)		/* only lib data */
{
	return oldnewmap_liblookup(fd->libmap, adr, lib);
}

void *blo_do_versions_newlibadr(FileData *fd, void *lib, void *adr)		/* only lib data */
{
	return newlibadr(fd, lib, adr);
}

static void *newlibadr_us(FileData *fd, void *lib, void *adr)	/* increases user number */
{
	ID *id = newlibadr(fd, lib, adr);
	
	if (id)
		id->us++;
	
	return id;
}

void *blo_do_versions_newlibadr_us(FileData *fd, void *lib, void *adr)	/* increases user number */
{
	return newlibadr_us(fd, lib, adr);
}

static void change_idid_adr_fd(FileData *fd, void *old, void *new)
{
	int i;
	
	for (i = 0; i < fd->libmap->nentries; i++) {
		OldNew *entry = &fd->libmap->entries[i];
		
		if (old==entry->newp && entry->nr==ID_ID) {
			entry->newp = new;
			if (new) entry->nr = GS( ((ID *)new)->name );
		}
	}
}

static void change_idid_adr(ListBase *mainlist, FileData *basefd, void *old, void *new)
{
	Main *mainptr;
	
	for (mainptr = mainlist->first; mainptr; mainptr = mainptr->next) {
		FileData *fd;
		
		if (mainptr->curlib)
			fd = mainptr->curlib->filedata;
		else
			fd = basefd;
		
		if (fd) {
			change_idid_adr_fd(fd, old, new);
		}
	}
}

/* lib linked proxy objects point to our local data, we need
 * to clear that pointer before reading the undo memfile since
 * the object might be removed, it is set again in reading
 * if the local object still exists */
void blo_clear_proxy_pointers_from_lib(Main *oldmain)
{
	Object *ob = oldmain->object.first;
	
	for (; ob; ob= ob->id.next) {
		if (ob->id.lib)
			ob->proxy_from = NULL;
	}
}

void blo_make_image_pointer_map(FileData *fd, Main *oldmain)
{
	Image *ima = oldmain->image.first;
	Scene *sce = oldmain->scene.first;
	int a;
	
	fd->imamap = oldnewmap_new();
	
	for (; ima; ima = ima->id.next) {
		Link *ibuf = ima->ibufs.first;
		for (; ibuf; ibuf = ibuf->next)
			oldnewmap_insert(fd->imamap, ibuf, ibuf, 0);
		if (ima->gputexture)
			oldnewmap_insert(fd->imamap, ima->gputexture, ima->gputexture, 0);
		for (a=0; a < IMA_MAX_RENDER_SLOT; a++)
			if (ima->renders[a])
				oldnewmap_insert(fd->imamap, ima->renders[a], ima->renders[a], 0);
	}
	for (; sce; sce = sce->id.next) {
		if (sce->nodetree) {
			bNode *node;
			for (node = sce->nodetree->nodes.first; node; node = node->next)
				oldnewmap_insert(fd->imamap, node->preview, node->preview, 0);
		}
	}
}

/* set old main image ibufs to zero if it has been restored */
/* this works because freeing old main only happens after this call */
void blo_end_image_pointer_map(FileData *fd, Main *oldmain)
{
	OldNew *entry = fd->imamap->entries;
	Image *ima = oldmain->image.first;
	Scene *sce = oldmain->scene.first;
	int i;
	
	/* used entries were restored, so we put them to zero */
	for (i = 0; i < fd->imamap->nentries; i++, entry++) {
		if (entry->nr > 0)
			entry->newp = NULL;
	}
	
	for (; ima; ima = ima->id.next) {
		Link *ibuf, *next;
		
		/* this mirrors direct_link_image */
		for (ibuf = ima->ibufs.first; ibuf; ibuf = next) {
			next = ibuf->next;
			if (NULL == newimaadr(fd, ibuf)) {	/* so was restored */
				BLI_remlink(&ima->ibufs, ibuf);
				ima->bindcode = 0;
				ima->gputexture = NULL;
			}
		}
		for (i = 0; i < IMA_MAX_RENDER_SLOT; i++)
			ima->renders[i] = newimaadr(fd, ima->renders[i]);
		
		ima->gputexture = newimaadr(fd, ima->gputexture);
	}
	for (; sce; sce = sce->id.next) {
		if (sce->nodetree) {
			bNode *node;
			for (node = sce->nodetree->nodes.first; node; node = node->next)
				node->preview = newimaadr(fd, node->preview);
		}
	}
}

void blo_make_movieclip_pointer_map(FileData *fd, Main *oldmain)
{
	MovieClip *clip = oldmain->movieclip.first;
	Scene *sce = oldmain->scene.first;
	
	fd->movieclipmap = oldnewmap_new();
	
	for (; clip; clip = clip->id.next) {
		if (clip->cache)
			oldnewmap_insert(fd->movieclipmap, clip->cache, clip->cache, 0);
		
		if (clip->tracking.camera.intrinsics)
			oldnewmap_insert(fd->movieclipmap, clip->tracking.camera.intrinsics, clip->tracking.camera.intrinsics, 0);
	}
	
	for (; sce; sce = sce->id.next) {
		if (sce->nodetree) {
			bNode *node;
			for (node = sce->nodetree->nodes.first; node; node= node->next)
				if (node->type == CMP_NODE_MOVIEDISTORTION)
					oldnewmap_insert(fd->movieclipmap, node->storage, node->storage, 0);
		}
	}
}

/* set old main movie clips caches to zero if it has been restored */
/* this works because freeing old main only happens after this call */
void blo_end_movieclip_pointer_map(FileData *fd, Main *oldmain)
{
	OldNew *entry = fd->movieclipmap->entries;
	MovieClip *clip = oldmain->movieclip.first;
	Scene *sce = oldmain->scene.first;
	int i;
	
	/* used entries were restored, so we put them to zero */
	for (i=0; i < fd->movieclipmap->nentries; i++, entry++) {
		if (entry->nr > 0)
			entry->newp = NULL;
	}
	
	for (; clip; clip = clip->id.next) {
		clip->cache = newmclipadr(fd, clip->cache);
		clip->tracking.camera.intrinsics = newmclipadr(fd, clip->tracking.camera.intrinsics);
	}
	
	for (; sce; sce = sce->id.next) {
		if (sce->nodetree) {
			bNode *node;
			for (node = sce->nodetree->nodes.first; node; node = node->next)
				if (node->type == CMP_NODE_MOVIEDISTORTION)
					node->storage = newmclipadr(fd, node->storage);
		}
	}
}


/* undo file support: add all library pointers in lookup */
void blo_add_library_pointer_map(ListBase *mainlist, FileData *fd)
{
	Main *ptr = mainlist->first;
	ListBase *lbarray[MAX_LIBARRAY];
	
	for (ptr = ptr->next; ptr; ptr = ptr->next) {
		int i = set_listbasepointers(ptr, lbarray);
		while (i--) {
			ID *id;
			for (id = lbarray[i]->first; id; id = id->next)
				oldnewmap_insert(fd->libmap, id, id, GS(id->name));
		}
	}
}


/* ********** END OLD POINTERS ****************** */
/* ********** READ FILE ****************** */

static void switch_endian_structs(struct SDNA *filesdna, BHead *bhead)
{
	int blocksize, nblocks;
	char *data;
	
	data = (char *)(bhead+1);
	blocksize = filesdna->typelens[ filesdna->structs[bhead->SDNAnr][0] ];
	
	nblocks = bhead->nr;
	while (nblocks--) {
		DNA_struct_switch_endian(filesdna, bhead->SDNAnr, data);
		
		data += blocksize;
	}
}

static void *read_struct(FileData *fd, BHead *bh, const char *blockname)
{
	void *temp = NULL;
	
	if (bh->len) {
		/* switch is based on file dna */
		if (bh->SDNAnr && (fd->flags & FD_FLAGS_SWITCH_ENDIAN))
			switch_endian_structs(fd->filesdna, bh);
		
		if (fd->compflags[bh->SDNAnr]) {	/* flag==0: doesn't exist anymore */
			if (fd->compflags[bh->SDNAnr] == 2) {
				temp = DNA_struct_reconstruct(fd->memsdna, fd->filesdna, fd->compflags, bh->SDNAnr, bh->nr, (bh+1));
			}
			else {
				temp = MEM_mallocN(bh->len, blockname);
				memcpy(temp, (bh+1), bh->len);
			}
		}
	}

	return temp;
}

static void link_list(FileData *fd, ListBase *lb)		/* only direct data */
{
	Link *ln, *prev;
	
	if (lb->first == NULL) return;
	
	lb->first = newdataadr(fd, lb->first);
	ln = lb->first;
	prev = NULL;
	while (ln) {
		ln->next = newdataadr(fd, ln->next);
		ln->prev = prev;
		prev = ln;
		ln = ln->next;
	}
	lb->last = prev;
}

static void link_glob_list(FileData *fd, ListBase *lb)		/* for glob data */
{
	Link *ln, *prev;
	void *poin;

	if (lb->first == NULL) return;
	poin = newdataadr(fd, lb->first);
	if (lb->first) {
		oldnewmap_insert(fd->globmap, lb->first, poin, 0);
	}
	lb->first = poin;
	
	ln = lb->first;
	prev = NULL;
	while (ln) {
		poin = newdataadr(fd, ln->next);
		if (ln->next) {
			oldnewmap_insert(fd->globmap, ln->next, poin, 0);
		}
		ln->next = poin;
		ln->prev = prev;
		prev = ln;
		ln = ln->next;
	}
	lb->last = prev;
}

static void test_pointer_array(FileData *fd, void **mat)
{
#if defined(WIN32) && !defined(FREE_WINDOWS)
	__int64 *lpoin, *lmat;
#else
	long long *lpoin, *lmat;
#endif
	int *ipoin, *imat;
	size_t len;

		/* manually convert the pointer array in
		 * the old dna format to a pointer array in
		 * the new dna format.
		 */
	if (*mat) {
		len = MEM_allocN_len(*mat)/fd->filesdna->pointerlen;
			
		if (fd->filesdna->pointerlen==8 && fd->memsdna->pointerlen==4) {
			ipoin=imat= MEM_mallocN(len * 4, "newmatar");
			lpoin= *mat;
			
			while (len-- > 0) {
				if ((fd->flags & FD_FLAGS_SWITCH_ENDIAN))
					SWITCH_LONGINT(*lpoin);
				*ipoin = (int)((*lpoin) >> 3);
				ipoin++;
				lpoin++;
			}
			MEM_freeN(*mat);
			*mat = imat;
		}
		
		if (fd->filesdna->pointerlen==4 && fd->memsdna->pointerlen==8) {
			lpoin = lmat = MEM_mallocN(len * 8, "newmatar");
			ipoin = *mat;
			
			while (len-- > 0) {
				*lpoin = *ipoin;
				ipoin++;
				lpoin++;
			}
			MEM_freeN(*mat);
			*mat= lmat;
		}
	}
}

/* ************ READ ID Properties *************** */

static void IDP_DirectLinkProperty(IDProperty *prop, int switch_endian, FileData *fd);
static void IDP_LibLinkProperty(IDProperty *prop, int switch_endian, FileData *fd);

static void IDP_DirectLinkIDPArray(IDProperty *prop, int switch_endian, FileData *fd)
{
	IDProperty *array;
	int i;
	
	/* since we didn't save the extra buffer, set totallen to len */
	prop->totallen = prop->len;
	prop->data.pointer = newdataadr(fd, prop->data.pointer);

	array = (IDProperty *)prop->data.pointer;
	
	/* note!, idp-arrays didn't exist in 2.4x, so the pointer will be cleared
	 * theres not really anything we can do to correct this, at least don't crash */
	if (array == NULL) {
		prop->len = 0;
		prop->totallen = 0;
	}
	
	
	for (i = 0; i < prop->len; i++)
		IDP_DirectLinkProperty(&array[i], switch_endian, fd);
}

static void IDP_DirectLinkArray(IDProperty *prop, int switch_endian, FileData *fd)
{
	IDProperty **array;
	int i;
	
	/* since we didn't save the extra buffer, set totallen to len */
	prop->totallen = prop->len;
	prop->data.pointer = newdataadr(fd, prop->data.pointer);
	
	if (prop->subtype == IDP_GROUP) {
		test_pointer_array(fd, prop->data.pointer);
		array = prop->data.pointer;
		
		for (i = 0; i < prop->len; i++)
			IDP_DirectLinkProperty(array[i], switch_endian, fd);
	}
	else if (prop->subtype == IDP_DOUBLE) {
		if (switch_endian) {
			for (i = 0; i < prop->len; i++) {
				SWITCH_LONGINT(((double *)prop->data.pointer)[i]);
			}
		}
	}
	else {
		if (switch_endian) {
			for (i = 0; i < prop->len; i++) {
				SWITCH_INT(((int *)prop->data.pointer)[i]);
			}
		}
	}
}

static void IDP_DirectLinkString(IDProperty *prop, FileData *fd)
{
	/*since we didn't save the extra string buffer, set totallen to len.*/
	prop->totallen = prop->len;
	prop->data.pointer = newdataadr(fd, prop->data.pointer);
}

static void IDP_DirectLinkGroup(IDProperty *prop, int switch_endian, FileData *fd)
{
	ListBase *lb = &prop->data.group;
	IDProperty *loop;
	
	link_list(fd, lb);
	
	/*Link child id properties now*/
	for (loop=prop->data.group.first; loop; loop=loop->next) {
		IDP_DirectLinkProperty(loop, switch_endian, fd);
	}
}

static void IDP_DirectLinkProperty(IDProperty *prop, int switch_endian, FileData *fd)
{
	switch (prop->type) {
		case IDP_GROUP:
			IDP_DirectLinkGroup(prop, switch_endian, fd);
			break;
		case IDP_STRING:
			IDP_DirectLinkString(prop, fd);
			break;
		case IDP_ARRAY:
			IDP_DirectLinkArray(prop, switch_endian, fd);
			break;
		case IDP_IDPARRAY:
			IDP_DirectLinkIDPArray(prop, switch_endian, fd);
			break;
		case IDP_DOUBLE:
			/* erg, stupid doubles.  since I'm storing them
			 * in the same field as int val; val2 in the
			 * IDPropertyData struct, they have to deal with
			 * endianness specifically
			 *
			 * in theory, val and val2 would've already been swapped
			 * if switch_endian is true, so we have to first unswap
			 * them then reswap them as a single 64-bit entity.
			 */
			
			if (switch_endian) {
				SWITCH_INT(prop->data.val);
				SWITCH_INT(prop->data.val2);
				SWITCH_LONGINT(prop->data.val);
			}
			
			break;
	}
}

/* stub function */
static void IDP_LibLinkProperty(IDProperty *UNUSED(prop), int UNUSED(switch_endian), FileData *UNUSED(fd))
{
}

/* ************ READ CurveMapping *************** */

/* cuma itself has been read! */
static void direct_link_curvemapping(FileData *fd, CurveMapping *cumap)
{
	int a;
	
	/* flag seems to be able to hang? Maybe old files... not bad to clear anyway */
	cumap->flag &= ~CUMA_PREMULLED;
	
	for (a = 0; a < CM_TOT; a++) {
		cumap->cm[a].curve = newdataadr(fd, cumap->cm[a].curve);
		cumap->cm[a].table = NULL;
		cumap->cm[a].premultable = NULL;
	}
}

/* ************ READ Brush *************** */
/* library brush linking after fileread */
static void lib_link_brush(FileData *fd, Main *main)
{
	Brush *brush;
	
	/* only link ID pointers */
	for (brush = main->brush.first; brush; brush = brush->id.next) {
		if (brush->id.flag & LIB_NEEDLINK) {
			brush->id.flag -= LIB_NEEDLINK;
			
			brush->mtex.tex = newlibadr_us(fd, brush->id.lib, brush->mtex.tex);
			brush->clone.image = newlibadr_us(fd, brush->id.lib, brush->clone.image);
		}
	}
}

static void direct_link_brush(FileData *fd, Brush *brush)
{
	/* brush itself has been read */

	/* fallof curve */
	brush->curve = newdataadr(fd, brush->curve);
	if (brush->curve)
		direct_link_curvemapping(fd, brush->curve);
	else
		BKE_brush_curve_preset(brush, CURVE_PRESET_SHARP);

	brush->preview = NULL;
	brush->icon_imbuf = NULL;
}

static void direct_link_script(FileData *UNUSED(fd), Script *script)
{
	script->id.us = 1;
	SCRIPT_SET_NULL(script);
}


/* ************ READ PACKEDFILE *************** */

static PackedFile *direct_link_packedfile(FileData *fd, PackedFile *oldpf)
{
	PackedFile *pf = newdataadr(fd, oldpf);
	
	if (pf) {
		pf->data = newdataadr(fd, pf->data);
	}
	
	return pf;
}

/* ************ READ IMAGE PREVIEW *************** */

static PreviewImage *direct_link_preview_image(FileData *fd, PreviewImage *old_prv)
{
	PreviewImage *prv = newdataadr(fd, old_prv);
	
	if (prv) {
		int i;
		for (i = 0; i < NUM_ICON_SIZES; ++i) {
			if (prv->rect[i]) {
				prv->rect[i] = newdataadr(fd, prv->rect[i]);
			}
		}
	}
	
	return prv;
}

/* ************ READ ANIMATION STUFF ***************** */

/* Legacy Data Support (for Version Patching) ----------------------------- */

// XXX depreceated - old animation system
static void lib_link_ipo(FileData *fd, Main *main)
{
	Ipo *ipo;
	
	for (ipo = main->ipo.first; ipo; ipo = ipo->id.next) {
		if (ipo->id.flag & LIB_NEEDLINK) {
			IpoCurve *icu;
			for (icu = ipo->curve.first; icu; icu = icu->next) {
				if (icu->driver)
					icu->driver->ob = newlibadr(fd, ipo->id.lib, icu->driver->ob);
			}
			ipo->id.flag -= LIB_NEEDLINK;
		}
	}
}

// XXX depreceated - old animation system
static void direct_link_ipo(FileData *fd, Ipo *ipo)
{
	IpoCurve *icu;

	link_list(fd, &(ipo->curve));
	
	for (icu = ipo->curve.first; icu; icu = icu->next) {
		icu->bezt = newdataadr(fd, icu->bezt);
		icu->bp = newdataadr(fd, icu->bp);
		icu->driver = newdataadr(fd, icu->driver);
	}
}

// XXX depreceated - old animation system
static void lib_link_nlastrips(FileData *fd, ID *id, ListBase *striplist)
{
	bActionStrip *strip;
	bActionModifier *amod;
	
	for (strip=striplist->first; strip; strip=strip->next) {
		strip->object = newlibadr(fd, id->lib, strip->object);
		strip->act = newlibadr_us(fd, id->lib, strip->act);
		strip->ipo = newlibadr(fd, id->lib, strip->ipo);
		for (amod = strip->modifiers.first; amod; amod = amod->next)
			amod->ob = newlibadr(fd, id->lib, amod->ob);
	}
}

// XXX depreceated - old animation system
static void direct_link_nlastrips(FileData *fd, ListBase *strips)
{
	bActionStrip *strip;
	
	link_list(fd, strips);
	
	for (strip = strips->first; strip; strip = strip->next)
		link_list(fd, &strip->modifiers);
}

// XXX depreceated - old animation system
static void lib_link_constraint_channels(FileData *fd, ID *id, ListBase *chanbase)
{
	bConstraintChannel *chan;

	for (chan=chanbase->first; chan; chan=chan->next) {
		chan->ipo = newlibadr_us(fd, id->lib, chan->ipo);
	}
}

/* Data Linking ----------------------------- */

static void lib_link_fmodifiers(FileData *fd, ID *id, ListBase *list)
{
	FModifier *fcm;
	
	for (fcm = list->first; fcm; fcm = fcm->next) {
		/* data for specific modifiers */
		switch (fcm->type) {
			case FMODIFIER_TYPE_PYTHON:
			{
				FMod_Python *data = (FMod_Python *)fcm->data;
				data->script = newlibadr(fd, id->lib, data->script);
			}
				break;
		}
	}
}

static void lib_link_fcurves(FileData *fd, ID *id, ListBase *list) 
{
	FCurve *fcu;
	
	if (list == NULL)
		return;
	
	/* relink ID-block references... */
	for (fcu = list->first; fcu; fcu = fcu->next) {
		/* driver data */
		if (fcu->driver) {
			ChannelDriver *driver = fcu->driver;
			DriverVar *dvar;
			
			for (dvar= driver->variables.first; dvar; dvar= dvar->next) {
				DRIVER_TARGETS_LOOPER(dvar)
				{	
					/* only relink if still used */
					if (tarIndex < dvar->num_targets)
						dtar->id = newlibadr(fd, id->lib, dtar->id); 
					else
						dtar->id = NULL;
				}
				DRIVER_TARGETS_LOOPER_END
			}
		}
		
		/* modifiers */
		lib_link_fmodifiers(fd, id, &fcu->modifiers);
	}
}


/* NOTE: this assumes that link_list has already been called on the list */
static void direct_link_fmodifiers(FileData *fd, ListBase *list)
{
	FModifier *fcm;
	
	for (fcm = list->first; fcm; fcm = fcm->next) {
		/* relink general data */
		fcm->data  = newdataadr(fd, fcm->data);
		fcm->edata = NULL;
		
		/* do relinking of data for specific types */
		switch (fcm->type) {
			case FMODIFIER_TYPE_GENERATOR:
			{
				FMod_Generator *data = (FMod_Generator *)fcm->data;
				
				data->coefficients = newdataadr(fd, data->coefficients);
				
				if (fd->flags & FD_FLAGS_SWITCH_ENDIAN) {
					unsigned int a;
					for (a = 0; a < data->arraysize; a++)
						SWITCH_INT(data->coefficients[a]);
				}
			}
				break;
			case FMODIFIER_TYPE_ENVELOPE:
			{
				FMod_Envelope *data=  (FMod_Envelope *)fcm->data;
				
				data->data= newdataadr(fd, data->data);
			}
				break;
			case FMODIFIER_TYPE_PYTHON:
			{
				FMod_Python *data = (FMod_Python *)fcm->data;
				
				data->prop = newdataadr(fd, data->prop);
				IDP_DirectLinkProperty(data->prop, (fd->flags & FD_FLAGS_SWITCH_ENDIAN), fd);
			}
				break;
		}
	}
}

/* NOTE: this assumes that link_list has already been called on the list */
static void direct_link_fcurves(FileData *fd, ListBase *list)
{
	FCurve *fcu;
	
	/* link F-Curve data to F-Curve again (non ID-libs) */
	for (fcu = list->first; fcu; fcu = fcu->next) {
		/* curve data */
		fcu->bezt = newdataadr(fd, fcu->bezt);
		fcu->fpt = newdataadr(fd, fcu->fpt);
		
		/* rna path */
		fcu->rna_path = newdataadr(fd, fcu->rna_path);
		
		/* group */
		fcu->grp = newdataadr(fd, fcu->grp);
		
		/* driver */
		fcu->driver= newdataadr(fd, fcu->driver);
		if (fcu->driver) {
			ChannelDriver *driver= fcu->driver;
			DriverVar *dvar;
			
			driver->expr_comp = NULL;
			
			/* relink variables, targets and their paths */
			link_list(fd, &driver->variables);
			for (dvar= driver->variables.first; dvar; dvar= dvar->next) {
				DRIVER_TARGETS_LOOPER(dvar)
				{
					/* only relink the targets being used */
					if (tarIndex < dvar->num_targets)
						dtar->rna_path = newdataadr(fd, dtar->rna_path);
					else
						dtar->rna_path = NULL;
				}
				DRIVER_TARGETS_LOOPER_END
			}
		}
		
		/* modifiers */
		link_list(fd, &fcu->modifiers);
		direct_link_fmodifiers(fd, &fcu->modifiers);
	}
}


static void lib_link_action(FileData *fd, Main *main)
{
	bAction *act;
	bActionChannel *chan;

	for (act = main->action.first; act; act = act->id.next) {
		if (act->id.flag & LIB_NEEDLINK) {
			act->id.flag -= LIB_NEEDLINK;
			
// XXX depreceated - old animation system <<<
			for (chan=act->chanbase.first; chan; chan=chan->next) {
				chan->ipo = newlibadr_us(fd, act->id.lib, chan->ipo);
				lib_link_constraint_channels(fd, &act->id, &chan->constraintChannels);
			}
// >>> XXX depreceated - old animation system
			
			lib_link_fcurves(fd, &act->id, &act->curves);
		}
	}
}

static void direct_link_action(FileData *fd, bAction *act)
{
	bActionChannel *achan; // XXX depreceated - old animation system
	bActionGroup *agrp;

	link_list(fd, &act->curves);
	link_list(fd, &act->chanbase); // XXX depreceated - old animation system
	link_list(fd, &act->groups);
	link_list(fd, &act->markers);

// XXX depreceated - old animation system <<<
	for (achan = act->chanbase.first; achan; achan=achan->next) {
		achan->grp = newdataadr(fd, achan->grp);
		
		link_list(fd, &achan->constraintChannels);
	}
// >>> XXX depreceated - old animation system

	direct_link_fcurves(fd, &act->curves);
	
	for (agrp = act->groups.first; agrp; agrp= agrp->next) {
		agrp->channels.first= newdataadr(fd, agrp->channels.first);
		agrp->channels.last= newdataadr(fd, agrp->channels.last);
	}
}

static void lib_link_nladata_strips(FileData *fd, ID *id, ListBase *list)
{
	NlaStrip *strip;
	
	for (strip = list->first; strip; strip = strip->next) {
		/* check strip's children */
		lib_link_nladata_strips(fd, id, &strip->strips);
		
		/* check strip's F-Curves */
		lib_link_fcurves(fd, id, &strip->fcurves);
		
		/* reassign the counted-reference to action */
		strip->act = newlibadr_us(fd, id->lib, strip->act);
		
		/* fix action id-root (i.e. if it comes from a pre 2.57 .blend file) */
		if ((strip->act) && (strip->act->idroot == 0))
			strip->act->idroot = GS(id->name);
	}
}

static void lib_link_nladata(FileData *fd, ID *id, ListBase *list)
{
	NlaTrack *nlt;
	
	/* we only care about the NLA strips inside the tracks */
	for (nlt = list->first; nlt; nlt = nlt->next) {
		lib_link_nladata_strips(fd, id, &nlt->strips);
	}
}

/* This handles Animato NLA-Strips linking 
 * NOTE: this assumes that link_list has already been called on the list 
 */
static void direct_link_nladata_strips(FileData *fd, ListBase *list)
{
	NlaStrip *strip;
	
	for (strip = list->first; strip; strip = strip->next) {
		/* strip's child strips */
		link_list(fd, &strip->strips);
		direct_link_nladata_strips(fd, &strip->strips);
		
		/* strip's F-Curves */
		link_list(fd, &strip->fcurves);
		direct_link_fcurves(fd, &strip->fcurves);
		
		/* strip's F-Modifiers */
		link_list(fd, &strip->modifiers);
		direct_link_fmodifiers(fd, &strip->modifiers);
	}
}

/* NOTE: this assumes that link_list has already been called on the list */
static void direct_link_nladata(FileData *fd, ListBase *list)
{
	NlaTrack *nlt;
	
	for (nlt = list->first; nlt; nlt = nlt->next) {
		/* relink list of strips */
		link_list(fd, &nlt->strips);
		
		/* relink strip data */
		direct_link_nladata_strips(fd, &nlt->strips);
	}
}

/* ------- */

static void lib_link_keyingsets(FileData *fd, ID *id, ListBase *list)
{
	KeyingSet *ks;
	KS_Path *ksp;
	
	/* here, we're only interested in the ID pointer stored in some of the paths */
	for (ks = list->first; ks; ks = ks->next) {
		for (ksp = ks->paths.first; ksp; ksp = ksp->next) {
			ksp->id= newlibadr(fd, id->lib, ksp->id); 
		}
	}
}

/* NOTE: this assumes that link_list has already been called on the list */
static void direct_link_keyingsets(FileData *fd, ListBase *list)
{
	KeyingSet *ks;
	KS_Path *ksp;
	
	/* link KeyingSet data to KeyingSet again (non ID-libs) */
	for (ks = list->first; ks; ks = ks->next) {
		/* paths */
		link_list(fd, &ks->paths);
		
		for (ksp = ks->paths.first; ksp; ksp = ksp->next) {
			/* rna path */
			ksp->rna_path= newdataadr(fd, ksp->rna_path);
		}
	}
}

/* ------- */

static void lib_link_animdata(FileData *fd, ID *id, AnimData *adt)
{
	if (adt == NULL)
		return;
	
	/* link action data */
	adt->action= newlibadr_us(fd, id->lib, adt->action);
	adt->tmpact= newlibadr_us(fd, id->lib, adt->tmpact);
	
	/* fix action id-roots (i.e. if they come from a pre 2.57 .blend file) */
	if ((adt->action) && (adt->action->idroot == 0))
		adt->action->idroot = GS(id->name);
	if ((adt->tmpact) && (adt->tmpact->idroot == 0))
		adt->tmpact->idroot = GS(id->name);
	
	/* link drivers */
	lib_link_fcurves(fd, id, &adt->drivers);
	
	/* overrides don't have lib-link for now, so no need to do anything */
	
	/* link NLA-data */
	lib_link_nladata(fd, id, &adt->nla_tracks);
}

static void direct_link_animdata(FileData *fd, AnimData *adt)
{
	/* NOTE: must have called newdataadr already before doing this... */
	if (adt == NULL)
		return;
	
	/* link drivers */
	link_list(fd, &adt->drivers);
	direct_link_fcurves(fd, &adt->drivers);
	
	/* link overrides */
	// TODO...
	
	/* link NLA-data */
	link_list(fd, &adt->nla_tracks);
	direct_link_nladata(fd, &adt->nla_tracks);
	
	/* relink active strip - even though strictly speaking this should only be used
	 * if we're in 'tweaking mode', we need to be able to have this loaded back for
	 * undo, but also since users may not exit tweakmode before saving (#24535)
	 */
	// TODO: it's not really nice that anyone should be able to save the file in this
	//		state, but it's going to be too hard to enforce this single case...
	adt->actstrip = newdataadr(fd, adt->actstrip);
}	

/* ************ READ MOTION PATHS *************** */

/* direct data for cache */
static void direct_link_motionpath(FileData *fd, bMotionPath *mpath)
{
	/* sanity check */
	if (mpath == NULL)
		return;
	
	/* relink points cache */
	mpath->points = newdataadr(fd, mpath->points);
}

/* ************ READ NODE TREE *************** */

/* singe node tree (also used for material/scene trees), ntree is not NULL */
static void lib_link_ntree(FileData *fd, ID *id, bNodeTree *ntree)
{
	bNode *node;
	
	if (ntree->adt) lib_link_animdata(fd, &ntree->id, ntree->adt);
	
	ntree->gpd = newlibadr_us(fd, id->lib, ntree->gpd);
	
	for (node = ntree->nodes.first; node; node = node->next)
		node->id = newlibadr_us(fd, id->lib, node->id);
}

/* library ntree linking after fileread */
static void lib_link_nodetree(FileData *fd, Main *main)
{
	bNodeTree *ntree;
	
	/* only link ID pointers */
	for (ntree = main->nodetree.first; ntree; ntree = ntree->id.next) {
		if (ntree->id.flag & LIB_NEEDLINK) {
			ntree->id.flag -= LIB_NEEDLINK;
			lib_link_ntree(fd, &ntree->id, ntree);
		}
	}
}

static void do_versions_socket_default_value(bNodeSocket *sock)
{
	bNodeSocketValueFloat *valfloat;
	bNodeSocketValueVector *valvector;
	bNodeSocketValueRGBA *valrgba;
	
	if (sock->default_value)
		return;
	
	switch (sock->type) {
		case SOCK_FLOAT:
			valfloat = sock->default_value = MEM_callocN(sizeof(bNodeSocketValueFloat), "default socket value");
			valfloat->value = sock->ns.vec[0];
			valfloat->min = sock->ns.min;
			valfloat->max = sock->ns.max;
			valfloat->subtype = PROP_NONE;
			break;
		case SOCK_VECTOR:
			valvector = sock->default_value = MEM_callocN(sizeof(bNodeSocketValueVector), "default socket value");
			copy_v3_v3(valvector->value, sock->ns.vec);
			valvector->min = sock->ns.min;
			valvector->max = sock->ns.max;
			valvector->subtype = PROP_NONE;
			break;
		case SOCK_RGBA:
			valrgba = sock->default_value = MEM_callocN(sizeof(bNodeSocketValueRGBA), "default socket value");
			copy_v4_v4(valrgba->value, sock->ns.vec);
			break;
	}
}

void blo_do_versions_nodetree_default_value(bNodeTree *ntree)
{
	bNode *node;
	bNodeSocket *sock;
	for (node=ntree->nodes.first; node; node=node->next) {
		for (sock=node->inputs.first; sock; sock=sock->next)
			do_versions_socket_default_value(sock);
		for (sock=node->outputs.first; sock; sock=sock->next)
			do_versions_socket_default_value(sock);
	}
	for (sock=ntree->inputs.first; sock; sock=sock->next)
		do_versions_socket_default_value(sock);
	for (sock=ntree->outputs.first; sock; sock=sock->next)
		do_versions_socket_default_value(sock);
}

static void lib_nodetree_init_types_cb(void *UNUSED(data), ID *UNUSED(id), bNodeTree *ntree)
{
	bNode *node;
	
	ntreeInitTypes(ntree);
	
	/* need to do this here instead of in do_versions, otherwise next function can crash */
	blo_do_versions_nodetree_default_value(ntree);
	
	/* XXX could be replaced by do_versions for new nodes */
	for (node=ntree->nodes.first; node; node=node->next)
		node_verify_socket_templates(ntree, node);
}

/* updates group node socket own_index so that
 * external links to/from the group node are preserved.
 */
static void lib_node_do_versions_group_indices(bNode *gnode)
{
	bNodeTree *ngroup = (bNodeTree*)gnode->id;
	bNode *intnode;
	bNodeSocket *sock, *gsock, *intsock;
	int found;
	
	for (sock=gnode->outputs.first; sock; sock=sock->next) {
		int old_index = sock->to_index;
		for (gsock=ngroup->outputs.first; gsock; gsock=gsock->next) {
			if (gsock->link && gsock->link->fromsock->own_index == old_index) {
				sock->own_index = gsock->own_index;
				break;
			}
		}
	}
	for (sock=gnode->inputs.first; sock; sock=sock->next) {
		int old_index = sock->to_index;
		/* can't use break in double loop */
		found = 0;
		for (intnode=ngroup->nodes.first; intnode && !found; intnode=intnode->next) {
			for (intsock=intnode->inputs.first; intsock; intsock=intsock->next) {
				if (intsock->own_index == old_index && intsock->link) {
					sock->own_index = intsock->link->fromsock->own_index;
					found = 1;
					break;
				}
			}
		}
	}
}

/* updates external links for all group nodes in a tree */
static void lib_nodetree_do_versions_group_indices_cb(void *UNUSED(data), ID *UNUSED(id), bNodeTree *ntree)
{
	bNode *node;
	
	for (node = ntree->nodes.first; node; node = node->next) {
		if (node->type == NODE_GROUP) {
			bNodeTree *ngroup = (bNodeTree*)node->id;
			if (ngroup && (ngroup->flag & NTREE_DO_VERSIONS_GROUP_EXPOSE))
				lib_node_do_versions_group_indices(node);
		}
	}
}

/* make an update call for the tree */
static void lib_nodetree_do_versions_update_cb(void *UNUSED(data), ID *UNUSED(id), bNodeTree *ntree)
{
	if (ntree->update)
		ntreeUpdateTree(ntree);
}

/* verify types for nodes and groups, all data has to be read */
/* open = 0: appending/linking, open = 1: open new file (need to clean out dynamic
 * typedefs */
static void lib_verify_nodetree(Main *main, int UNUSED(open))
{
	bNodeTree *ntree;
	int i;
	bNodeTreeType *ntreetype;
	
	/* this crashes blender on undo/redo */
#if 0
		if (open == 1) {
			reinit_nodesystem();
		}
#endif
	
	/* set node->typeinfo pointers */
	for (i = 0; i < NUM_NTREE_TYPES; ++i) {
		ntreetype = ntreeGetType(i);
		if (ntreetype && ntreetype->foreach_nodetree)
			ntreetype->foreach_nodetree(main, NULL, lib_nodetree_init_types_cb);
	}
	for (ntree = main->nodetree.first; ntree; ntree = ntree->id.next)
		lib_nodetree_init_types_cb(NULL, NULL, ntree);
	
	{
		int has_old_groups = 0;
		/* XXX this should actually be part of do_versions, but since we need
		 * finished library linking, it is not possible there. Instead in do_versions
		 * we have set the NTREE_DO_VERSIONS flag, so at this point we can do the
		 * actual group node updates.
		 */
		for (ntree = main->nodetree.first; ntree; ntree = ntree->id.next) {
			if (ntree->flag & NTREE_DO_VERSIONS_GROUP_EXPOSE) {
				/* this adds copies and links from all unlinked internal sockets to group inputs/outputs. */
				node_group_expose_all_sockets(ntree);
				has_old_groups = 1;
			}
		}
		
		if (has_old_groups) {
			for (i = 0; i < NUM_NTREE_TYPES; ++i) {
				ntreetype = ntreeGetType(i);
				if (ntreetype && ntreetype->foreach_nodetree)
					ntreetype->foreach_nodetree(main, NULL, lib_nodetree_do_versions_group_indices_cb);
			}
		}
		
		for (ntree = main->nodetree.first; ntree; ntree = ntree->id.next)
			ntree->flag &= ~NTREE_DO_VERSIONS_GROUP_EXPOSE;
	}
		
	/* verify all group user nodes */
	for (ntree = main->nodetree.first; ntree; ntree = ntree->id.next) {
		ntreeVerifyNodes(main, &ntree->id);
	}
	
	/* make update calls where necessary */
	{
		for (ntree = main->nodetree.first; ntree; ntree = ntree->id.next)
			if (ntree->update)
				ntreeUpdateTree(ntree);
		
		for (i = 0; i < NUM_NTREE_TYPES; i++) {
			ntreetype = ntreeGetType(i);
			if (ntreetype && ntreetype->foreach_nodetree)
				ntreetype->foreach_nodetree(main, NULL, lib_nodetree_do_versions_update_cb);
		}
	}
}

static void direct_link_node_socket(FileData *fd, bNodeSocket *sock)
{
	sock->link = newdataadr(fd, sock->link);
	sock->storage = newdataadr(fd, sock->storage);
	sock->default_value = newdataadr(fd, sock->default_value);
	sock->cache = NULL;
}

/* ntree itself has been read! */
static void direct_link_nodetree(FileData *fd, bNodeTree *ntree)
{
	/* note: writing and reading goes in sync, for speed */
	bNode *node;
	bNodeSocket *sock;
	bNodeLink *link;
	
	ntree->init = 0;		/* to set callbacks and force setting types */
	ntree->progress = NULL;
	ntree->execdata = NULL;
	
	ntree->adt = newdataadr(fd, ntree->adt);
	direct_link_animdata(fd, ntree->adt);
	
	link_list(fd, &ntree->nodes);
	for (node = ntree->nodes.first; node; node = node->next) {
		node->typeinfo = NULL;
		
		link_list(fd, &node->inputs);
		link_list(fd, &node->outputs);
		
		if (node->type == CMP_NODE_MOVIEDISTORTION) {
			node->storage = newmclipadr(fd, node->storage);
		}
		else
			node->storage = newdataadr(fd, node->storage);
		
		if (node->storage) {
			/* could be handlerized at some point */
			if (ntree->type==NTREE_SHADER && (node->type==SH_NODE_CURVE_VEC || node->type==SH_NODE_CURVE_RGB))
				direct_link_curvemapping(fd, node->storage);
			else if (ntree->type==NTREE_COMPOSIT) {
				if (ELEM4(node->type, CMP_NODE_TIME, CMP_NODE_CURVE_VEC, CMP_NODE_CURVE_RGB, CMP_NODE_HUECORRECT))
					direct_link_curvemapping(fd, node->storage);
				else if (ELEM3(node->type, CMP_NODE_IMAGE, CMP_NODE_VIEWER, CMP_NODE_SPLITVIEWER))
					((ImageUser *)node->storage)->ok = 1;
			}
			else if ( ntree->type==NTREE_TEXTURE) {
				if (node->type==TEX_NODE_CURVE_RGB || node->type==TEX_NODE_CURVE_TIME)
					direct_link_curvemapping(fd, node->storage);
				else if (node->type==TEX_NODE_IMAGE)
					((ImageUser *)node->storage)->ok = 1;
			}
		}
	}
	link_list(fd, &ntree->links);
	
	/* external sockets */
	link_list(fd, &ntree->inputs);
	link_list(fd, &ntree->outputs);
	
	/* and we connect the rest */
	for (node = ntree->nodes.first; node; node = node->next) {
		node->parent = newdataadr(fd, node->parent);
		node->preview = newimaadr(fd, node->preview);
		node->lasty = 0;
		
		for (sock = node->inputs.first; sock; sock = sock->next)
			direct_link_node_socket(fd, sock);
		for (sock = node->outputs.first; sock; sock = sock->next)
			direct_link_node_socket(fd, sock);
	}
	for (sock = ntree->inputs.first; sock; sock = sock->next)
		direct_link_node_socket(fd, sock);
	for (sock = ntree->outputs.first; sock; sock = sock->next)
		direct_link_node_socket(fd, sock);
	
	for (link = ntree->links.first; link; link= link->next) {
		link->fromnode = newdataadr(fd, link->fromnode);
		link->tonode = newdataadr(fd, link->tonode);
		link->fromsock = newdataadr(fd, link->fromsock);
		link->tosock = newdataadr(fd, link->tosock);
	}
	
	/* type verification is in lib-link */
}

/* ************ READ ARMATURE ***************** */

/* temp struct used to transport needed info to lib_link_constraint_cb() */
typedef struct tConstraintLinkData {
	FileData *fd;
	ID *id;
} tConstraintLinkData;
/* callback function used to relink constraint ID-links */
static void lib_link_constraint_cb(bConstraint *UNUSED(con), ID **idpoin, short isReference, void *userdata)
{
	tConstraintLinkData *cld= (tConstraintLinkData *)userdata;
	
	/* for reference types, we need to increment the usercounts on load... */
	if (isReference) {
		/* reference type - with usercount */
		*idpoin = newlibadr_us(cld->fd, cld->id->lib, *idpoin);
	}
	else {
		/* target type - no usercount needed */
		*idpoin = newlibadr(cld->fd, cld->id->lib, *idpoin);
	}
}

static void lib_link_constraints(FileData *fd, ID *id, ListBase *conlist)
{
	tConstraintLinkData cld;
	bConstraint *con;
	
	/* legacy fixes */
	for (con = conlist->first; con; con=con->next) {
		/* patch for error introduced by changing constraints (dunno how) */
		/* if con->data type changes, dna cannot resolve the pointer! (ton) */
		if (con->data == NULL) {
			con->type = CONSTRAINT_TYPE_NULL;
		}
		/* own ipo, all constraints have it */
		con->ipo = newlibadr_us(fd, id->lib, con->ipo); // XXX depreceated - old animation system
	}
	
	/* relink all ID-blocks used by the constraints */
	cld.fd = fd;
	cld.id = id;
	
	id_loop_constraints(conlist, lib_link_constraint_cb, &cld);
}

static void direct_link_constraints(FileData *fd, ListBase *lb)
{
	bConstraint *con;
	
	link_list(fd, lb);
	for (con=lb->first; con; con=con->next) {
		con->data = newdataadr(fd, con->data);
		
		switch (con->type) {
			case CONSTRAINT_TYPE_PYTHON:
			{
				bPythonConstraint *data= con->data;
				
				link_list(fd, &data->targets);
				
				data->prop = newdataadr(fd, data->prop);
				if (data->prop)
					IDP_DirectLinkProperty(data->prop, (fd->flags & FD_FLAGS_SWITCH_ENDIAN), fd);
			}
				break;
			case CONSTRAINT_TYPE_SPLINEIK:
			{
				bSplineIKConstraint *data= con->data;
				
				data->points= newdataadr(fd, data->points);
			}
				break;
			case CONSTRAINT_TYPE_KINEMATIC:
			{
				con->lin_error = 0.f;
				con->rot_error = 0.f;
			}
			case CONSTRAINT_TYPE_CHILDOF:
			{
				/* XXX version patch, in older code this flag wasn't always set, and is inherent to type */
				if (con->ownspace == CONSTRAINT_SPACE_POSE)
					con->flag |= CONSTRAINT_SPACEONCE;
			}
				break;
		}
	}
}

static void lib_link_pose(FileData *fd, Object *ob, bPose *pose)
{
	bPoseChannel *pchan;
	bArmature *arm = ob->data;
	int rebuild;
	
	if (!pose || !arm)
		return;
	
	
	/* always rebuild to match proxy or lib changes */
	rebuild = ob->proxy || (ob->id.lib==NULL && arm->id.lib);
	
	if (ob->proxy) {
		/* sync proxy layer */
		if (pose->proxy_layer)
			arm->layer = pose->proxy_layer;
		
		/* sync proxy active bone */
		if (pose->proxy_act_bone[0]) {
			Bone *bone = BKE_armature_find_bone_name(arm, pose->proxy_act_bone);
			if (bone)
				arm->act_bone = bone;
		}
	}
	
	for (pchan = pose->chanbase.first; pchan; pchan=pchan->next) {
		lib_link_constraints(fd, (ID *)ob, &pchan->constraints);
		
		/* hurms... loop in a loop, but yah... later... (ton) */
		pchan->bone = BKE_armature_find_bone_name(arm, pchan->name);
		
		pchan->custom = newlibadr_us(fd, arm->id.lib, pchan->custom);
		if (pchan->bone == NULL)
			rebuild= 1;
		else if (ob->id.lib==NULL && arm->id.lib) {
			/* local pose selection copied to armature, bit hackish */
			pchan->bone->flag &= ~BONE_SELECTED;
			pchan->bone->flag |= pchan->selectflag;
		}
	}
	
	if (rebuild) {
		ob->recalc = (OB_RECALC_OB | OB_RECALC_DATA | OB_RECALC_TIME);
		pose->flag |= POSE_RECALC;
	}
}

static void lib_link_armature(FileData *fd, Main *main)
{
	bArmature *arm;
	
	for (arm = main->armature.first; arm; arm = arm->id.next) {
		if (arm->id.flag & LIB_NEEDLINK) {
			if (arm->adt) lib_link_animdata(fd, &arm->id, arm->adt);
			arm->id.flag -= LIB_NEEDLINK;
		}
	}
}

static void direct_link_bones(FileData *fd, Bone* bone)
{
	Bone *child;
	
	bone->parent = newdataadr(fd, bone->parent);
	bone->prop = newdataadr(fd, bone->prop);
	if (bone->prop)
		IDP_DirectLinkProperty(bone->prop, (fd->flags & FD_FLAGS_SWITCH_ENDIAN), fd);
		
	bone->flag &= ~BONE_DRAW_ACTIVE;
	
	link_list(fd, &bone->childbase);
	
	for (child=bone->childbase.first; child; child=child->next)
		direct_link_bones(fd, child);
}

static void direct_link_armature(FileData *fd, bArmature *arm)
{
	Bone *bone;
	
	link_list(fd, &arm->bonebase);
	arm->edbo = NULL;
	arm->sketch = NULL;
	
	arm->adt = newdataadr(fd, arm->adt);
	direct_link_animdata(fd, arm->adt);
	
	for (bone = arm->bonebase.first; bone; bone = bone->next) {
		direct_link_bones(fd, bone);
	}
	
	arm->act_bone = newdataadr(fd, arm->act_bone);
	arm->act_edbone = NULL;
}

/* ************ READ CAMERA ***************** */

static void lib_link_camera(FileData *fd, Main *main)
{
	Camera *ca;
	
	for (ca = main->camera.first; ca; ca = ca->id.next) {
		if (ca->id.flag & LIB_NEEDLINK) {
			if (ca->adt) lib_link_animdata(fd, &ca->id, ca->adt);
			
			ca->ipo = newlibadr_us(fd, ca->id.lib, ca->ipo); // XXX depreceated - old animation system
			
			ca->dof_ob = newlibadr_us(fd, ca->id.lib, ca->dof_ob);
			
			ca->id.flag -= LIB_NEEDLINK;
		}
	}
}

static void direct_link_camera(FileData *fd, Camera *ca)
{
	ca->adt = newdataadr(fd, ca->adt);
	direct_link_animdata(fd, ca->adt);
}


/* ************ READ LAMP ***************** */

static void lib_link_lamp(FileData *fd, Main *main)
{
	Lamp *la;
	MTex *mtex;
	int a;
	
	for (la = main->lamp.first; la; la = la->id.next) {
		if (la->id.flag & LIB_NEEDLINK) {
			if (la->adt) lib_link_animdata(fd, &la->id, la->adt);
			
			for (a = 0; a < MAX_MTEX; a++) {
				mtex = la->mtex[a];
				if (mtex) {
					mtex->tex = newlibadr_us(fd, la->id.lib, mtex->tex);
					mtex->object = newlibadr(fd, la->id.lib, mtex->object);
				}
			}
			
			la->ipo = newlibadr_us(fd, la->id.lib, la->ipo); // XXX depreceated - old animation system
			
			if (la->nodetree)
				lib_link_ntree(fd, &la->id, la->nodetree);
			
			la->id.flag -= LIB_NEEDLINK;
		}
	}
}

static void direct_link_lamp(FileData *fd, Lamp *la)
{
	int a;
	
	la->adt = newdataadr(fd, la->adt);
	direct_link_animdata(fd, la->adt);
	
	for (a=0; a<MAX_MTEX; a++) {
		la->mtex[a] = newdataadr(fd, la->mtex[a]);
	}
	
	la->curfalloff = newdataadr(fd, la->curfalloff);
	if (la->curfalloff)
		direct_link_curvemapping(fd, la->curfalloff);

	la->nodetree= newdataadr(fd, la->nodetree);
	if (la->nodetree)
		direct_link_nodetree(fd, la->nodetree);
	
	la->preview = direct_link_preview_image(fd, la->preview);
}

/* ************ READ keys ***************** */

static void lib_link_key(FileData *fd, Main *main)
{
	Key *key;
	
	for (key = main->key.first; key; key = key->id.next) {
		/*check if we need to generate unique ids for the shapekeys*/
		if (!key->uidgen) {
			KeyBlock *block;
			
			key->uidgen = 1;
			for (block=key->block.first; block; block=block->next) {
				block->uid = key->uidgen++;
			}
		}
		
		if (key->id.flag & LIB_NEEDLINK) {
			if (key->adt) lib_link_animdata(fd, &key->id, key->adt);
			
			key->ipo = newlibadr_us(fd, key->id.lib, key->ipo); // XXX depreceated - old animation system
			key->from = newlibadr(fd, key->id.lib, key->from);
			
			key->id.flag -= LIB_NEEDLINK;
		}
	}
}

static void switch_endian_keyblock(Key *key, KeyBlock *kb)
{
	int elemsize, a, b;
	char *data, *poin, *cp;
	
	elemsize = key->elemsize;
	data = kb->data;
	
	for (a = 0; a < kb->totelem; a++) {
		cp = key->elemstr;
		poin = data;
		
		while (cp[0]) {  /* cp[0] == amount */
			switch (cp[1]) {  /* cp[1] = type */
				case IPO_FLOAT:
				case IPO_BPOINT:
				case IPO_BEZTRIPLE:
					b = cp[0];
					
					while (b--) {
						SWITCH_INT((*poin));
						poin += 4;
					}
					break;
			}
			
			cp += 2;
		}
		data+= elemsize;
	}
}

static void direct_link_key(FileData *fd, Key *key)
{
	KeyBlock *kb;
	
	link_list(fd, &(key->block));
	
	key->adt = newdataadr(fd, key->adt);
	direct_link_animdata(fd, key->adt);
		
	key->refkey= newdataadr(fd, key->refkey);
	
	for (kb = key->block.first; kb; kb = kb->next) {
		kb->data = newdataadr(fd, kb->data);
		
		if (fd->flags & FD_FLAGS_SWITCH_ENDIAN)
			switch_endian_keyblock(key, kb);
	}
}

/* ************ READ mball ***************** */

static void lib_link_mball(FileData *fd, Main *main)
{
	MetaBall *mb;
	int a;
	
	for (mb = main->mball.first; mb; mb = mb->id.next) {
		if (mb->id.flag & LIB_NEEDLINK) {
			if (mb->adt) lib_link_animdata(fd, &mb->id, mb->adt);
			
			for (a = 0; a < mb->totcol; a++) 
				mb->mat[a]= newlibadr_us(fd, mb->id.lib, mb->mat[a]);
			
			mb->ipo = newlibadr_us(fd, mb->id.lib, mb->ipo); // XXX depreceated - old animation system
			
			mb->id.flag -= LIB_NEEDLINK;
		}
	}
}

static void direct_link_mball(FileData *fd, MetaBall *mb)
{
	mb->adt = newdataadr(fd, mb->adt);
	direct_link_animdata(fd, mb->adt);
	
	mb->mat = newdataadr(fd, mb->mat);
	test_pointer_array(fd, (void **)&mb->mat);
	
	link_list(fd, &(mb->elems));
	
	mb->disp.first = mb->disp.last = NULL;
	mb->editelems = NULL;
	mb->bb = NULL;
/*	mb->edit_elems.first= mb->edit_elems.last= NULL;*/
	mb->lastelem = NULL;
}

/* ************ READ WORLD ***************** */

static void lib_link_world(FileData *fd, Main *main)
{
	World *wrld;
	MTex *mtex;
	int a;
	
	for (wrld = main->world.first; wrld; wrld = wrld->id.next) {
		if (wrld->id.flag & LIB_NEEDLINK) {
			if (wrld->adt) lib_link_animdata(fd, &wrld->id, wrld->adt);
			
			wrld->ipo = newlibadr_us(fd, wrld->id.lib, wrld->ipo); // XXX depreceated - old animation system
			
			for (a=0; a < MAX_MTEX; a++) {
				mtex = wrld->mtex[a];
				if (mtex) {
					mtex->tex = newlibadr_us(fd, wrld->id.lib, mtex->tex);
					mtex->object = newlibadr(fd, wrld->id.lib, mtex->object);
				}
			}
			
			if (wrld->nodetree)
				lib_link_ntree(fd, &wrld->id, wrld->nodetree);
			
			wrld->id.flag -= LIB_NEEDLINK;
		}
	}
}

static void direct_link_world(FileData *fd, World *wrld)
{
	int a;
	
	wrld->adt = newdataadr(fd, wrld->adt);
	direct_link_animdata(fd, wrld->adt);
	
	for (a = 0; a < MAX_MTEX; a++) {
		wrld->mtex[a] = newdataadr(fd, wrld->mtex[a]);
	}
	
	wrld->nodetree = newdataadr(fd, wrld->nodetree);
	if (wrld->nodetree)
		direct_link_nodetree(fd, wrld->nodetree);
	
	wrld->preview = direct_link_preview_image(fd, wrld->preview);
}


/* ************ READ VFONT ***************** */

static void lib_link_vfont(FileData *UNUSED(fd), Main *main)
{
	VFont *vf;
	
	for (vf = main->vfont.first; vf; vf = vf->id.next) {
		if (vf->id.flag & LIB_NEEDLINK) {
			vf->id.flag -= LIB_NEEDLINK;
		}
	}
}

static void direct_link_vfont(FileData *fd, VFont *vf)
{
	vf->data = NULL;
	vf->packedfile = direct_link_packedfile(fd, vf->packedfile);
}

/* ************ READ TEXT ****************** */

static void lib_link_text(FileData *UNUSED(fd), Main *main)
{
	Text *text;
	
	for (text = main->text.first; text; text = text->id.next) {
		if (text->id.flag & LIB_NEEDLINK) {
			text->id.flag -= LIB_NEEDLINK;
		}
	}
}

static void direct_link_text(FileData *fd, Text *text)
{
	TextLine *ln;
	
	text->name = newdataadr(fd, text->name);
	
	text->undo_pos = -1;
	text->undo_len = TXT_INIT_UNDO;
	text->undo_buf = MEM_mallocN(text->undo_len, "undo buf");
	
	text->compiled = NULL;
	
#if 0
	if (text->flags & TXT_ISEXT) {
		BKE_text_reload(text);
		}
		else {
#endif
	
	link_list(fd, &text->lines);
	link_list(fd, &text->markers);
	
	text->curl = newdataadr(fd, text->curl);
	text->sell = newdataadr(fd, text->sell);
	
	for (ln = text->lines.first; ln; ln = ln->next) {
		ln->line = newdataadr(fd, ln->line);
		ln->format = NULL;
		
		if (ln->len != (int) strlen(ln->line)) {
			printf("Error loading text, line lengths differ\n");
			ln->len = strlen(ln->line);
		}
	}
	
	text->flags = (text->flags) & ~TXT_ISEXT;
	
	text->id.us = 1;
}

/* ************ READ IMAGE ***************** */

static void lib_link_image(FileData *fd, Main *main)
{
	Image *ima;
	
	for (ima = main->image.first; ima; ima = ima->id.next) {
		if (ima->id.flag & LIB_NEEDLINK) {
			if (ima->id.properties) IDP_LibLinkProperty(ima->id.properties, (fd->flags & FD_FLAGS_SWITCH_ENDIAN), fd);
			
			ima->id.flag -= LIB_NEEDLINK;
		}
	}
}

static void link_ibuf_list(FileData *fd, ListBase *lb)
{
	Link *ln, *prev;
	
	if (lb->first == NULL) return;
	
	lb->first = newimaadr(fd, lb->first);
	ln = lb->first;
	prev = NULL;
	while (ln) {
		ln->next = newimaadr(fd, ln->next);
		ln->prev = prev;
		prev = ln;
		ln = ln->next;
	}
	lb->last = prev;
}

static void direct_link_image(FileData *fd, Image *ima)
{
	/* for undo system, pointers could be restored */
	if (fd->imamap)
		link_ibuf_list(fd, &ima->ibufs);
	else
		ima->ibufs.first = ima->ibufs.last = NULL;
	
	/* if not restored, we keep the binded opengl index */
	if (ima->ibufs.first == NULL) {
		ima->bindcode = 0;
		ima->gputexture = NULL;
	}
	
	ima->anim = NULL;
	ima->rr = NULL;
	ima->repbind = NULL;
	
	/* undo system, try to restore render buffers */
	if (fd->imamap) {
		int a;
		
		for (a = 0; a < IMA_MAX_RENDER_SLOT; a++)
			ima->renders[a] = newimaadr(fd, ima->renders[a]);
	}
	else {
		memset(ima->renders, 0, sizeof(ima->renders));
		ima->last_render_slot = ima->render_slot;
	}
	
	ima->packedfile = direct_link_packedfile(fd, ima->packedfile);
	ima->preview = direct_link_preview_image(fd, ima->preview);
	ima->ok = 1;
}


/* ************ READ CURVE ***************** */

static void lib_link_curve(FileData *fd, Main *main)
{
	Curve *cu;
	int a;
	
	for (cu = main->curve.first; cu; cu = cu->id.next) {
		if (cu->id.flag & LIB_NEEDLINK) {
			if (cu->adt) lib_link_animdata(fd, &cu->id, cu->adt);
			
			for (a = 0; a < cu->totcol; a++) 
				cu->mat[a] = newlibadr_us(fd, cu->id.lib, cu->mat[a]);
			
			cu->bevobj = newlibadr(fd, cu->id.lib, cu->bevobj);
			cu->taperobj = newlibadr(fd, cu->id.lib, cu->taperobj);
			cu->textoncurve = newlibadr(fd, cu->id.lib, cu->textoncurve);
			cu->vfont = newlibadr_us(fd, cu->id.lib, cu->vfont);
			cu->vfontb = newlibadr_us(fd, cu->id.lib, cu->vfontb);			
			cu->vfonti = newlibadr_us(fd, cu->id.lib, cu->vfonti);
			cu->vfontbi = newlibadr_us(fd, cu->id.lib, cu->vfontbi);
			
			cu->ipo = newlibadr_us(fd, cu->id.lib, cu->ipo); // XXX depreceated - old animation system
			cu->key = newlibadr_us(fd, cu->id.lib, cu->key);
			
			cu->id.flag -= LIB_NEEDLINK;
		}
	}
}


static void switch_endian_knots(Nurb *nu)
{
	int len;
	
	if (nu->knotsu) {
		len = KNOTSU(nu);
		while (len--) {
			SWITCH_INT(nu->knotsu[len]);
		}
	}
	if (nu->knotsv) {
		len = KNOTSV(nu);
		while (len--) {
			SWITCH_INT(nu->knotsv[len]);
		}
	}
}

static void direct_link_curve(FileData *fd, Curve *cu)
{
	Nurb *nu;
	TextBox *tb;
	
	cu->adt= newdataadr(fd, cu->adt);
	direct_link_animdata(fd, cu->adt);
	
	cu->mat = newdataadr(fd, cu->mat);
	test_pointer_array(fd, (void **)&cu->mat);
	cu->str = newdataadr(fd, cu->str);
	cu->strinfo= newdataadr(fd, cu->strinfo);	
	cu->tb = newdataadr(fd, cu->tb);

	if (cu->vfont == NULL) link_list(fd, &(cu->nurb));
	else {
		cu->nurb.first=cu->nurb.last= NULL;
		
		tb = MEM_callocN(MAXTEXTBOX*sizeof(TextBox), "TextBoxread");
		if (cu->tb) {
			memcpy(tb, cu->tb, cu->totbox*sizeof(TextBox));
			MEM_freeN(cu->tb);
			cu->tb = tb;			
		}
		else {
			cu->totbox = 1;
			cu->actbox = 1;
			cu->tb = tb;
			cu->tb[0].w = cu->linewidth;
		}		
		if (cu->wordspace == 0.0f) cu->wordspace = 1.0f;
	}

	cu->bev.first = cu->bev.last = NULL;
	cu->disp.first = cu->disp.last = NULL;
	cu->editnurb = NULL;
	cu->lastsel = NULL;
	cu->path = NULL;
	cu->editfont = NULL;
	
	for (nu = cu->nurb.first; nu; nu = nu->next) {
		nu->bezt = newdataadr(fd, nu->bezt);
		nu->bp = newdataadr(fd, nu->bp);
		nu->knotsu = newdataadr(fd, nu->knotsu);
		nu->knotsv = newdataadr(fd, nu->knotsv);
		if (cu->vfont == NULL) nu->charidx= nu->mat_nr;
		
		if (fd->flags & FD_FLAGS_SWITCH_ENDIAN) {
			switch_endian_knots(nu);
		}
	}
	cu->bb = NULL;
}

/* ************ READ TEX ***************** */

static void lib_link_texture(FileData *fd, Main *main)
{
	Tex *tex;
	
	for (tex = main->tex.first; tex; tex = tex->id.next) {
		if (tex->id.flag & LIB_NEEDLINK) {
			if (tex->adt) lib_link_animdata(fd, &tex->id, tex->adt);
			
			tex->ima = newlibadr_us(fd, tex->id.lib, tex->ima);
			tex->ipo = newlibadr_us(fd, tex->id.lib, tex->ipo);
			if (tex->env)
				tex->env->object = newlibadr(fd, tex->id.lib, tex->env->object);
			if (tex->pd)
				tex->pd->object = newlibadr(fd, tex->id.lib, tex->pd->object);
			if (tex->vd)
				tex->vd->object = newlibadr(fd, tex->id.lib, tex->vd->object);
			if (tex->ot)
				tex->ot->object = newlibadr(fd, tex->id.lib, tex->ot->object);
			
			if (tex->nodetree)
				lib_link_ntree(fd, &tex->id, tex->nodetree);
			
			tex->id.flag -= LIB_NEEDLINK;
		}
	}
}

static void direct_link_texture(FileData *fd, Tex *tex)
{
	tex->adt = newdataadr(fd, tex->adt);
	direct_link_animdata(fd, tex->adt);

	tex->coba = newdataadr(fd, tex->coba);
	tex->env = newdataadr(fd, tex->env);
	if (tex->env) {
		tex->env->ima = NULL;
		memset(tex->env->cube, 0, 6*sizeof(void *));
		tex->env->ok= 0;
	}
	tex->pd = newdataadr(fd, tex->pd);
	if (tex->pd) {
		tex->pd->point_tree = NULL;
		tex->pd->coba = newdataadr(fd, tex->pd->coba);
		tex->pd->falloff_curve = newdataadr(fd, tex->pd->falloff_curve);
		if (tex->pd->falloff_curve) {
			direct_link_curvemapping(fd, tex->pd->falloff_curve);
		}
	}
	
	tex->vd = newdataadr(fd, tex->vd);
	if (tex->vd) {
		tex->vd->dataset = NULL;
		tex->vd->ok = 0;
	}
	else {
		if (tex->type == TEX_VOXELDATA)
			tex->vd = MEM_callocN(sizeof(VoxelData), "direct_link_texture VoxelData");
	}
	
	tex->ot = newdataadr(fd, tex->ot);
	
	tex->nodetree = newdataadr(fd, tex->nodetree);
	if (tex->nodetree)
		direct_link_nodetree(fd, tex->nodetree);
	
	tex->preview = direct_link_preview_image(fd, tex->preview);
	
	tex->iuser.ok = 1;
}



/* ************ READ MATERIAL ***************** */

static void lib_link_material(FileData *fd, Main *main)
{
	Material *ma;
	MTex *mtex;
	int a;
	
	for (ma = main->mat.first; ma; ma = ma->id.next) {
		if (ma->id.flag & LIB_NEEDLINK) {
			if (ma->adt) lib_link_animdata(fd, &ma->id, ma->adt);
			
			/* Link ID Properties -- and copy this comment EXACTLY for easy finding
			 * of library blocks that implement this.*/
			if (ma->id.properties) IDP_LibLinkProperty(ma->id.properties, (fd->flags & FD_FLAGS_SWITCH_ENDIAN), fd);
			
			ma->ipo = newlibadr_us(fd, ma->id.lib, ma->ipo);
			ma->group = newlibadr_us(fd, ma->id.lib, ma->group);
			
			for (a = 0; a < MAX_MTEX; a++) {
				mtex = ma->mtex[a];
				if (mtex) {
					mtex->tex = newlibadr_us(fd, ma->id.lib, mtex->tex);
					mtex->object = newlibadr(fd, ma->id.lib, mtex->object);
				}
			}
			
			if (ma->nodetree)
				lib_link_ntree(fd, &ma->id, ma->nodetree);
			
			ma->id.flag -= LIB_NEEDLINK;
		}
	}
}

static void direct_link_material(FileData *fd, Material *ma)
{
	int a;
	
	ma->adt = newdataadr(fd, ma->adt);
	direct_link_animdata(fd, ma->adt);
	
	for (a = 0; a < MAX_MTEX; a++) {
		ma->mtex[a] = newdataadr(fd, ma->mtex[a]);
	}
	
	ma->ramp_col = newdataadr(fd, ma->ramp_col);
	ma->ramp_spec = newdataadr(fd, ma->ramp_spec);
	
	ma->nodetree = newdataadr(fd, ma->nodetree);
	if (ma->nodetree)
		direct_link_nodetree(fd, ma->nodetree);
	
	ma->preview = direct_link_preview_image(fd, ma->preview);
	ma->gpumaterial.first = ma->gpumaterial.last = NULL;
}

/* ************ READ PARTICLE SETTINGS ***************** */
/* update this also to writefile.c */
static const char *ptcache_data_struct[] = {
	"", // BPHYS_DATA_INDEX
	"", // BPHYS_DATA_LOCATION
	"", // BPHYS_DATA_VELOCITY
	"", // BPHYS_DATA_ROTATION
	"", // BPHYS_DATA_AVELOCITY / BPHYS_DATA_XCONST */
	"", // BPHYS_DATA_SIZE:
	"", // BPHYS_DATA_TIMES:	
	"BoidData" // case BPHYS_DATA_BOIDS:
};
static void direct_link_pointcache(FileData *fd, PointCache *cache)
{
	if ((cache->flag & PTCACHE_DISK_CACHE)==0) {
		PTCacheMem *pm;
		PTCacheExtra *extra;
		int i;
		
		link_list(fd, &cache->mem_cache);
		
		pm = cache->mem_cache.first;
		
		for (; pm; pm=pm->next) {
			for (i=0; i<BPHYS_TOT_DATA; i++) {
				pm->data[i] = newdataadr(fd, pm->data[i]);
				
				/* the cache saves non-struct data without DNA */
				if (pm->data[i] && ptcache_data_struct[i][0]=='\0' && (fd->flags & FD_FLAGS_SWITCH_ENDIAN)) {
					int j, tot = (BKE_ptcache_data_size (i) * pm->totpoint)/4; /* data_size returns bytes */
					int *poin = pm->data[i];
					
					for (j = 0; j < tot; j++)
						SWITCH_INT(poin[j]);
				}
			}
			
			link_list(fd, &pm->extradata);
			
			for (extra=pm->extradata.first; extra; extra=extra->next)
				extra->data = newdataadr(fd, extra->data);
		}
	}
	else
		cache->mem_cache.first = cache->mem_cache.last = NULL;
	
	cache->flag &= ~PTCACHE_SIMULATION_VALID;
	cache->simframe = 0;
	cache->edit = NULL;
	cache->free_edit = NULL;
	cache->cached_frames = NULL;
}

static void direct_link_pointcache_list(FileData *fd, ListBase *ptcaches, PointCache **ocache, int force_disk)
{
	if (ptcaches->first) {
		PointCache *cache= NULL;
		link_list(fd, ptcaches);
		for (cache=ptcaches->first; cache; cache=cache->next) {
			direct_link_pointcache(fd, cache);
			if (force_disk) {
				cache->flag |= PTCACHE_DISK_CACHE;
				cache->step = 1;
			}
		}
		
		*ocache = newdataadr(fd, *ocache);
	}
	else if (*ocache) {
		/* old "single" caches need to be linked too */
		*ocache = newdataadr(fd, *ocache);
		direct_link_pointcache(fd, *ocache);
		if (force_disk) {
			(*ocache)->flag |= PTCACHE_DISK_CACHE;
			(*ocache)->step = 1;
		}
		
		ptcaches->first = ptcaches->last = *ocache;
	}
}

static void lib_link_partdeflect(FileData *fd, ID *id, PartDeflect *pd)
{
	if (pd && pd->tex)
		pd->tex = newlibadr_us(fd, id->lib, pd->tex);
}

static void lib_link_particlesettings(FileData *fd, Main *main)
{
	ParticleSettings *part;
	ParticleDupliWeight *dw;
	MTex *mtex;
	int a;
	
	for (part = main->particle.first; part; part = part->id.next) {
		if (part->id.flag & LIB_NEEDLINK) {
			if (part->adt) lib_link_animdata(fd, &part->id, part->adt);
			part->ipo = newlibadr_us(fd, part->id.lib, part->ipo); // XXX depreceated - old animation system
			
			part->dup_ob = newlibadr(fd, part->id.lib, part->dup_ob);
			part->dup_group = newlibadr(fd, part->id.lib, part->dup_group);
			part->eff_group = newlibadr(fd, part->id.lib, part->eff_group);
			part->bb_ob = newlibadr(fd, part->id.lib, part->bb_ob);
			
			lib_link_partdeflect(fd, &part->id, part->pd);
			lib_link_partdeflect(fd, &part->id, part->pd2);
			
			if (part->effector_weights)
				part->effector_weights->group = newlibadr(fd, part->id.lib, part->effector_weights->group);
			
			if (part->dupliweights.first && part->dup_group) {
				int index_ok = 0;
				/* check for old files without indices (all indexes 0) */
				dw = part->dupliweights.first;
				if (part->dupliweights.first == part->dupliweights.last) {
					/* special case for only one object in the group */
					index_ok = 1;
				}
				else { 
					for (; dw; dw=dw->next) {
						if (dw->index > 0) {
							index_ok = 1;
							break;
						}
					}
				}
				
				if (index_ok) {
					/* if we have indexes, let's use them */
					dw = part->dupliweights.first;
					for (; dw; dw=dw->next) {
						GroupObject *go = (GroupObject *)BLI_findlink(&part->dup_group->gobject, dw->index);
						dw->ob = go ? go->ob : NULL;
					}
				}
				else {
					/* otherwise try to get objects from own library (won't work on library linked groups) */
					for (; dw; dw=dw->next)
						dw->ob = newlibadr(fd, part->id.lib, dw->ob);
				}
			}
			else {
				part->dupliweights.first = part->dupliweights.last = NULL;
			}
			
			if (part->boids) {
				BoidState *state = part->boids->states.first;
				BoidRule *rule;
				for (; state; state=state->next) {
					rule = state->rules.first;
				for (; rule; rule=rule->next)
					switch (rule->type) {
						case eBoidRuleType_Goal:
						case eBoidRuleType_Avoid:
						{
							BoidRuleGoalAvoid *brga = (BoidRuleGoalAvoid*)rule;
							brga->ob = newlibadr(fd, part->id.lib, brga->ob);
							break;
						}
						case eBoidRuleType_FollowLeader:
						{
							BoidRuleFollowLeader *brfl = (BoidRuleFollowLeader*)rule;
							brfl->ob = newlibadr(fd, part->id.lib, brfl->ob);
							break;
						}
					}
				}
			}
			
			for (a = 0; a < MAX_MTEX; a++) {
				mtex= part->mtex[a];
				if (mtex) {
					mtex->tex = newlibadr_us(fd, part->id.lib, mtex->tex);
					mtex->object = newlibadr(fd, part->id.lib, mtex->object);
				}
			}
			
			part->id.flag -= LIB_NEEDLINK;
		}
	}
}

static void direct_link_partdeflect(PartDeflect *pd)
{
	if (pd) pd->rng = NULL;
}

static void direct_link_particlesettings(FileData *fd, ParticleSettings *part)
{
	int a;
	
	part->adt = newdataadr(fd, part->adt);
	part->pd = newdataadr(fd, part->pd);
	part->pd2 = newdataadr(fd, part->pd2);

	direct_link_animdata(fd, part->adt);
	direct_link_partdeflect(part->pd);
	direct_link_partdeflect(part->pd2);

	part->effector_weights = newdataadr(fd, part->effector_weights);
	if (!part->effector_weights)
		part->effector_weights = BKE_add_effector_weights(part->eff_group);

	link_list(fd, &part->dupliweights);

	part->boids = newdataadr(fd, part->boids);
	part->fluid = newdataadr(fd, part->fluid);

	if (part->boids) {
		BoidState *state;
		link_list(fd, &part->boids->states);
		
		for (state=part->boids->states.first; state; state=state->next) {
			link_list(fd, &state->rules);
			link_list(fd, &state->conditions);
			link_list(fd, &state->actions);
		}
	}
	for (a = 0; a < MAX_MTEX; a++) {
		part->mtex[a] = newdataadr(fd, part->mtex[a]);
	}
}

static void lib_link_particlesystems(FileData *fd, Object *ob, ID *id, ListBase *particles)
{
	ParticleSystem *psys, *psysnext;

	for (psys=particles->first; psys; psys=psysnext) {
		psysnext = psys->next;
		
		psys->part = newlibadr_us(fd, id->lib, psys->part);
		if (psys->part) {
			ParticleTarget *pt = psys->targets.first;
			
			for (; pt; pt=pt->next)
				pt->ob=newlibadr(fd, id->lib, pt->ob);
			
			psys->parent = newlibadr_us(fd, id->lib, psys->parent);
			psys->target_ob = newlibadr(fd, id->lib, psys->target_ob);
			
			if (psys->clmd) {
				/* XXX - from reading existing code this seems correct but intended usage of
				 * pointcache should /w cloth should be added in 'ParticleSystem' - campbell */
				psys->clmd->point_cache = psys->pointcache;
				psys->clmd->ptcaches.first = psys->clmd->ptcaches.last= NULL;
				psys->clmd->coll_parms->group = newlibadr(fd, id->lib, psys->clmd->coll_parms->group);
			}
		}
		else {
			/* particle modifier must be removed before particle system */
			ParticleSystemModifierData *psmd = psys_get_modifier(ob, psys);
			BLI_remlink(&ob->modifiers, psmd);
			modifier_free((ModifierData *)psmd);
			
			BLI_remlink(particles, psys);
			MEM_freeN(psys);
		}
	}
}
static void direct_link_particlesystems(FileData *fd, ListBase *particles)
{
	ParticleSystem *psys;
	ParticleData *pa;
	int a;
	
	for (psys=particles->first; psys; psys=psys->next) {
		psys->particles=newdataadr(fd, psys->particles);
		
		if (psys->particles && psys->particles->hair) {
			for (a=0, pa=psys->particles; a<psys->totpart; a++, pa++)
				pa->hair=newdataadr(fd, pa->hair);
		}
		
		if (psys->particles && psys->particles->keys) {
			for (a=0, pa=psys->particles; a<psys->totpart; a++, pa++) {
				pa->keys= NULL;
				pa->totkey= 0;
			}
			
			psys->flag &= ~PSYS_KEYED;
		}
		
		if (psys->particles && psys->particles->boid) {
			pa = psys->particles;
			pa->boid = newdataadr(fd, pa->boid);
			for (a=1, pa++; a<psys->totpart; a++, pa++)
				pa->boid = (pa-1)->boid + 1;
		}
		else if (psys->particles) {
			for (a=0, pa=psys->particles; a<psys->totpart; a++, pa++)
				pa->boid = NULL;
		}
		
		psys->fluid_springs = newdataadr(fd, psys->fluid_springs);
		
		psys->child = newdataadr(fd, psys->child);
		psys->effectors = NULL;
		
		link_list(fd, &psys->targets);
		
		psys->edit = NULL;
		psys->free_edit = NULL;
		psys->pathcache = NULL;
		psys->childcache = NULL;
		psys->pathcachebufs.first = psys->pathcachebufs.last = NULL;
		psys->childcachebufs.first = psys->childcachebufs.last = NULL;
		psys->frand = NULL;
		psys->pdd = NULL;
		psys->renderdata = NULL;
		
		direct_link_pointcache_list(fd, &psys->ptcaches, &psys->pointcache, 0);
		
		if (psys->clmd) {
			psys->clmd = newdataadr(fd, psys->clmd);
			psys->clmd->clothObject = NULL;
			
			psys->clmd->sim_parms= newdataadr(fd, psys->clmd->sim_parms);
			psys->clmd->sim_parms->effector_weights = NULL;
			psys->clmd->coll_parms= newdataadr(fd, psys->clmd->coll_parms);
			
			if (psys->clmd->sim_parms) {
				if (psys->clmd->sim_parms->presets > 10)
					psys->clmd->sim_parms->presets = 0;
			}
			
			psys->hair_in_dm = psys->hair_out_dm = NULL;
			
			psys->clmd->point_cache = psys->pointcache;
		}
		
		psys->tree = NULL;
		psys->bvhtree = NULL;
	}
	return;
}

/* ************ READ MESH ***************** */

static void lib_link_mtface(FileData *fd, Mesh *me, MTFace *mtface, int totface)
{
	MTFace *tf= mtface;
	int i;
	
	/* Add pseudo-references (not fake users!) to images used by texface. A
	 * little bogus; it would be better if each mesh consistently added one ref
	 * to each image it used. - z0r */
	for (i = 0; i < totface; i++, tf++) {
		tf->tpage= newlibadr(fd, me->id.lib, tf->tpage);
		if (tf->tpage && tf->tpage->id.us==0)
			tf->tpage->id.us= 1;
	}
}

static void lib_link_customdata_mtface(FileData *fd, Mesh *me, CustomData *fdata, int totface)
{
	int i;	
	for (i = 0; i < fdata->totlayer; i++) {
		CustomDataLayer *layer = &fdata->layers[i];
		
		if (layer->type == CD_MTFACE)
			lib_link_mtface(fd, me, layer->data, totface);
	}

}

static void lib_link_customdata_mtpoly(FileData *fd, Mesh *me, CustomData *pdata, int totface)
{
	int i;

	for (i=0; i < pdata->totlayer; i++) {
		CustomDataLayer *layer = &pdata->layers[i];
		
		if (layer->type == CD_MTEXPOLY) {
			MTexPoly *tf= layer->data;
			int i;
			
			for (i = 0; i < totface; i++, tf++) {
				tf->tpage = newlibadr(fd, me->id.lib, tf->tpage);
				if (tf->tpage && tf->tpage->id.us==0)
					tf->tpage->id.us = 1;
			}
		}
	}
}

static void lib_link_mesh(FileData *fd, Main *main)
{
	Mesh *me;
	
	for (me = main->mesh.first; me; me = me->id.next) {
		if (me->id.flag & LIB_NEEDLINK) {
			int i;
			
			/* Link ID Properties -- and copy this comment EXACTLY for easy finding
			 * of library blocks that implement this.*/
			if (me->id.properties) IDP_LibLinkProperty(me->id.properties, (fd->flags & FD_FLAGS_SWITCH_ENDIAN), fd);
			if (me->adt) lib_link_animdata(fd, &me->id, me->adt);
			
			/* this check added for python created meshes */
			if (me->mat) {
				for (i = 0; i < me->totcol; i++) {
					me->mat[i] = newlibadr_us(fd, me->id.lib, me->mat[i]);
				}
			}
			else me->totcol = 0;
			
			me->ipo = newlibadr_us(fd, me->id.lib, me->ipo); // XXX: deprecated: old anim sys
			me->key = newlibadr_us(fd, me->id.lib, me->key);
			me->texcomesh = newlibadr_us(fd, me->id.lib, me->texcomesh);
			
			lib_link_customdata_mtface(fd, me, &me->fdata, me->totface);
			lib_link_customdata_mtpoly(fd, me, &me->pdata, me->totpoly);
			if (me->mr && me->mr->levels.first)
				lib_link_customdata_mtface(fd, me, &me->mr->fdata,
							   ((MultiresLevel*)me->mr->levels.first)->totface);
			
			/*check if we need to convert mfaces to mpolys*/
			if (me->totface && !me->totpoly) {
				/* temporarily switch main so that reading from
				 * external CustomData works */
				Main *gmain = G.main;
				G.main = main;
				
				BKE_mesh_do_versions_convert_mfaces_to_mpolys(me);
				
				G.main = gmain;
			}
			
			/*
			 * Re-tessellate, even if the polys were just created from tessfaces, this
			 * is important because it:
			 *  - fill the CD_POLYINDEX layer
			 *  - gives consistency of tessface between loading from a file and
			 *    converting an edited BMesh back into a mesh (i.e. it replaces
			 *    quad tessfaces in a loaded mesh immediately, instead of lazily
			 *    waiting until edit mode has been entered/exited, making it easier
			 *    to recognize problems that would otherwise only show up after edits).
			 */
#ifdef USE_TESSFACE_DEFAULT
			BKE_mesh_tessface_calc(me);
#else
			BKE_mesh_tessface_clear(me);
#endif
			
			me->id.flag -= LIB_NEEDLINK;
		}
	}
	
	/* convert texface options to material */
	convert_tface_mt(fd, main);
}

static void direct_link_dverts(FileData *fd, int count, MDeformVert *mdverts)
{
	int i;
	
	if (mdverts == NULL) {
		return;
	}
	
	for (i = count; i > 0; i--, mdverts++) {
		/*convert to vgroup allocation system*/
		MDeformWeight *dw;
		if (mdverts->dw && (dw = newdataadr(fd, mdverts->dw))) {
			const ssize_t dw_len = mdverts->totweight * sizeof(MDeformWeight);
			void *dw_tmp = MEM_mallocN(dw_len, "direct_link_dverts");
			memcpy(dw_tmp, dw, dw_len);
			mdverts->dw = dw_tmp;
			MEM_freeN(dw);
		}
		else {
			mdverts->dw = NULL;
			mdverts->totweight = 0;
		}
	}
}

static void direct_link_mdisps(FileData *fd, int count, MDisps *mdisps, int external)
{
	if (mdisps) {
		int i;
		
		for (i = 0; i < count; ++i) {
			mdisps[i].disps = newdataadr(fd, mdisps[i].disps);
			mdisps[i].hidden = newdataadr(fd, mdisps[i].hidden);
			
			if (mdisps[i].totdisp && !mdisps[i].level) {
				/* this calculation is only correct for loop mdisps;
				 * if loading pre-BMesh face mdisps this will be
				 * overwritten with the correct value in
				 * bm_corners_to_loops() */
				float gridsize = sqrtf(mdisps[i].totdisp);
				mdisps[i].level = (int)(logf(gridsize - 1.0f) / (float)M_LN2) + 1;
			}
			
			if ((fd->flags & FD_FLAGS_SWITCH_ENDIAN) && (mdisps[i].disps)) {
				/* DNA_struct_switch_endian doesn't do endian swap for (*disps)[] */
				/* this does swap for data written at write_mdisps() - readfile.c */
				int x;
				float *tmpdisps = *mdisps[i].disps;
				for (x = 0; x < mdisps[i].totdisp * 3; x++) {
					SWITCH_INT(*tmpdisps);
					tmpdisps++;
				}
			}
			if (!external && !mdisps[i].disps)
				mdisps[i].totdisp = 0;
		}
	}
}

static void direct_link_grid_paint_mask(FileData *fd, int count, GridPaintMask *grid_paint_mask)
{
	if (grid_paint_mask) {
		int i;
		
		for (i = 0; i < count; ++i) {
			GridPaintMask *gpm = &grid_paint_mask[i];
			if (gpm->data)
				gpm->data = newdataadr(fd, gpm->data);
		}
	}
}

/*this isn't really a public api function, so prototyped here*/
static void direct_link_customdata(FileData *fd, CustomData *data, int count)
{
	int i = 0;
	
	data->layers = newdataadr(fd, data->layers);
	
	/* annoying workaround for bug [#31079] loading legacy files with
	 * no polygons _but_ have stale customdata */
	if (UNLIKELY(count == 0 && data->layers == NULL && data->totlayer != 0)) {
		memset(data, 0, sizeof(*data));
		return;
	}
	
	data->external = newdataadr(fd, data->external);
	
	while (i < data->totlayer) {
		CustomDataLayer *layer = &data->layers[i];
		
		if (layer->flag & CD_FLAG_EXTERNAL)
			layer->flag &= ~CD_FLAG_IN_MEMORY;
		
		if (CustomData_verify_versions(data, i)) {
			layer->data = newdataadr(fd, layer->data);
			if (layer->type == CD_MDISPS)
				direct_link_mdisps(fd, count, layer->data, layer->flag & CD_FLAG_EXTERNAL);
			else if (layer->type == CD_GRID_PAINT_MASK)
				direct_link_grid_paint_mask(fd, count, layer->data);
			i++;
		}
	}
	
	CustomData_update_typemap(data);
}

static void direct_link_mesh(FileData *fd, Mesh *mesh)
{
	mesh->mat= newdataadr(fd, mesh->mat);
	test_pointer_array(fd, (void **)&mesh->mat);
	
	mesh->mvert = newdataadr(fd, mesh->mvert);
	mesh->medge = newdataadr(fd, mesh->medge);
	mesh->mface = newdataadr(fd, mesh->mface);
	mesh->mloop = newdataadr(fd, mesh->mloop);
	mesh->mpoly = newdataadr(fd, mesh->mpoly);
	mesh->tface = newdataadr(fd, mesh->tface);
	mesh->mtface = newdataadr(fd, mesh->mtface);
	mesh->mcol = newdataadr(fd, mesh->mcol);
	mesh->msticky = newdataadr(fd, mesh->msticky);
	mesh->dvert = newdataadr(fd, mesh->dvert);
	mesh->mloopcol = newdataadr(fd, mesh->mloopcol);
	mesh->mloopuv = newdataadr(fd, mesh->mloopuv);
	mesh->mtpoly = newdataadr(fd, mesh->mtpoly);
	mesh->mselect = newdataadr(fd, mesh->mselect);
	
	/* animdata */
	mesh->adt = newdataadr(fd, mesh->adt);
	direct_link_animdata(fd, mesh->adt);
	
	/* normally direct_link_dverts should be called in direct_link_customdata,
	 * but for backwards compat in do_versions to work we do it here */
	direct_link_dverts(fd, mesh->totvert, mesh->dvert);
	
	direct_link_customdata(fd, &mesh->vdata, mesh->totvert);
	direct_link_customdata(fd, &mesh->edata, mesh->totedge);
	direct_link_customdata(fd, &mesh->fdata, mesh->totface);
	direct_link_customdata(fd, &mesh->ldata, mesh->totloop);
	direct_link_customdata(fd, &mesh->pdata, mesh->totpoly);
	
	
#ifdef USE_BMESH_FORWARD_COMPAT
	/* NEVER ENABLE THIS CODE INTO BMESH!
	 * THIS IS FOR LOADING BMESH INTO OLDER FILES ONLY */
	mesh->mpoly = newdataadr(fd, mesh->mpoly);
	mesh->mloop = newdataadr(fd, mesh->mloop);

	direct_link_customdata(fd, &mesh->pdata, mesh->totpoly);
	direct_link_customdata(fd, &mesh->ldata, mesh->totloop);

	if (mesh->mpoly) {
		/* be clever and load polygons as mfaces */
		mesh->totface= BKE_mesh_mpoly_to_mface(&mesh->fdata, &mesh->ldata, &mesh->pdata,
		                                   mesh->totface, mesh->totloop, mesh->totpoly);
		
		CustomData_free(&mesh->pdata, mesh->totpoly);
		memset(&mesh->pdata, 0, sizeof(CustomData));
		mesh->totpoly = 0;
		
		CustomData_free(&mesh->ldata, mesh->totloop);
		memset(&mesh->ldata, 0, sizeof(CustomData));
		mesh->totloop = 0;
		
		mesh_update_customdata_pointers(mesh);
	}

#endif
	
	
	mesh->bb = NULL;
	mesh->edit_btmesh = NULL;
	
	/* Multires data */
	mesh->mr= newdataadr(fd, mesh->mr);
	if (mesh->mr) {
		MultiresLevel *lvl;
		
		link_list(fd, &mesh->mr->levels);
		lvl = mesh->mr->levels.first;
		
		direct_link_customdata(fd, &mesh->mr->vdata, lvl->totvert);
		direct_link_dverts(fd, lvl->totvert, CustomData_get(&mesh->mr->vdata, 0, CD_MDEFORMVERT));
		direct_link_customdata(fd, &mesh->mr->fdata, lvl->totface);
		
		mesh->mr->edge_flags = newdataadr(fd, mesh->mr->edge_flags);
		mesh->mr->edge_creases = newdataadr(fd, mesh->mr->edge_creases);
		
		mesh->mr->verts = newdataadr(fd, mesh->mr->verts);
		
		/* If mesh has the same number of vertices as the
		 * highest multires level, load the current mesh verts
		 * into multires and discard the old data. Needed
		 * because some saved files either do not have a verts
		 * array, or the verts array contains out-of-date
		 * data. */
		if (mesh->totvert == ((MultiresLevel*)mesh->mr->levels.last)->totvert) {
			if (mesh->mr->verts)
				MEM_freeN(mesh->mr->verts);
			mesh->mr->verts = MEM_dupallocN(mesh->mvert);
		}
			
		for (; lvl; lvl = lvl->next) {
			lvl->verts = newdataadr(fd, lvl->verts);
			lvl->faces = newdataadr(fd, lvl->faces);
			lvl->edges = newdataadr(fd, lvl->edges);
			lvl->colfaces = newdataadr(fd, lvl->colfaces);
		}
	}

	/* if multires is present but has no valid vertex data,
	 * there's no way to recover it; silently remove multires */
	if (mesh->mr && !mesh->mr->verts) {
		multires_free(mesh->mr);
		mesh->mr = NULL;
	}
	
	if ((fd->flags & FD_FLAGS_SWITCH_ENDIAN) && mesh->tface) {
		TFace *tf = mesh->tface;
		int i;
		
		for (i = 0; i < (mesh->totface); i++, tf++) {
			SWITCH_INT(tf->col[0]);
			SWITCH_INT(tf->col[1]);
			SWITCH_INT(tf->col[2]);
			SWITCH_INT(tf->col[3]);
		}
	}
}

/* ************ READ LATTICE ***************** */

static void lib_link_latt(FileData *fd, Main *main)
{
	Lattice *lt;
	
	for (lt = main->latt.first; lt; lt = lt->id.next) {
		if (lt->id.flag & LIB_NEEDLINK) {
			if (lt->adt) lib_link_animdata(fd, &lt->id, lt->adt);
			
			lt->ipo = newlibadr_us(fd, lt->id.lib, lt->ipo); // XXX depreceated - old animation system
			lt->key = newlibadr_us(fd, lt->id.lib, lt->key);
			
			lt->id.flag -= LIB_NEEDLINK;
		}
	}
}

static void direct_link_latt(FileData *fd, Lattice *lt)
{
	lt->def = newdataadr(fd, lt->def);
	
	lt->dvert = newdataadr(fd, lt->dvert);
	direct_link_dverts(fd, lt->pntsu*lt->pntsv*lt->pntsw, lt->dvert);
	
	lt->editlatt = NULL;
	
	lt->adt = newdataadr(fd, lt->adt);
	direct_link_animdata(fd, lt->adt);
}


/* ************ READ OBJECT ***************** */

static void lib_link_modifiers__linkModifiers(void *userData, Object *ob,
                                              ID **idpoin)
{
	FileData *fd = userData;

	*idpoin = newlibadr(fd, ob->id.lib, *idpoin);
	/* hardcoded bad exception; non-object modifier data gets user count (texture, displace) */
	if (*idpoin && GS((*idpoin)->name)!=ID_OB)
		(*idpoin)->us++;
}
static void lib_link_modifiers(FileData *fd, Object *ob)
{
	modifiers_foreachIDLink(ob, lib_link_modifiers__linkModifiers, fd);
}

static void lib_link_object(FileData *fd, Main *main)
{
	Object *ob;
	PartEff *paf;
	bSensor *sens;
	bController *cont;
	bActuator *act;
	void *poin;
	int warn=0, a;
	
	for (ob = main->object.first; ob; ob = ob->id.next) {
		if (ob->id.flag & LIB_NEEDLINK) {
			if (ob->id.properties) IDP_LibLinkProperty(ob->id.properties, (fd->flags & FD_FLAGS_SWITCH_ENDIAN), fd);
			if (ob->adt) lib_link_animdata(fd, &ob->id, ob->adt);
			
// XXX depreceated - old animation system <<<			
			ob->ipo = newlibadr_us(fd, ob->id.lib, ob->ipo);
			ob->action = newlibadr_us(fd, ob->id.lib, ob->action);
// >>> XXX depreceated - old animation system

			ob->parent = newlibadr(fd, ob->id.lib, ob->parent);
			ob->track = newlibadr(fd, ob->id.lib, ob->track);
			ob->poselib = newlibadr_us(fd, ob->id.lib, ob->poselib);
			ob->dup_group = newlibadr_us(fd, ob->id.lib, ob->dup_group);
			
			ob->proxy = newlibadr_us(fd, ob->id.lib, ob->proxy);
			if (ob->proxy) {
				/* paranoia check, actually a proxy_from pointer should never be written... */
				if (ob->proxy->id.lib == NULL) {
					ob->proxy->proxy_from = NULL;
					ob->proxy = NULL;
					
					if (ob->id.lib)
						printf("Proxy lost from  object %s lib %s\n", ob->id.name+2, ob->id.lib->name);
					else
						printf("Proxy lost from  object %s lib <NONE>\n", ob->id.name+2);
				}
				else {
					/* this triggers object_update to always use a copy */
					ob->proxy->proxy_from = ob;
					/* force proxy updates after load/undo, a bit weak */
					ob->recalc = ob->proxy->recalc = (OB_RECALC_OB | OB_RECALC_DATA | OB_RECALC_TIME);
				}
			}
			ob->proxy_group = newlibadr(fd, ob->id.lib, ob->proxy_group);
			
			poin = ob->data;
			ob->data = newlibadr_us(fd, ob->id.lib, ob->data);
			
			if (ob->data==NULL && poin!=NULL) {
				if (ob->id.lib)
					printf("Can't find obdata of %s lib %s\n", ob->id.name+2, ob->id.lib->name);
				else
					printf("Object %s lost data.\n", ob->id.name+2);
				
				ob->type = OB_EMPTY;
				warn = 1;
				
				if (ob->pose) {
					/* we can't call #BKE_pose_free() here because of library linking
					 * freeing will recurse down into every pose constraints ID pointers
					 * which are not always valid, so for now free directly and suffer
					 * some leaked memory rather then crashing immediately
					 * while bad this _is_ an exceptional case - campbell */
#if 0
					BKE_pose_free(ob->pose);
#else
					MEM_freeN(ob->pose);
#endif
					ob->pose= NULL;
					ob->mode &= ~OB_MODE_POSE;
				}
			}
			for (a=0; a < ob->totcol; a++) 
				ob->mat[a] = newlibadr_us(fd, ob->id.lib, ob->mat[a]);
			
			/* When the object is local and the data is library its possible
			 * the material list size gets out of sync. [#22663] */
			if (ob->data && ob->id.lib != ((ID *)ob->data)->lib) {
				short *totcol_data = give_totcolp(ob);
				/* Only expand so as not to loose any object materials that might be set. */
				if (totcol_data && (*totcol_data > ob->totcol)) {
					/* printf("'%s' %d -> %d\n", ob->id.name, ob->totcol, *totcol_data); */
					resize_object_material(ob, *totcol_data);
				}
			}
			
			ob->gpd = newlibadr_us(fd, ob->id.lib, ob->gpd);
			ob->duplilist = NULL;
			
			ob->id.flag -= LIB_NEEDLINK;
			/* if id.us==0 a new base will be created later on */
			
			/* WARNING! Also check expand_object(), should reflect the stuff below. */
			lib_link_pose(fd, ob, ob->pose);
			lib_link_constraints(fd, &ob->id, &ob->constraints);
			
// XXX depreceated - old animation system <<<	
			lib_link_constraint_channels(fd, &ob->id, &ob->constraintChannels);
			lib_link_nlastrips(fd, &ob->id, &ob->nlastrips);
// >>> XXX depreceated - old animation system
			
			for (paf = ob->effect.first; paf; paf = paf->next) {
				if (paf->type == EFF_PARTICLE) {
					paf->group = newlibadr_us(fd, ob->id.lib, paf->group);
				}
			}				
			
			for (sens = ob->sensors.first; sens; sens = sens->next) {
				for (a = 0; a < sens->totlinks; a++)
					sens->links[a] = newglobadr(fd, sens->links[a]);
				
				if (sens->type == SENS_TOUCH) {
					bTouchSensor *ts = sens->data;
					ts->ma = newlibadr(fd, ob->id.lib, ts->ma);
				}
				else if (sens->type == SENS_MESSAGE) {
					bMessageSensor *ms = sens->data;
					ms->fromObject =
						newlibadr(fd, ob->id.lib, ms->fromObject);
				}
			}
			
			for (cont = ob->controllers.first; cont; cont = cont->next) {
				for (a=0; a < cont->totlinks; a++)
					cont->links[a] = newglobadr(fd, cont->links[a]);
				
				if (cont->type == CONT_PYTHON) {
					bPythonCont *pc = cont->data;
					pc->text = newlibadr(fd, ob->id.lib, pc->text);
				}
				cont->slinks = NULL;
				cont->totslinks = 0;
			}
			
			for (act = ob->actuators.first; act; act = act->next) {
				if (act->type == ACT_SOUND) {
					bSoundActuator *sa = act->data;
					sa->sound= newlibadr_us(fd, ob->id.lib, sa->sound);
				}
				else if (act->type == ACT_GAME) {
					/* bGameActuator *ga= act->data; */
				}
				else if (act->type == ACT_CAMERA) {
					bCameraActuator *ca = act->data;
					ca->ob= newlibadr(fd, ob->id.lib, ca->ob);
				}
					/* leave this one, it's obsolete but necessary to read for conversion */
				else if (act->type == ACT_ADD_OBJECT) {
					bAddObjectActuator *eoa = act->data;
					if (eoa) eoa->ob= newlibadr(fd, ob->id.lib, eoa->ob);
				}
				else if (act->type == ACT_OBJECT) {
					bObjectActuator *oa = act->data;
					if (oa == NULL) {
						init_actuator(act);
					}
					else {
						oa->reference = newlibadr(fd, ob->id.lib, oa->reference);
					}
				}
				else if (act->type == ACT_EDIT_OBJECT) {
					bEditObjectActuator *eoa = act->data;
					if (eoa == NULL) {
						init_actuator(act);
					}
					else {
						eoa->ob= newlibadr(fd, ob->id.lib, eoa->ob);
						eoa->me= newlibadr(fd, ob->id.lib, eoa->me);
					}
				}
				else if (act->type == ACT_SCENE) {
					bSceneActuator *sa = act->data;
					sa->camera= newlibadr(fd, ob->id.lib, sa->camera);
					sa->scene= newlibadr(fd, ob->id.lib, sa->scene);
				}
				else if (act->type == ACT_ACTION) {
					bActionActuator *aa = act->data;
					aa->act= newlibadr(fd, ob->id.lib, aa->act);
				}
				else if (act->type == ACT_SHAPEACTION) {
					bActionActuator *aa = act->data;
					aa->act= newlibadr(fd, ob->id.lib, aa->act);
				}
				else if (act->type == ACT_PROPERTY) {
					bPropertyActuator *pa = act->data;
					pa->ob= newlibadr(fd, ob->id.lib, pa->ob);
				}
				else if (act->type == ACT_MESSAGE) {
					bMessageActuator *ma = act->data;
					ma->toObject= newlibadr(fd, ob->id.lib, ma->toObject);
				}
				else if (act->type == ACT_2DFILTER) {
					bTwoDFilterActuator *_2dfa = act->data; 
					_2dfa->text= newlibadr(fd, ob->id.lib, _2dfa->text);
				}
				else if (act->type == ACT_PARENT) {
					bParentActuator *parenta = act->data; 
					parenta->ob = newlibadr(fd, ob->id.lib, parenta->ob);
				}
				else if (act->type == ACT_STATE) {
					/* bStateActuator *statea = act->data; */
				}
				else if (act->type == ACT_ARMATURE) {
					bArmatureActuator *arma= act->data;
					arma->target= newlibadr(fd, ob->id.lib, arma->target);
					arma->subtarget= newlibadr(fd, ob->id.lib, arma->subtarget);
				}
				else if (act->type == ACT_STEERING) {
					bSteeringActuator *steeringa = act->data; 
					steeringa->target = newlibadr(fd, ob->id.lib, steeringa->target);
					steeringa->navmesh = newlibadr(fd, ob->id.lib, steeringa->navmesh);
				}
			}
			
			{
				FluidsimModifierData *fluidmd = (FluidsimModifierData *)modifiers_findByType(ob, eModifierType_Fluidsim);
				
				if (fluidmd && fluidmd->fss)
					fluidmd->fss->ipo = newlibadr_us(fd, ob->id.lib, fluidmd->fss->ipo);
			}
			
			{
				SmokeModifierData *smd = (SmokeModifierData *)modifiers_findByType(ob, eModifierType_Smoke);
				
				if (smd && (smd->type == MOD_SMOKE_TYPE_DOMAIN) && smd->domain) {
					smd->domain->flags |= MOD_SMOKE_FILE_LOAD; /* flag for refreshing the simulation after loading */
				}
			}
			
			/* texture field */
			if (ob->pd)
				lib_link_partdeflect(fd, &ob->id, ob->pd);
			
			if (ob->soft)
				ob->soft->effector_weights->group = newlibadr(fd, ob->id.lib, ob->soft->effector_weights->group);
			
			lib_link_particlesystems(fd, ob, &ob->id, &ob->particlesystem);
			lib_link_modifiers(fd, ob);
		}
	}
	
	if (warn) {
		BKE_report(fd->reports, RPT_WARNING, "Warning in console");
	}
}


static void direct_link_pose(FileData *fd, bPose *pose)
{
	bPoseChannel *pchan;

	if (!pose)
		return;

	link_list(fd, &pose->chanbase);
	link_list(fd, &pose->agroups);

	pose->chanhash = NULL;

	for (pchan = pose->chanbase.first; pchan; pchan=pchan->next) {
		pchan->bone = NULL;
		pchan->parent = newdataadr(fd, pchan->parent);
		pchan->child = newdataadr(fd, pchan->child);
		pchan->custom_tx = newdataadr(fd, pchan->custom_tx);
		
		direct_link_constraints(fd, &pchan->constraints);
		
		pchan->prop = newdataadr(fd, pchan->prop);
		if (pchan->prop)
			IDP_DirectLinkProperty(pchan->prop, (fd->flags & FD_FLAGS_SWITCH_ENDIAN), fd);
		
		pchan->mpath = newdataadr(fd, pchan->mpath);
		if (pchan->mpath)
			direct_link_motionpath(fd, pchan->mpath);
		
		pchan->iktree.first = pchan->iktree.last = NULL;
		pchan->siktree.first = pchan->siktree.last = NULL;
		
		/* in case this value changes in future, clamp else we get undefined behavior */
		CLAMP(pchan->rotmode, ROT_MODE_MIN, ROT_MODE_MAX);
	}
	pose->ikdata = NULL;
	if (pose->ikparam != NULL) {
		pose->ikparam = newdataadr(fd, pose->ikparam);
	}
}

static void direct_link_modifiers(FileData *fd, ListBase *lb)
{
	ModifierData *md;
	
	link_list(fd, lb);
	
	for (md=lb->first; md; md=md->next) {
		md->error = NULL;
		md->scene = NULL;
		
		/* if modifiers disappear, or for upward compatibility */
		if (NULL == modifierType_getInfo(md->type))
			md->type = eModifierType_None;
			
		if (md->type == eModifierType_Subsurf) {
			SubsurfModifierData *smd = (SubsurfModifierData *)md;
			
			smd->emCache = smd->mCache = NULL;
		}
		else if (md->type == eModifierType_Armature) {
			ArmatureModifierData *amd = (ArmatureModifierData *)md;
			
			amd->prevCos = NULL;
		}
		else if (md->type == eModifierType_Cloth) {
			ClothModifierData *clmd = (ClothModifierData *)md;
			
			clmd->clothObject = NULL;
			
			clmd->sim_parms= newdataadr(fd, clmd->sim_parms);
			clmd->coll_parms= newdataadr(fd, clmd->coll_parms);
			
			direct_link_pointcache_list(fd, &clmd->ptcaches, &clmd->point_cache, 0);
			
			if (clmd->sim_parms) {
				if (clmd->sim_parms->presets > 10)
					clmd->sim_parms->presets = 0;
				
				clmd->sim_parms->reset = 0;
				
				clmd->sim_parms->effector_weights = newdataadr(fd, clmd->sim_parms->effector_weights);
				
				if (!clmd->sim_parms->effector_weights) {
					clmd->sim_parms->effector_weights = BKE_add_effector_weights(NULL);
				}
			}
		}
		else if (md->type == eModifierType_Fluidsim) {
			FluidsimModifierData *fluidmd = (FluidsimModifierData *)md;
			
			fluidmd->fss = newdataadr(fd, fluidmd->fss);
			if (fluidmd->fss) {
				fluidmd->fss->fmd = fluidmd;
				fluidmd->fss->meshVelocities = NULL;
			}
		}
		else if (md->type == eModifierType_Smoke) {
			SmokeModifierData *smd = (SmokeModifierData *)md;
			
			if (smd->type == MOD_SMOKE_TYPE_DOMAIN) {
				smd->flow = NULL;
				smd->coll = NULL;
				smd->domain = newdataadr(fd, smd->domain);
				smd->domain->smd = smd;
				
				smd->domain->fluid = NULL;
				smd->domain->wt = NULL;
				smd->domain->shadow = NULL;
				smd->domain->tex = NULL;
				smd->domain->tex_shadow = NULL;
				smd->domain->tex_wt = NULL;
				
				smd->domain->effector_weights = newdataadr(fd, smd->domain->effector_weights);
				if (!smd->domain->effector_weights)
					smd->domain->effector_weights = BKE_add_effector_weights(NULL);
				
				direct_link_pointcache_list(fd, &(smd->domain->ptcaches[0]), &(smd->domain->point_cache[0]), 1);
				
				/* Smoke uses only one cache from now on, so store pointer convert */
				if (smd->domain->ptcaches[1].first || smd->domain->point_cache[1]) {
					if (smd->domain->point_cache[1]) {
						PointCache *cache = newdataadr(fd, smd->domain->point_cache[1]);
						if (cache->flag & PTCACHE_FAKE_SMOKE)
							; /* Smoke was already saved in "new format" and this cache is a fake one. */
						else
							printf("High resolution smoke cache not available due to pointcache update. Please reset the simulation.\n");
						BKE_ptcache_free(cache);
					}
					smd->domain->ptcaches[1].first = NULL;
					smd->domain->ptcaches[1].last = NULL;
					smd->domain->point_cache[1] = NULL;
				}
			}
			else if (smd->type == MOD_SMOKE_TYPE_FLOW) {
				smd->domain = NULL;
				smd->coll = NULL;
				smd->flow = newdataadr(fd, smd->flow);
				smd->flow->smd = smd;
				smd->flow->psys = newdataadr(fd, smd->flow->psys);
			}
			else if (smd->type == MOD_SMOKE_TYPE_COLL) {
				smd->flow = NULL;
				smd->domain = NULL;
				smd->coll = newdataadr(fd, smd->coll);
				if (smd->coll) {
					smd->coll->points = NULL;
					smd->coll->numpoints = 0;
				}
				else
					smd->type = 0;
			}
		}
		else if (md->type == eModifierType_DynamicPaint) {
			DynamicPaintModifierData *pmd = (DynamicPaintModifierData *)md;
			
			if (pmd->canvas) {
				pmd->canvas = newdataadr(fd, pmd->canvas);
				pmd->canvas->pmd = pmd;
				pmd->canvas->dm = NULL;
				pmd->canvas->flags &= ~MOD_DPAINT_BAKING; /* just in case */
				
				if (pmd->canvas->surfaces.first) {
					DynamicPaintSurface *surface;
					link_list(fd, &pmd->canvas->surfaces);
					
					for (surface=pmd->canvas->surfaces.first; surface; surface=surface->next) {
						surface->canvas = pmd->canvas;
						surface->data = NULL;
						direct_link_pointcache_list(fd, &(surface->ptcaches), &(surface->pointcache), 1);
						
						if (!(surface->effector_weights = newdataadr(fd, surface->effector_weights)))
							surface->effector_weights = BKE_add_effector_weights(NULL);
					}
				}
			}
			if (pmd->brush) {
				pmd->brush = newdataadr(fd, pmd->brush);
				pmd->brush->pmd = pmd;
				pmd->brush->psys = newdataadr(fd, pmd->brush->psys);
				pmd->brush->paint_ramp = newdataadr(fd, pmd->brush->paint_ramp);
				pmd->brush->vel_ramp = newdataadr(fd, pmd->brush->vel_ramp);
				pmd->brush->dm = NULL;
			}
		}
		else if (md->type == eModifierType_Collision) {
			CollisionModifierData *collmd = (CollisionModifierData *)md;
			/*
			// TODO: CollisionModifier should use pointcache 
			// + have proper reset events before enabling this
			collmd->x = newdataadr(fd, collmd->x);
			collmd->xnew = newdataadr(fd, collmd->xnew);
			collmd->mfaces = newdataadr(fd, collmd->mfaces);
			
			collmd->current_x = MEM_callocN(sizeof(MVert)*collmd->numverts, "current_x");
			collmd->current_xnew = MEM_callocN(sizeof(MVert)*collmd->numverts, "current_xnew");
			collmd->current_v = MEM_callocN(sizeof(MVert)*collmd->numverts, "current_v");
			*/
			
			collmd->x = NULL;
			collmd->xnew = NULL;
			collmd->current_x = NULL;
			collmd->current_xnew = NULL;
			collmd->current_v = NULL;
			collmd->time_x = collmd->time_xnew = -1000;
			collmd->numverts = 0;
			collmd->bvhtree = NULL;
			collmd->mfaces = NULL;
			
		}
		else if (md->type == eModifierType_Surface) {
			SurfaceModifierData *surmd = (SurfaceModifierData *)md;
			
			surmd->dm = NULL;
			surmd->bvhtree = NULL;
			surmd->x = NULL;
			surmd->v = NULL;
			surmd->numverts = 0;
		}
		else if (md->type == eModifierType_Hook) {
			HookModifierData *hmd = (HookModifierData *)md;
			
			hmd->indexar = newdataadr(fd, hmd->indexar);
			if (fd->flags & FD_FLAGS_SWITCH_ENDIAN) {
				int a;
				for (a = 0; a < hmd->totindex; a++) {
					SWITCH_INT(hmd->indexar[a]);
				}
			}
		}
		else if (md->type == eModifierType_ParticleSystem) {
			ParticleSystemModifierData *psmd = (ParticleSystemModifierData *)md;
			
			psmd->dm= NULL;
			psmd->psys= newdataadr(fd, psmd->psys);
			psmd->flag &= ~eParticleSystemFlag_psys_updated;
			psmd->flag |= eParticleSystemFlag_file_loaded;
		}
		else if (md->type == eModifierType_Explode) {
			ExplodeModifierData *psmd = (ExplodeModifierData *)md;
			
			psmd->facepa = NULL;
		}
		else if (md->type == eModifierType_MeshDeform) {
			MeshDeformModifierData *mmd = (MeshDeformModifierData *)md;
			
			mmd->bindinfluences = newdataadr(fd, mmd->bindinfluences);
			mmd->bindoffsets = newdataadr(fd, mmd->bindoffsets);
			mmd->bindcagecos = newdataadr(fd, mmd->bindcagecos);
			mmd->dyngrid = newdataadr(fd, mmd->dyngrid);
			mmd->dyninfluences = newdataadr(fd, mmd->dyninfluences);
			mmd->dynverts = newdataadr(fd, mmd->dynverts);
			
			mmd->bindweights = newdataadr(fd, mmd->bindweights);
			mmd->bindcos = newdataadr(fd, mmd->bindcos);
			
			if (fd->flags & FD_FLAGS_SWITCH_ENDIAN) {
				int a;
				
				if (mmd->bindoffsets)
					for (a=0; a<mmd->totvert+1; a++)
						SWITCH_INT(mmd->bindoffsets[a]);
				if (mmd->bindcagecos)
					for (a=0; a<mmd->totcagevert*3; a++)
						SWITCH_INT(mmd->bindcagecos[a]);
				if (mmd->dynverts)
					for (a=0; a<mmd->totvert; a++)
						SWITCH_INT(mmd->dynverts[a]);
				
				if (mmd->bindweights)
					for (a=0; a<mmd->totcagevert*mmd->totvert; a++)
						SWITCH_INT(mmd->bindweights[a]);
				if (mmd->bindcos)
					for (a=0; a<mmd->totcagevert*3; a++)
						SWITCH_INT(mmd->bindcos[a]);
			}
		}
		else if (md->type == eModifierType_Ocean) {
			OceanModifierData *omd = (OceanModifierData *)md;
			omd->oceancache = NULL;
			omd->ocean = NULL;
			omd->refresh = (MOD_OCEAN_REFRESH_ADD|MOD_OCEAN_REFRESH_RESET|MOD_OCEAN_REFRESH_SIM);
		}
		else if (md->type == eModifierType_Warp) {
			WarpModifierData *tmd = (WarpModifierData *)md;
			
			tmd->curfalloff= newdataadr(fd, tmd->curfalloff);
			if (tmd->curfalloff)
				direct_link_curvemapping(fd, tmd->curfalloff);
		}
		else if (md->type == eModifierType_WeightVGEdit) {
			WeightVGEditModifierData *wmd = (WeightVGEditModifierData *)md;
			
			wmd->cmap_curve = newdataadr(fd, wmd->cmap_curve);
			if (wmd->cmap_curve)
				direct_link_curvemapping(fd, wmd->cmap_curve);
		}
	}
}

static void direct_link_object(FileData *fd, Object *ob)
{
	PartEff *paf;
	bProperty *prop;
	bSensor *sens;
	bController *cont;
	bActuator *act;
	
	/* weak weak... this was only meant as draw flag, now is used in give_base_to_objects too */
	ob->flag &= ~OB_FROMGROUP;
	
	/* loading saved files with editmode enabled works, but for undo we like
	 * to stay in object mode during undo presses so keep editmode disabled */
	if (fd->memfile)
		ob->mode &= ~(OB_MODE_EDIT | OB_MODE_PARTICLE_EDIT);
	
	ob->disp.first = ob->disp.last = NULL;
	
	ob->adt = newdataadr(fd, ob->adt);
	direct_link_animdata(fd, ob->adt);
	
	ob->pose = newdataadr(fd, ob->pose);
	direct_link_pose(fd, ob->pose);
	
	ob->mpath = newdataadr(fd, ob->mpath);
	if (ob->mpath)
		direct_link_motionpath(fd, ob->mpath);
	
	link_list(fd, &ob->defbase);
// XXX depreceated - old animation system <<<
	direct_link_nlastrips(fd, &ob->nlastrips);
	link_list(fd, &ob->constraintChannels);
// >>> XXX depreceated - old animation system 
	
	ob->mat= newdataadr(fd, ob->mat);
	test_pointer_array(fd, (void **)&ob->mat);
	ob->matbits= newdataadr(fd, ob->matbits);
	
	/* do it here, below old data gets converted */
	direct_link_modifiers(fd, &ob->modifiers);
	
	link_list(fd, &ob->effect);
	paf= ob->effect.first;
	while (paf) {
		if (paf->type == EFF_PARTICLE) {
			paf->keys = NULL;
		}
		if (paf->type == EFF_WAVE) {
			WaveEff *wav = (WaveEff*) paf;
			PartEff *next = paf->next;
			WaveModifierData *wmd = (WaveModifierData*) modifier_new(eModifierType_Wave);
			
			wmd->damp = wav->damp;
			wmd->flag = wav->flag;
			wmd->height = wav->height;
			wmd->lifetime = wav->lifetime;
			wmd->narrow = wav->narrow;
			wmd->speed = wav->speed;
			wmd->startx = wav->startx;
			wmd->starty = wav->startx;
			wmd->timeoffs = wav->timeoffs;
			wmd->width = wav->width;
			
			BLI_addtail(&ob->modifiers, wmd);
			
			BLI_remlink(&ob->effect, paf);
			MEM_freeN(paf);
			
			paf = next;
			continue;
		}
		if (paf->type == EFF_BUILD) {
			BuildEff *baf = (BuildEff*) paf;
			PartEff *next = paf->next;
			BuildModifierData *bmd = (BuildModifierData*) modifier_new(eModifierType_Build);
			
			bmd->start = baf->sfra;
			bmd->length = baf->len;
			bmd->randomize = 0;
			bmd->seed = 1;
			
			BLI_addtail(&ob->modifiers, bmd);
			
			BLI_remlink(&ob->effect, paf);
			MEM_freeN(paf);
			
			paf = next;
			continue;
		}
		paf = paf->next;
	}
	
	ob->pd= newdataadr(fd, ob->pd);
	direct_link_partdeflect(ob->pd);
	ob->soft= newdataadr(fd, ob->soft);
	if (ob->soft) {
		SoftBody *sb = ob->soft;		
		
		sb->bpoint = NULL;	// init pointers so it gets rebuilt nicely
		sb->bspring = NULL;
		sb->scratch = NULL;
		/* although not used anymore */
		/* still have to be loaded to be compatible with old files */
		sb->keys = newdataadr(fd, sb->keys);
		test_pointer_array(fd, (void **)&sb->keys);
		if (sb->keys) {
			int a;
			for (a = 0; a < sb->totkey; a++) {
				sb->keys[a] = newdataadr(fd, sb->keys[a]);
			}
		}
		
		sb->effector_weights = newdataadr(fd, sb->effector_weights);
		if (!sb->effector_weights)
			sb->effector_weights = BKE_add_effector_weights(NULL);
		
		direct_link_pointcache_list(fd, &sb->ptcaches, &sb->pointcache, 0);
	}
	ob->bsoft = newdataadr(fd, ob->bsoft);
	ob->fluidsimSettings= newdataadr(fd, ob->fluidsimSettings); /* NT */

	link_list(fd, &ob->particlesystem);
	direct_link_particlesystems(fd, &ob->particlesystem);
	
	link_list(fd, &ob->prop);
	for (prop = ob->prop.first; prop; prop = prop->next) {
		prop->poin = newdataadr(fd, prop->poin);
		if (prop->poin == NULL) 
			prop->poin = &prop->data;
	}

	link_list(fd, &ob->sensors);
	for (sens = ob->sensors.first; sens; sens = sens->next) {
		sens->data = newdataadr(fd, sens->data);
		sens->links = newdataadr(fd, sens->links);
		test_pointer_array(fd, (void **)&sens->links);
	}

	direct_link_constraints(fd, &ob->constraints);

	link_glob_list(fd, &ob->controllers);
	if (ob->init_state) {
		/* if a known first state is specified, set it so that the game will start ok */
		ob->state = ob->init_state;
	}
	else if (!ob->state) {
		ob->state = 1;
	}
	for (cont = ob->controllers.first; cont; cont = cont->next) {
		cont->data = newdataadr(fd, cont->data);
		cont->links = newdataadr(fd, cont->links);
		test_pointer_array(fd, (void **)&cont->links);
		if (cont->state_mask == 0)
			cont->state_mask = 1;
	}

	link_glob_list(fd, &ob->actuators);
	for (act = ob->actuators.first; act; act = act->next) {
		act->data = newdataadr(fd, act->data);
	}

	link_list(fd, &ob->hooks);
	while (ob->hooks.first) {
		ObHook *hook = ob->hooks.first;
		HookModifierData *hmd = (HookModifierData *)modifier_new(eModifierType_Hook);
		
		hook->indexar= newdataadr(fd, hook->indexar);
		if (fd->flags & FD_FLAGS_SWITCH_ENDIAN) {
			int a;
			for (a = 0; a < hook->totindex; a++) {
				SWITCH_INT(hook->indexar[a]);
			}
		}
		
		/* Do conversion here because if we have loaded
		 * a hook we need to make sure it gets converted
		 * and freed, regardless of version.
		 */
		copy_v3_v3(hmd->cent, hook->cent);
		hmd->falloff = hook->falloff;
		hmd->force = hook->force;
		hmd->indexar = hook->indexar;
		hmd->object = hook->parent;
		memcpy(hmd->parentinv, hook->parentinv, sizeof(hmd->parentinv));
		hmd->totindex = hook->totindex;
		
		BLI_addhead(&ob->modifiers, hmd);
		BLI_remlink(&ob->hooks, hook);
		
		modifier_unique_name(&ob->modifiers, (ModifierData*)hmd);
		
		MEM_freeN(hook);
	}
	
	ob->customdata_mask = 0;
	ob->bb = NULL;
	ob->derivedDeform = NULL;
	ob->derivedFinal = NULL;
	ob->gpulamp.first= ob->gpulamp.last = NULL;
	link_list(fd, &ob->pc_ids);

	/* in case this value changes in future, clamp else we get undefined behavior */
	CLAMP(ob->rotmode, ROT_MODE_MIN, ROT_MODE_MAX);

	if (ob->sculpt) {
		ob->sculpt = MEM_callocN(sizeof(SculptSession), "reload sculpt session");
	}
}

/* ************ READ SCENE ***************** */

/* patch for missing scene IDs, can't be in do-versions */
static void composite_patch(bNodeTree *ntree, Scene *scene)
{
	bNode *node;
	
	for (node= ntree->nodes.first; node; node= node->next) {
		if (node->id==NULL && ELEM4(node->type, CMP_NODE_R_LAYERS, CMP_NODE_COMPOSITE, CMP_NODE_DEFOCUS, CMP_NODE_OUTPUT_FILE))
			node->id = &scene->id;
	}
}

static void link_paint(FileData *fd, Scene *sce, Paint *p)
{
	if (p) {
		p->brush = newlibadr_us(fd, sce->id.lib, p->brush);
		p->paint_cursor = NULL;
	}
}

static void lib_link_scene(FileData *fd, Main *main)
{
	Scene *sce;
	Base *base, *next;
	Sequence *seq;
	SceneRenderLayer *srl;
	FreestyleLineSet *fls;
	TimeMarker *marker;
	
	for (sce = main->scene.first; sce; sce = sce->id.next) {
		if (sce->id.flag & LIB_NEEDLINK) {
			/* Link ID Properties -- and copy this comment EXACTLY for easy finding
			 * of library blocks that implement this.*/
			if (sce->id.properties) IDP_LibLinkProperty(sce->id.properties, (fd->flags & FD_FLAGS_SWITCH_ENDIAN), fd);
			if (sce->adt) lib_link_animdata(fd, &sce->id, sce->adt);
			
			lib_link_keyingsets(fd, &sce->id, &sce->keyingsets);
			
			sce->camera = newlibadr(fd, sce->id.lib, sce->camera);
			sce->world = newlibadr_us(fd, sce->id.lib, sce->world);
			sce->set = newlibadr(fd, sce->id.lib, sce->set);
			sce->gpd = newlibadr_us(fd, sce->id.lib, sce->gpd);
			
			link_paint(fd, sce, &sce->toolsettings->sculpt->paint);
			link_paint(fd, sce, &sce->toolsettings->vpaint->paint);
			link_paint(fd, sce, &sce->toolsettings->wpaint->paint);
			link_paint(fd, sce, &sce->toolsettings->imapaint.paint);
			link_paint(fd, sce, &sce->toolsettings->uvsculpt->paint);
			sce->toolsettings->skgen_template = newlibadr(fd, sce->id.lib, sce->toolsettings->skgen_template);
			
			for (base = sce->base.first; base; base = next) {
				next = base->next;
				
				/* base->object= newlibadr_us(fd, sce->id.lib, base->object); */
				base->object = newlibadr_us(fd, sce->id.lib, base->object);
				
				if (base->object == NULL) {
					BKE_reportf_wrap(fd->reports, RPT_ERROR,
					                 "LIB ERROR: Object lost from scene:'%s\'",
					                 sce->id.name + 2);
					BLI_remlink(&sce->base, base);
					if (base == sce->basact) sce->basact = NULL;
					MEM_freeN(base);
				}
			}
			
			SEQ_BEGIN (sce->ed, seq)
			{
				if (seq->ipo) seq->ipo = newlibadr_us(fd, sce->id.lib, seq->ipo);
				seq->scene_sound = NULL;
				if (seq->scene) {
					seq->scene = newlibadr(fd, sce->id.lib, seq->scene);
					if (seq->scene) {
						seq->scene_sound = sound_scene_add_scene_sound_defaults(sce, seq);
					}
				}
				if (seq->clip) {
					seq->clip = newlibadr(fd, sce->id.lib, seq->clip);
					seq->clip->id.us++;
				}
				if (seq->mask) {
					seq->mask = newlibadr(fd, sce->id.lib, seq->mask);
					seq->mask->id.us++;
				}
				if (seq->scene_camera) seq->scene_camera = newlibadr(fd, sce->id.lib, seq->scene_camera);
				if (seq->sound) {
					seq->scene_sound = NULL;
					if (seq->type == SEQ_TYPE_SOUND_HD)
						seq->type = SEQ_TYPE_SOUND_RAM;
					else
						seq->sound = newlibadr(fd, sce->id.lib, seq->sound);
					if (seq->sound) {
						seq->sound->id.us++;
						seq->scene_sound = sound_add_scene_sound_defaults(sce, seq);
					}
				}
				seq->anim = NULL;
			}
			SEQ_END

#ifdef DURIAN_CAMERA_SWITCH
			for (marker = sce->markers.first; marker; marker = marker->next) {
				if (marker->camera) {
					marker->camera = newlibadr(fd, sce->id.lib, marker->camera);
				}
			}
#else
			(void)marker;
#endif
			
			seq_update_muting(sce->ed);
			seq_update_sound_bounds_all(sce);
			
			if (sce->nodetree) {
				lib_link_ntree(fd, &sce->id, sce->nodetree);
				composite_patch(sce->nodetree, sce);
			}
			
			for (srl = sce->r.layers.first; srl; srl = srl->next) {
				srl->mat_override = newlibadr_us(fd, sce->id.lib, srl->mat_override);
				srl->light_override = newlibadr_us(fd, sce->id.lib, srl->light_override);
				for(fls=srl->freestyleConfig.linesets.first; fls; fls= fls->next) {
					fls->linestyle= newlibadr_us(fd, sce->id.lib, fls->linestyle);
					fls->group= newlibadr_us(fd, sce->id.lib, fls->group);
				}
			}
			/*Game Settings: Dome Warp Text*/
			sce->gm.dome.warptext = newlibadr(fd, sce->id.lib, sce->gm.dome.warptext);
			
			/* Motion Tracking */
			sce->clip = newlibadr_us(fd, sce->id.lib, sce->clip);
			
			sce->id.flag -= LIB_NEEDLINK;
		}
	}
}

static void link_recurs_seq(FileData *fd, ListBase *lb)
{
	Sequence *seq;
	
	link_list(fd, lb);
	
	for (seq = lb->first; seq; seq = seq->next) {
		if (seq->seqbase.first)
			link_recurs_seq(fd, &seq->seqbase);
	}
}

static void direct_link_paint(FileData *fd, Paint **paint)
{
	/* TODO. is this needed */
	(*paint) = newdataadr(fd, (*paint));
	if (*paint && (*paint)->num_input_samples < 1)
		(*paint)->num_input_samples = 1;
}

static void direct_link_scene(FileData *fd, Scene *sce)
{
	Editing *ed;
	Sequence *seq;
	MetaStack *ms;
	SceneRenderLayer *srl;
	
	sce->theDag = NULL;
	sce->dagisvalid = 0;
	sce->obedit = NULL;
	sce->stats = NULL;
	sce->fps_info = NULL;
	sce->customdata_mask_modal = 0;
	sce->lay_updated = 0;
	
	sound_create_scene(sce);
	
	/* set users to one by default, not in lib-link, this will increase it for compo nodes */
	sce->id.us = 1;
	
	link_list(fd, &(sce->base));
	
	sce->adt = newdataadr(fd, sce->adt);
	direct_link_animdata(fd, sce->adt);
	
	link_list(fd, &sce->keyingsets);
	direct_link_keyingsets(fd, &sce->keyingsets);
	
	sce->basact = newdataadr(fd, sce->basact);
	
	sce->toolsettings= newdataadr(fd, sce->toolsettings);
	if (sce->toolsettings) {
		direct_link_paint(fd, (Paint**)&sce->toolsettings->sculpt);
		direct_link_paint(fd, (Paint**)&sce->toolsettings->vpaint);
		direct_link_paint(fd, (Paint**)&sce->toolsettings->wpaint);
		direct_link_paint(fd, (Paint**)&sce->toolsettings->uvsculpt);
		
		sce->toolsettings->imapaint.paintcursor = NULL;
		sce->toolsettings->particle.paintcursor = NULL;
	}

	if (sce->ed) {
		ListBase *old_seqbasep = &((Editing *)sce->ed)->seqbase;
		
		ed = sce->ed = newdataadr(fd, sce->ed);
		
		ed->act_seq = newdataadr(fd, ed->act_seq);
		
		/* recursive link sequences, lb will be correctly initialized */
		link_recurs_seq(fd, &ed->seqbase);
		
		SEQ_BEGIN (ed, seq)
		{
			seq->seq1= newdataadr(fd, seq->seq1);
			seq->seq2= newdataadr(fd, seq->seq2);
			seq->seq3= newdataadr(fd, seq->seq3);
			/* a patch: after introduction of effects with 3 input strips */
			if (seq->seq3 == NULL) seq->seq3 = seq->seq2;
			
			seq->effectdata = newdataadr(fd, seq->effectdata);
			
			if (seq->type & SEQ_TYPE_EFFECT)
				seq->flag |= SEQ_EFFECT_NOT_LOADED;
			
			if (seq->type == SEQ_TYPE_SPEED) {
				SpeedControlVars *s = seq->effectdata;
				s->frameMap = NULL;
			}
			
			seq->strip = newdataadr(fd, seq->strip);
			if (seq->strip && seq->strip->done==0) {
				seq->strip->done = TRUE;
				
				if (ELEM4(seq->type, SEQ_TYPE_IMAGE, SEQ_TYPE_MOVIE, SEQ_TYPE_SOUND_RAM, SEQ_TYPE_SOUND_HD)) {
					seq->strip->stripdata = newdataadr(fd, seq->strip->stripdata);
				}
				else {
					seq->strip->stripdata = NULL;
				}
				if (seq->flag & SEQ_USE_CROP) {
					seq->strip->crop = newdataadr(
						fd, seq->strip->crop);
				}
				else {
					seq->strip->crop = NULL;
				}
				if (seq->flag & SEQ_USE_TRANSFORM) {
					seq->strip->transform = newdataadr(
						fd, seq->strip->transform);
				}
				else {
					seq->strip->transform = NULL;
				}
				if (seq->flag & SEQ_USE_PROXY) {
					seq->strip->proxy = newdataadr(
						fd, seq->strip->proxy);
					seq->strip->proxy->anim = NULL;
				}
				else {
					seq->strip->proxy = NULL;
				}
				if (seq->flag & SEQ_USE_COLOR_BALANCE) {
					seq->strip->color_balance = newdataadr(
						fd, seq->strip->color_balance);
				}
				else {
					seq->strip->color_balance = NULL;
				}
				if (seq->strip->color_balance) {
					// seq->strip->color_balance->gui = 0; // XXX - peter, is this relevant in 2.5?
				}
			}
		}
		SEQ_END
		
		/* link metastack, slight abuse of structs here, have to restore pointer to internal part in struct */
		{
			Sequence temp;
			char *poin;
			intptr_t offset;
			
			offset = ((intptr_t)&(temp.seqbase)) - ((intptr_t)&temp);
			
			/* root pointer */
			if (ed->seqbasep == old_seqbasep) {
				ed->seqbasep = &ed->seqbase;
			}
			else {
				poin = (char *)ed->seqbasep;
				poin -= offset;
				
				poin = newdataadr(fd, poin);
				if (poin)
					ed->seqbasep = (ListBase *)(poin+offset);
				else
					ed->seqbasep = &ed->seqbase;
			}			
			/* stack */
			link_list(fd, &(ed->metastack));
			
			for (ms = ed->metastack.first; ms; ms= ms->next) {
				ms->parseq = newdataadr(fd, ms->parseq);
				
				if (ms->oldbasep == old_seqbasep)
					ms->oldbasep= &ed->seqbase;
				else {
					poin = (char *)ms->oldbasep;
					poin -= offset;
					poin = newdataadr(fd, poin);
					if (poin) 
						ms->oldbasep = (ListBase *)(poin+offset);
					else 
						ms->oldbasep = &ed->seqbase;
				}
			}
		}
	}
	
	sce->r.avicodecdata = newdataadr(fd, sce->r.avicodecdata);
	if (sce->r.avicodecdata) {
		sce->r.avicodecdata->lpFormat = newdataadr(fd, sce->r.avicodecdata->lpFormat);
		sce->r.avicodecdata->lpParms = newdataadr(fd, sce->r.avicodecdata->lpParms);
	}
	
	sce->r.qtcodecdata = newdataadr(fd, sce->r.qtcodecdata);
	if (sce->r.qtcodecdata) {
		sce->r.qtcodecdata->cdParms = newdataadr(fd, sce->r.qtcodecdata->cdParms);
	}
	if (sce->r.ffcodecdata.properties) {
		sce->r.ffcodecdata.properties = newdataadr(fd, sce->r.ffcodecdata.properties);
		if (sce->r.ffcodecdata.properties) { 
			IDP_DirectLinkProperty(sce->r.ffcodecdata.properties, 
				(fd->flags & FD_FLAGS_SWITCH_ENDIAN), fd);
		}
	}
	
	link_list(fd, &(sce->markers));
	link_list(fd, &(sce->transform_spaces));
	link_list(fd, &(sce->r.layers));

	for(srl = sce->r.layers.first; srl; srl = srl->next) {
		link_list(fd, &(srl->freestyleConfig.modules));
	}
	for(srl = sce->r.layers.first; srl; srl = srl->next) {
		link_list(fd, &(srl->freestyleConfig.linesets));
	}
	
	sce->nodetree = newdataadr(fd, sce->nodetree);
	if (sce->nodetree)
		direct_link_nodetree(fd, sce->nodetree);
}

/* ************ READ WM ***************** */

static void direct_link_windowmanager(FileData *fd, wmWindowManager *wm)
{
	wmWindow *win;
	
	wm->id.us = 1;
	link_list(fd, &wm->windows);
	
	for (win = wm->windows.first; win; win = win->next) {
		win->ghostwin = NULL;
		win->eventstate = NULL;
		win->curswin = NULL;
		win->tweak = NULL;
		
		win->queue.first = win->queue.last = NULL;
		win->handlers.first = win->handlers.last = NULL;
		win->modalhandlers.first = win->modalhandlers.last = NULL;
		win->subwindows.first = win->subwindows.last = NULL;
		win->gesture.first = win->gesture.last = NULL;
		
		win->drawdata = NULL;
		win->drawmethod = -1;
		win->drawfail = 0;
	}
	
	wm->timers.first = wm->timers.last = NULL;
	wm->operators.first = wm->operators.last = NULL;
	wm->paintcursors.first = wm->paintcursors.last = NULL;
	wm->queue.first = wm->queue.last = NULL;
	BKE_reports_init(&wm->reports, RPT_STORE);
	
	wm->keyconfigs.first = wm->keyconfigs.last = NULL;
	wm->defaultconf = NULL;
	wm->addonconf = NULL;
	wm->userconf = NULL;
	
	wm->jobs.first = wm->jobs.last = NULL;
	wm->drags.first = wm->drags.last = NULL;
	
	wm->windrawable = NULL;
	wm->winactive = NULL;
	wm->initialized = 0;
	wm->op_undo_depth = 0;
}

static void lib_link_windowmanager(FileData *fd, Main *main)
{
	wmWindowManager *wm;
	wmWindow *win;
	
	for (wm = main->wm.first; wm; wm = wm->id.next) {
		if (wm->id.flag & LIB_NEEDLINK) {
			for (win = wm->windows.first; win; win = win->next)
				win->screen = newlibadr(fd, NULL, win->screen);
			
			wm->id.flag -= LIB_NEEDLINK;
		}
	}
}

/* ****************** READ GREASE PENCIL ***************** */

/* relinks grease-pencil data - used for direct_link and old file linkage */
static void direct_link_gpencil(FileData *fd, bGPdata *gpd)
{
	bGPDlayer *gpl;
	bGPDframe *gpf;
	bGPDstroke *gps;
	
	/* we must firstly have some grease-pencil data to link! */
	if (gpd == NULL)
		return;
	
	/* relink layers */
	link_list(fd, &gpd->layers);
	
	for (gpl = gpd->layers.first; gpl; gpl = gpl->next) {
		/* relink frames */
		link_list(fd, &gpl->frames);
		gpl->actframe = newdataadr(fd, gpl->actframe);
		
		for (gpf = gpl->frames.first; gpf; gpf = gpf->next) {
			/* relink strokes (and their points) */
			link_list(fd, &gpf->strokes);
			
			for (gps = gpf->strokes.first; gps; gps = gps->next) {
				gps->points = newdataadr(fd, gps->points);
			}
		}
	}
}

/* ****************** READ SCREEN ***************** */

static void butspace_version_132(SpaceButs *buts)
{
	buts->v2d.tot.xmin = 0.0f;
	buts->v2d.tot.ymin = 0.0f;
	buts->v2d.tot.xmax = 1279.0f;
	buts->v2d.tot.ymax = 228.0f;
	
	buts->v2d.min[0] = 256.0f;
	buts->v2d.min[1] = 42.0f;
	
	buts->v2d.max[0] = 2048.0f;
	buts->v2d.max[1] = 450.0f;
	
	buts->v2d.minzoom = 0.5f;
	buts->v2d.maxzoom = 1.21f;
	
	buts->v2d.scroll = 0;
	buts->v2d.keepzoom = 1;
	buts->v2d.keeptot = 1;
}

/* note: file read without screens option G_FILE_NO_UI; 
 * check lib pointers in call below */
static void lib_link_screen(FileData *fd, Main *main)
{
	bScreen *sc;
	ScrArea *sa;
	
	for (sc = main->screen.first; sc; sc = sc->id.next) {
		if (sc->id.flag & LIB_NEEDLINK) {
			sc->id.us = 1;
			sc->scene = newlibadr(fd, sc->id.lib, sc->scene);
			sc->animtimer = NULL; /* saved in rare cases */
			
			for (sa = sc->areabase.first; sa; sa = sa->next) {
				SpaceLink *sl;
				
				sa->full = newlibadr(fd, sc->id.lib, sa->full);
				
				for (sl = sa->spacedata.first; sl; sl= sl->next) {
					if (sl->spacetype == SPACE_VIEW3D) {
						View3D *v3d = (View3D*) sl;
						BGpic *bgpic = NULL;
						
						v3d->camera= newlibadr(fd, sc->id.lib, v3d->camera);
						v3d->ob_centre= newlibadr(fd, sc->id.lib, v3d->ob_centre);
						
						/* should be do_versions but not easy adding into the listbase */
						if (v3d->bgpic) {
							v3d->bgpic = newlibadr(fd, sc->id.lib, v3d->bgpic);
							BLI_addtail(&v3d->bgpicbase, bgpic);
							v3d->bgpic = NULL;
						}
						
						for (bgpic = v3d->bgpicbase.first; bgpic; bgpic = bgpic->next) {
							bgpic->ima = newlibadr_us(fd, sc->id.lib, bgpic->ima);
							bgpic->clip = newlibadr_us(fd, sc->id.lib, bgpic->clip);
						}
						if (v3d->localvd) {
							v3d->localvd->camera = newlibadr(fd, sc->id.lib, v3d->localvd->camera);
						}
					}
					else if (sl->spacetype == SPACE_IPO) {
						SpaceIpo *sipo = (SpaceIpo *)sl;
						bDopeSheet *ads = sipo->ads;
						
						if (ads) {
							ads->source = newlibadr(fd, sc->id.lib, ads->source);
							ads->filter_grp = newlibadr(fd, sc->id.lib, ads->filter_grp);
						}
					}
					else if (sl->spacetype == SPACE_BUTS) {
						SpaceButs *sbuts = (SpaceButs *)sl;
						sbuts->pinid = newlibadr(fd, sc->id.lib, sbuts->pinid);
						sbuts->mainbo = sbuts->mainb;
						sbuts->mainbuser = sbuts->mainb;
						if (main->versionfile < 132)
							butspace_version_132(sbuts);
					}
					else if (sl->spacetype == SPACE_FILE) {
						SpaceFile *sfile = (SpaceFile *)sl;
						sfile->files = NULL;
						sfile->op = NULL;
						sfile->layout = NULL;
						sfile->folders_prev = NULL;
						sfile->folders_next = NULL;
					}
					else if (sl->spacetype == SPACE_ACTION) {
						SpaceAction *saction = (SpaceAction *)sl;
						bDopeSheet *ads = &saction->ads;
						
						if (ads) {
							ads->source = newlibadr(fd, sc->id.lib, ads->source);
							ads->filter_grp = newlibadr(fd, sc->id.lib, ads->filter_grp);
						}
						
						saction->action = newlibadr(fd, sc->id.lib, saction->action);
					}
					else if (sl->spacetype == SPACE_IMAGE) {
						SpaceImage *sima = (SpaceImage *)sl;
						
						sima->image = newlibadr_us(fd, sc->id.lib, sima->image);
						
						/* NOTE: pre-2.5, this was local data not lib data, but now we need this as lib data
						 * so fingers crossed this works fine!
						 */
						sima->gpd = newlibadr_us(fd, sc->id.lib, sima->gpd);
					}
					else if (sl->spacetype == SPACE_NLA) {
						SpaceNla *snla= (SpaceNla *)sl;
						bDopeSheet *ads= snla->ads;
						
						if (ads) {
							ads->source = newlibadr(fd, sc->id.lib, ads->source);
							ads->filter_grp = newlibadr(fd, sc->id.lib, ads->filter_grp);
						}
					}
					else if (sl->spacetype == SPACE_TEXT) {
						SpaceText *st= (SpaceText *)sl;
						
						st->text= newlibadr(fd, sc->id.lib, st->text);
						st->drawcache= NULL;
					}
					else if (sl->spacetype == SPACE_SCRIPT) {
						SpaceScript *scpt = (SpaceScript *)sl;
						/*scpt->script = NULL; - 2.45 set to null, better re-run the script */
						if (scpt->script) {
							scpt->script = newlibadr(fd, sc->id.lib, scpt->script);
							if (scpt->script) {
								SCRIPT_SET_NULL(scpt->script);
							}
						}
					}
					else if (sl->spacetype == SPACE_OUTLINER) {
						SpaceOops *so= (SpaceOops *)sl;
						TreeStoreElem *tselem;
						int a;
						
						so->tree.first = so->tree.last= NULL;
						so->search_tse.id = newlibadr(fd, NULL, so->search_tse.id);
						
						if (so->treestore) {
							tselem = so->treestore->data;
							for (a=0; a < so->treestore->usedelem; a++, tselem++) {
								tselem->id = newlibadr(fd, NULL, tselem->id);
							}
						}
					}
					else if (sl->spacetype == SPACE_NODE) {
						SpaceNode *snode = (SpaceNode *)sl;
						
						snode->id = newlibadr(fd, sc->id.lib, snode->id);
						snode->edittree = NULL;
						
						if (ELEM3(snode->treetype, NTREE_COMPOSIT, NTREE_SHADER, NTREE_TEXTURE)) {
							/* internal data, a bit patchy */
							snode->nodetree = NULL;
							if (snode->id) {
								if (GS(snode->id->name)==ID_MA)
									snode->nodetree = ((Material *)snode->id)->nodetree;
								else if (GS(snode->id->name)==ID_WO)
									snode->nodetree = ((World *)snode->id)->nodetree;
								else if (GS(snode->id->name)==ID_LA)
									snode->nodetree = ((Lamp *)snode->id)->nodetree;
								else if (GS(snode->id->name)==ID_SCE)
									snode->nodetree = ((Scene *)snode->id)->nodetree;
								else if (GS(snode->id->name)==ID_TE)
									snode->nodetree = ((Tex *)snode->id)->nodetree;
							}
						}
						else {
							snode->nodetree = newlibadr_us(fd, sc->id.lib, snode->nodetree);
						}
						
						snode->linkdrag.first = snode->linkdrag.last = NULL;
					}
					else if (sl->spacetype == SPACE_CLIP) {
						SpaceClip *sclip = (SpaceClip *)sl;

						sclip->clip = newlibadr_us(fd, sc->id.lib, sclip->clip);
						sclip->mask = newlibadr_us(fd, sc->id.lib, sclip->mask);

						sclip->scopes.track_search = NULL;
						sclip->scopes.track_preview = NULL;
						sclip->draw_context = NULL;
						sclip->scopes.ok = 0;
					}
				}
			}
			sc->id.flag -= LIB_NEEDLINK;
		}
	}
}

/* Only for undo files, or to restore a screen after reading without UI... */
static void *restore_pointer_by_name(Main *mainp, ID *id, int user)
{
	if (id) {
		ListBase *lb = which_libbase(mainp, GS(id->name));
		
		if (lb) {	// there's still risk of checking corrupt mem (freed Ids in oops)
			ID *idn = lb->first;
			char *name = id->name + 2;
			
			for (; idn; idn = idn->next) {
				if (idn->name[2] == name[0] && strcmp(idn->name+2, name) == 0) {
					if (idn->lib == id->lib) {
						if (user && idn->us == 0) idn->us++;
						break;
					}
				}
			}
			
			return idn;
		}
	}
	return NULL;
}

static int lib_link_seq_clipboard_cb(Sequence *seq, void *arg_pt)
{
	Main *newmain = (Main *)arg_pt;
	
	if (seq->sound) {
		seq->sound = restore_pointer_by_name(newmain, (ID *)seq->sound, 0);
		seq->sound->id.us++;
	}
	
	if (seq->scene)
		seq->scene = restore_pointer_by_name(newmain, (ID *)seq->scene, 1);
	
	if (seq->scene_camera)
		seq->scene_camera = restore_pointer_by_name(newmain, (ID *)seq->scene_camera, 1);
	
	return 1;
}

static void lib_link_clipboard_restore(Main *newmain)
{
	/* update IDs stored in sequencer clipboard */
	seqbase_recursive_apply(&seqbase_clipboard, lib_link_seq_clipboard_cb, newmain);
}

/* called from kernel/blender.c */
/* used to link a file (without UI) to the current UI */
/* note that it assumes the old pointers in UI are still valid, so old Main is not freed */
void lib_link_screen_restore(Main *newmain, bScreen *curscreen, Scene *curscene)
{
	wmWindow *win;
	wmWindowManager *wm;
	bScreen *sc;
	ScrArea *sa;
	
	/* first windowmanager */
	for (wm = newmain->wm.first; wm; wm = wm->id.next) {
		for (win= wm->windows.first; win; win= win->next) {
			win->screen = restore_pointer_by_name(newmain, (ID *)win->screen, 1);
			
			if (win->screen == NULL)
				win->screen = curscreen;
			
			win->screen->winid = win->winid;
		}
	}
	
	
	for (sc = newmain->screen.first; sc; sc = sc->id.next) {
		Scene *oldscene = sc->scene;
		
		sc->scene= restore_pointer_by_name(newmain, (ID *)sc->scene, 1);
		if (sc->scene == NULL)
			sc->scene = curscene;
		
		/* keep cursor location through undo */
		copy_v3_v3(sc->scene->cursor, oldscene->cursor);
		
		for (sa = sc->areabase.first; sa; sa = sa->next) {
			SpaceLink *sl;
			
			for (sl = sa->spacedata.first; sl; sl = sl->next) {
				if (sl->spacetype == SPACE_VIEW3D) {
					View3D *v3d = (View3D *)sl;
					BGpic *bgpic;
					ARegion *ar;
					
					if (v3d->scenelock)
						v3d->camera = NULL; /* always get from scene */
					else
						v3d->camera = restore_pointer_by_name(newmain, (ID *)v3d->camera, 1);
					if (v3d->camera == NULL)
						v3d->camera = sc->scene->camera;
					v3d->ob_centre = restore_pointer_by_name(newmain, (ID *)v3d->ob_centre, 1);
					
					for (bgpic= v3d->bgpicbase.first; bgpic; bgpic= bgpic->next) {
						bgpic->ima = restore_pointer_by_name(newmain, (ID *)bgpic->ima, 1);
						bgpic->clip = restore_pointer_by_name(newmain, (ID *)bgpic->clip, 1);
					}
					if (v3d->localvd) {
						/*Base *base;*/
						
						v3d->localvd->camera = sc->scene->camera;
						
						/* localview can become invalid during undo/redo steps, so we exit it when no could be found */
						/* XXX  regionlocalview ?
						for (base= sc->scene->base.first; base; base= base->next) {
							if (base->lay & v3d->lay) break;
						}
						if (base==NULL) {
							v3d->lay= v3d->localvd->lay;
							v3d->layact= v3d->localvd->layact;
							MEM_freeN(v3d->localvd); 
							v3d->localvd= NULL;
						}
						*/
					}
					else if (v3d->scenelock) v3d->lay = sc->scene->lay;
					
					/* not very nice, but could help */
					if ((v3d->layact & v3d->lay) == 0) v3d->layact = v3d->lay;
					
					/* free render engines for now */
					for (ar = sa->regionbase.first; ar; ar = ar->next) {
						RegionView3D *rv3d= ar->regiondata;
						
						if (rv3d && rv3d->render_engine) {
							RE_engine_free(rv3d->render_engine);
							rv3d->render_engine = NULL;
						}
					}
				}
				else if (sl->spacetype == SPACE_IPO) {
					SpaceIpo *sipo = (SpaceIpo *)sl;
					bDopeSheet *ads = sipo->ads;
					
					if (ads) {
						ads->source = restore_pointer_by_name(newmain, (ID *)ads->source, 1);
						
						if (ads->filter_grp)
							ads->filter_grp = restore_pointer_by_name(newmain, (ID *)ads->filter_grp, 0);
					}
				}
				else if (sl->spacetype == SPACE_BUTS) {
					SpaceButs *sbuts = (SpaceButs *)sl;
					sbuts->pinid = restore_pointer_by_name(newmain, sbuts->pinid, 0);
					//XXX if (sbuts->ri) sbuts->ri->curtile = 0;
				}
				else if (sl->spacetype == SPACE_FILE) {
					SpaceFile *sfile = (SpaceFile *)sl;
					sfile->op = NULL;
				}
				else if (sl->spacetype == SPACE_ACTION) {
					SpaceAction *saction = (SpaceAction *)sl;
					
					saction->action = restore_pointer_by_name(newmain, (ID *)saction->action, 1);
					saction->ads.source= restore_pointer_by_name(newmain, (ID *)saction->ads.source, 1);
					
					if (saction->ads.filter_grp)
						saction->ads.filter_grp= restore_pointer_by_name(newmain, (ID *)saction->ads.filter_grp, 0);
				}
				else if (sl->spacetype == SPACE_IMAGE) {
					SpaceImage *sima = (SpaceImage *)sl;
					
					sima->image = restore_pointer_by_name(newmain, (ID *)sima->image, 1);
					
					/* this will be freed, not worth attempting to find same scene,
					 * since it gets initialized later */
					sima->iuser.scene = NULL;
					
					sima->scopes.waveform_1 = NULL;
					sima->scopes.waveform_2 = NULL;
					sima->scopes.waveform_3 = NULL;
					sima->scopes.vecscope = NULL;
					sima->scopes.ok = 0;
					
					/* NOTE: pre-2.5, this was local data not lib data, but now we need this as lib data
					 * so assume that here we're doing for undo only...
					 */
					sima->gpd = restore_pointer_by_name(newmain, (ID *)sima->gpd, 1);
				}
				else if (sl->spacetype == SPACE_NLA) {
					SpaceNla *snla = (SpaceNla *)sl;
					bDopeSheet *ads = snla->ads;
					
					if (ads) {
						ads->source = restore_pointer_by_name(newmain, (ID *)ads->source, 1);
						
						if (ads->filter_grp)
							ads->filter_grp = restore_pointer_by_name(newmain, (ID *)ads->filter_grp, 0);
					}
				}
				else if (sl->spacetype == SPACE_TEXT) {
					SpaceText *st = (SpaceText *)sl;
					
					st->text = restore_pointer_by_name(newmain, (ID *)st->text, 1);
					if (st->text == NULL) st->text = newmain->text.first;
				}
				else if (sl->spacetype == SPACE_SCRIPT) {
					SpaceScript *scpt = (SpaceScript *)sl;
					
					scpt->script = restore_pointer_by_name(newmain, (ID *)scpt->script, 1);
					
					/*sc->script = NULL; - 2.45 set to null, better re-run the script */
					if (scpt->script) {
						SCRIPT_SET_NULL(scpt->script);
					}
				}
				else if (sl->spacetype == SPACE_OUTLINER) {
					SpaceOops *so= (SpaceOops *)sl;
					int a;
					
					so->search_tse.id = restore_pointer_by_name(newmain, so->search_tse.id, 0);
					
					if (so->treestore) {
						TreeStore *ts = so->treestore;
						TreeStoreElem *tselem = ts->data;
						for (a = 0; a < ts->usedelem; a++, tselem++) {
							tselem->id = restore_pointer_by_name(newmain, tselem->id, 0);
						}
					}
				}
				else if (sl->spacetype == SPACE_NODE) {
					SpaceNode *snode= (SpaceNode *)sl;
					
					snode->id = restore_pointer_by_name(newmain, snode->id, 1);
					snode->edittree = NULL;
					
					if (ELEM3(snode->treetype, NTREE_COMPOSIT, NTREE_SHADER, NTREE_TEXTURE)) {
						snode->nodetree = NULL;
						if (snode->id) {
							if (GS(snode->id->name)==ID_MA)
								snode->nodetree = ((Material *)snode->id)->nodetree;
							else if (GS(snode->id->name)==ID_SCE)
								snode->nodetree = ((Scene *)snode->id)->nodetree;
							else if (GS(snode->id->name)==ID_TE)
								snode->nodetree = ((Tex *)snode->id)->nodetree;
						}
					}
					else {
						snode->nodetree= restore_pointer_by_name(newmain, &snode->nodetree->id, 1);
					}
				}
				else if (sl->spacetype == SPACE_CLIP) {
					SpaceClip *sclip = (SpaceClip *)sl;

					sclip->clip = restore_pointer_by_name(newmain, (ID *)sclip->clip, 1);
					sclip->mask = restore_pointer_by_name(newmain, (ID *)sclip->mask, 1);

					sclip->scopes.ok = 0;
				}
			}
		}
	}

	/* update IDs stored in all possible clipboards */
	lib_link_clipboard_restore(newmain);
}

static void direct_link_region(FileData *fd, ARegion *ar, int spacetype)
{
	Panel *pa;

	link_list(fd, &ar->panels);

	for (pa = ar->panels.first; pa; pa = pa->next) {
		pa->paneltab = newdataadr(fd, pa->paneltab);
		pa->runtime_flag = 0;
		pa->activedata = NULL;
		pa->type = NULL;
	}
	
	ar->regiondata = newdataadr(fd, ar->regiondata);
	if (ar->regiondata) {
		if (spacetype == SPACE_VIEW3D) {
			RegionView3D *rv3d = ar->regiondata;
			
			rv3d->localvd = newdataadr(fd, rv3d->localvd);
			rv3d->clipbb = newdataadr(fd, rv3d->clipbb);
			
			rv3d->depths = NULL;
			rv3d->ri = NULL;
			rv3d->render_engine = NULL;
			rv3d->sms = NULL;
			rv3d->smooth_timer = NULL;
		}
	}
	
	ar->v2d.tab_offset = NULL;
	ar->v2d.tab_num = 0;
	ar->v2d.tab_cur = 0;
	ar->handlers.first = ar->handlers.last = NULL;
	ar->uiblocks.first = ar->uiblocks.last = NULL;
	ar->headerstr = NULL;
	ar->swinid = 0;
	ar->type = NULL;
	ar->swap = 0;
	ar->do_draw = FALSE;
	memset(&ar->drawrct, 0, sizeof(ar->drawrct));
}

/* for the saved 2.50 files without regiondata */
/* and as patch for 2.48 and older */
void blo_do_versions_view3d_split_250(View3D *v3d, ListBase *regions)
{
	ARegion *ar;
	
	for (ar = regions->first; ar; ar = ar->next) {
		if (ar->regiontype==RGN_TYPE_WINDOW && ar->regiondata==NULL) {
			RegionView3D *rv3d;
			
			rv3d = ar->regiondata = MEM_callocN(sizeof(RegionView3D), "region v3d patch");
			rv3d->persp = (char)v3d->persp;
			rv3d->view = (char)v3d->view;
			rv3d->dist = v3d->dist;
			copy_v3_v3(rv3d->ofs, v3d->ofs);
			copy_qt_qt(rv3d->viewquat, v3d->viewquat);
		}
	}
	
	/* this was not initialized correct always */
	if (v3d->twtype == 0)
		v3d->twtype = V3D_MANIP_TRANSLATE;
}

static void direct_link_screen(FileData *fd, bScreen *sc)
{
	ScrArea *sa;
	ScrVert *sv;
	ScrEdge *se;
	int a;
	
	link_list(fd, &(sc->vertbase));
	link_list(fd, &(sc->edgebase));
	link_list(fd, &(sc->areabase));
	sc->regionbase.first = sc->regionbase.last= NULL;
	sc->context = NULL;
	
	sc->mainwin = sc->subwinactive= 0;	/* indices */
	sc->swap = 0;
	
	/* hacky patch... but people have been saving files with the verse-blender,
	 * causing the handler to keep running for ever, with no means to disable it */
	for (a = 0; a < SCREEN_MAXHANDLER; a+=2) {
		if (sc->handler[a] == SCREEN_HANDLER_VERSE) {
			sc->handler[a] = 0;
			break;
		}
	}
	
	/* edges */
	for (se = sc->edgebase.first; se; se = se->next) {
		se->v1 = newdataadr(fd, se->v1);
		se->v2 = newdataadr(fd, se->v2);
		if ((intptr_t)se->v1 > (intptr_t)se->v2) {
			sv = se->v1;
			se->v1 = se->v2;
			se->v2 = sv;
		}
		
		if (se->v1 == NULL) {
			printf("error reading screen... file corrupt\n");
			se->v1 = se->v2;
		}
	}
	
	/* areas */
	for (sa = sc->areabase.first; sa; sa = sa->next) {
		SpaceLink *sl;
		ARegion *ar;
		
		link_list(fd, &(sa->spacedata));
		link_list(fd, &(sa->regionbase));
		
		sa->handlers.first = sa->handlers.last = NULL;
		sa->type = NULL;	/* spacetype callbacks */
		
		for (ar = sa->regionbase.first; ar; ar = ar->next)
			direct_link_region(fd, ar, sa->spacetype);
		
		/* accident can happen when read/save new file with older version */
		/* 2.50: we now always add spacedata for info */
		if (sa->spacedata.first==NULL) {
			SpaceInfo *sinfo= MEM_callocN(sizeof(SpaceInfo), "spaceinfo");
			sa->spacetype= sinfo->spacetype= SPACE_INFO;
			BLI_addtail(&sa->spacedata, sinfo);
		}
		/* add local view3d too */
		else if (sa->spacetype == SPACE_VIEW3D)
			blo_do_versions_view3d_split_250(sa->spacedata.first, &sa->regionbase);
		
		for (sl = sa->spacedata.first; sl; sl = sl->next) {
			link_list(fd, &(sl->regionbase));
			
			for (ar = sl->regionbase.first; ar; ar = ar->next)
				direct_link_region(fd, ar, sl->spacetype);
			
			if (sl->spacetype == SPACE_VIEW3D) {
				View3D *v3d= (View3D*) sl;
				BGpic *bgpic;
				
				v3d->flag |= V3D_INVALID_BACKBUF;
				
				link_list(fd, &v3d->bgpicbase);
				
				/* should be do_versions except this doesnt fit well there */
				if (v3d->bgpic) {
					bgpic = newdataadr(fd, v3d->bgpic);
					BLI_addtail(&v3d->bgpicbase, bgpic);
					v3d->bgpic = NULL;
				}
			
				for (bgpic = v3d->bgpicbase.first; bgpic; bgpic = bgpic->next)
					bgpic->iuser.ok = 1;
				
				if (v3d->gpd) {
					v3d->gpd = newdataadr(fd, v3d->gpd);
					direct_link_gpencil(fd, v3d->gpd);
				}
				v3d->localvd = newdataadr(fd, v3d->localvd);
				v3d->afterdraw_transp.first = v3d->afterdraw_transp.last = NULL;
				v3d->afterdraw_xray.first = v3d->afterdraw_xray.last = NULL;
				v3d->afterdraw_xraytransp.first = v3d->afterdraw_xraytransp.last = NULL;
				v3d->properties_storage = NULL;
				
				/* render can be quite heavy, set to wire on load */
				if (v3d->drawtype == OB_RENDER)
					v3d->drawtype = OB_WIRE;
				
				blo_do_versions_view3d_split_250(v3d, &sl->regionbase);
			}
			else if (sl->spacetype == SPACE_IPO) {
				SpaceIpo *sipo = (SpaceIpo *)sl;
				
				sipo->ads = newdataadr(fd, sipo->ads);
				sipo->ghostCurves.first = sipo->ghostCurves.last = NULL;
			}
			else if (sl->spacetype == SPACE_NLA) {
				SpaceNla *snla = (SpaceNla *)sl;
				
				snla->ads = newdataadr(fd, snla->ads);
			}
			else if (sl->spacetype == SPACE_OUTLINER) {
				SpaceOops *soops = (SpaceOops *) sl;
				
				soops->treestore = newdataadr(fd, soops->treestore);
				if (soops->treestore) {
					soops->treestore->data = newdataadr(fd, soops->treestore->data);
					/* we only saved what was used */
					soops->treestore->totelem = soops->treestore->usedelem;
					soops->storeflag |= SO_TREESTORE_CLEANUP;	// at first draw
				}
			}
			else if (sl->spacetype == SPACE_IMAGE) {
				SpaceImage *sima = (SpaceImage *)sl;
				
				sima->cumap = newdataadr(fd, sima->cumap);
				if (sima->cumap)
					direct_link_curvemapping(fd, sima->cumap);
				
				sima->iuser.scene = NULL;
				sima->iuser.ok = 1;
				sima->scopes.waveform_1 = NULL;
				sima->scopes.waveform_2 = NULL;
				sima->scopes.waveform_3 = NULL;
				sima->scopes.vecscope = NULL;
				sima->scopes.ok = 0;
				
				/* WARNING: gpencil data is no longer stored directly in sima after 2.5 
				 * so sacrifice a few old files for now to avoid crashes with new files!
				 * committed: r28002 */
#if 0
				sima->gpd = newdataadr(fd, sima->gpd);
				if (sima->gpd)
					direct_link_gpencil(fd, sima->gpd);
#endif
			}
			else if (sl->spacetype == SPACE_NODE) {
				SpaceNode *snode = (SpaceNode *)sl;
				
				if (snode->gpd) {
					snode->gpd = newdataadr(fd, snode->gpd);
					direct_link_gpencil(fd, snode->gpd);
				}
			}
			else if (sl->spacetype == SPACE_TIME) {
				SpaceTime *stime = (SpaceTime *)sl;
				stime->caches.first = stime->caches.last = NULL;
			}
			else if (sl->spacetype == SPACE_LOGIC) {
				SpaceLogic *slogic = (SpaceLogic *)sl;
					
				if (slogic->gpd) {
					slogic->gpd = newdataadr(fd, slogic->gpd);
					direct_link_gpencil(fd, slogic->gpd);
				}
			}
			else if (sl->spacetype == SPACE_SEQ) {
				SpaceSeq *sseq = (SpaceSeq *)sl;
				if (sseq->gpd) {
					sseq->gpd = newdataadr(fd, sseq->gpd);
					direct_link_gpencil(fd, sseq->gpd);
				}
			}
			else if (sl->spacetype == SPACE_BUTS) {
				SpaceButs *sbuts = (SpaceButs *)sl;
				sbuts->path= NULL;
				sbuts->texuser= NULL;
			}
			else if (sl->spacetype == SPACE_CONSOLE) {
				SpaceConsole *sconsole = (SpaceConsole *)sl;
				ConsoleLine *cl, *cl_next;
				
				link_list(fd, &sconsole->scrollback);
				link_list(fd, &sconsole->history);
				
				//for (cl= sconsole->scrollback.first; cl; cl= cl->next)
				//	cl->line= newdataadr(fd, cl->line);
				
				/* comma expressions, (e.g. expr1, expr2, expr3) evalutate each expression,
				 * from left to right.  the right-most expression sets the result of the comma
				 * expression as a whole*/
				for (cl = sconsole->history.first; cl; cl = cl_next) {
					cl_next = cl->next;
					cl->line = newdataadr(fd, cl->line);
					if (cl->line) {
						/* the allocted length is not written, so reset here */
						cl->len_alloc = cl->len + 1;
					}
					else {
						BLI_remlink(&sconsole->history, cl);
						MEM_freeN(cl);
					}
				}
			}
			else if (sl->spacetype == SPACE_FILE) {
				SpaceFile *sfile = (SpaceFile *)sl;
				
				/* this sort of info is probably irrelevant for reloading...
				 * plus, it isn't saved to files yet!
				 */
				sfile->folders_prev = sfile->folders_next = NULL;
				sfile->files = NULL;
				sfile->layout = NULL;
				sfile->op = NULL;
				sfile->params = newdataadr(fd, sfile->params);
			}
		}
		
		sa->actionzones.first = sa->actionzones.last = NULL;
		
		sa->v1 = newdataadr(fd, sa->v1);
		sa->v2 = newdataadr(fd, sa->v2);
		sa->v3 = newdataadr(fd, sa->v3);
		sa->v4 = newdataadr(fd, sa->v4);
	}
}

/* ********** READ LIBRARY *************** */


static void direct_link_library(FileData *fd, Library *lib, Main *main)
{
	Main *newmain;
	
	for (newmain = fd->mainlist->first; newmain; newmain = newmain->next) {
		if (newmain->curlib) {
			if (BLI_path_cmp(newmain->curlib->filepath, lib->filepath) == 0) {
				BKE_reportf_wrap(fd->reports, RPT_WARNING,
				                 "Library '%s', '%s' had multiple instances, save and reload!",
				                 lib->name, lib->filepath);
				
				change_idid_adr(fd->mainlist, fd, lib, newmain->curlib);
//				change_idid_adr_fd(fd, lib, newmain->curlib);
				
				BLI_remlink(&main->library, lib);
				MEM_freeN(lib);
				
				
				return;
			}
		}
	}
	/* make sure we have full path in lib->filename */
	BLI_strncpy(lib->filepath, lib->name, sizeof(lib->name));
	cleanup_path(fd->relabase, lib->filepath);
	
//	printf("direct_link_library: name %s\n", lib->name);
//	printf("direct_link_library: filename %s\n", lib->filename);
	
	/* new main */
	newmain= MEM_callocN(sizeof(Main), "directlink");
	BLI_addtail(fd->mainlist, newmain);
	newmain->curlib = lib;
	
	lib->parent = NULL;
}

static void lib_link_library(FileData *UNUSED(fd), Main *main)
{
	Library *lib;
	for (lib = main->library.first; lib; lib = lib->id.next) {
		lib->id.us = 1;
	}
}

/* Always call this once you have loaded new library data to set the relative paths correctly in relation to the blend file */
static void fix_relpaths_library(const char *basepath, Main *main)
{
	Library *lib;
	/* BLO_read_from_memory uses a blank filename */
	if (basepath == NULL || basepath[0] == '\0') {
		for (lib = main->library.first; lib; lib= lib->id.next) {
			/* when loading a linked lib into a file which has not been saved,
			 * there is nothing we can be relative to, so instead we need to make
			 * it absolute. This can happen when appending an object with a relative
			 * link into an unsaved blend file. See [#27405].
			 * The remap relative option will make it relative again on save - campbell */
			if (strncmp(lib->name, "//", 2) == 0) {
				BLI_strncpy(lib->name, lib->filepath, sizeof(lib->name));
			}
		}
	}
	else {
		for (lib = main->library.first; lib; lib = lib->id.next) {
			/* Libraries store both relative and abs paths, recreate relative paths,
			 * relative to the blend file since indirectly linked libs will be relative to their direct linked library */
			if (strncmp(lib->name, "//", 2) == 0) { /* if this is relative to begin with? */
				BLI_strncpy(lib->name, lib->filepath, sizeof(lib->name));
				BLI_path_rel(lib->name, basepath);
			}
		}
	}
}

/* ************ READ SPEAKER ***************** */

static void lib_link_speaker(FileData *fd, Main *main)
{
	Speaker *spk;
	
	for (spk = main->speaker.first; spk; spk = spk->id.next) {
		if (spk->id.flag & LIB_NEEDLINK) {
			if (spk->adt) lib_link_animdata(fd, &spk->id, spk->adt);
			
			spk->sound= newlibadr(fd, spk->id.lib, spk->sound);
			if (spk->sound) {
				spk->sound->id.us++;
			}
			
			spk->id.flag -= LIB_NEEDLINK;
		}
	}
}

static void direct_link_speaker(FileData *fd, Speaker *spk)
{
	spk->adt = newdataadr(fd, spk->adt);
	direct_link_animdata(fd, spk->adt);

#if 0
	spk->sound = newdataadr(fd, spk->sound);
	direct_link_sound(fd, spk->sound);
#endif
}

/* ************** READ SOUND ******************* */

static void direct_link_sound(FileData *fd, bSound *sound)
{
	sound->handle = NULL;
	sound->playback_handle = NULL;
	sound->waveform = NULL;

	// versioning stuff, if there was a cache, then we enable caching:
	if (sound->cache) {
		sound->flags |= SOUND_FLAGS_CACHING;
		sound->cache = NULL;
	}

	sound->packedfile = direct_link_packedfile(fd, sound->packedfile);
	sound->newpackedfile = direct_link_packedfile(fd, sound->newpackedfile);
}

static void lib_link_sound(FileData *fd, Main *main)
{
	bSound *sound;
	
	for (sound = main->sound.first; sound; sound = sound->id.next) {
		if (sound->id.flag & LIB_NEEDLINK) {
			sound->id.flag -= LIB_NEEDLINK;
			sound->ipo = newlibadr_us(fd, sound->id.lib, sound->ipo); // XXX depreceated - old animation system
			
			sound_load(main, sound);
		}
	}
}
/* ***************** READ GROUP *************** */

static void direct_link_group(FileData *fd, Group *group)
{
	link_list(fd, &group->gobject);
}

static void lib_link_group(FileData *fd, Main *main)
{
	Group *group;
	GroupObject *go;
	int add_us;
	
	for (group = main->group.first; group; group = group->id.next) {
		if (group->id.flag & LIB_NEEDLINK) {
			group->id.flag -= LIB_NEEDLINK;
			
			add_us = 0;
			
			for (go = group->gobject.first; go; go = go->next) {
				go->ob= newlibadr(fd, group->id.lib, go->ob);
				if (go->ob) {
					go->ob->flag |= OB_FROMGROUP;
					/* if group has an object, it increments user... */
					add_us = 1;
					if (go->ob->id.us == 0)
						go->ob->id.us = 1;
				}
			}
			if (add_us) group->id.us++;
			rem_from_group(group, NULL, NULL, NULL);	/* removes NULL entries */
		}
	}
}

/* ***************** READ MOVIECLIP *************** */

static void direct_link_movieReconstruction(FileData *fd, MovieTrackingReconstruction *reconstruction)
{
	reconstruction->cameras = newdataadr(fd, reconstruction->cameras);
}

static void direct_link_movieTracks(FileData *fd, ListBase *tracksbase)
{
	MovieTrackingTrack *track;
	
	link_list(fd, tracksbase);
	
	for (track = tracksbase->first; track; track = track->next) {
		track->markers = newdataadr(fd, track->markers);
	}
}

static void direct_link_movieclip(FileData *fd, MovieClip *clip)
{
	MovieTracking *tracking = &clip->tracking;
	MovieTrackingObject *object;

	clip->adt= newdataadr(fd, clip->adt);

	if (fd->movieclipmap) clip->cache = newmclipadr(fd, clip->cache);
	else clip->cache = NULL;

	if (fd->movieclipmap) clip->tracking.camera.intrinsics = newmclipadr(fd, clip->tracking.camera.intrinsics);
	else clip->tracking.camera.intrinsics = NULL;

	direct_link_movieTracks(fd, &tracking->tracks);
	direct_link_movieReconstruction(fd, &tracking->reconstruction);

	clip->tracking.act_track = newdataadr(fd, clip->tracking.act_track);

	clip->anim = NULL;
	clip->tracking_context = NULL;
	clip->tracking.stats = NULL;

	clip->tracking.stabilization.ok = 0;
	clip->tracking.stabilization.scaleibuf = NULL;
	clip->tracking.stabilization.rot_track = newdataadr(fd, clip->tracking.stabilization.rot_track);

	clip->tracking.dopesheet.ok = 0;
	clip->tracking.dopesheet.channels.first = clip->tracking.dopesheet.channels.last = NULL;

	link_list(fd, &tracking->objects);
	
	for (object = tracking->objects.first; object; object = object->next) {
		direct_link_movieTracks(fd, &object->tracks);
		direct_link_movieReconstruction(fd, &object->reconstruction);
	}
}

static void lib_link_movieTracks(FileData *fd, MovieClip *clip, ListBase *tracksbase)
{
	MovieTrackingTrack *track;

	for (track = tracksbase->first; track; track = track->next) {
		track->gpd = newlibadr_us(fd, clip->id.lib, track->gpd);
	}
}

static void lib_link_movieclip(FileData *fd, Main *main)
{
	MovieClip *clip;
	
	for (clip = main->movieclip.first; clip; clip = clip->id.next) {
		if (clip->id.flag & LIB_NEEDLINK) {
			MovieTracking *tracking = &clip->tracking;
			MovieTrackingObject *object;

			if (clip->adt)
				lib_link_animdata(fd, &clip->id, clip->adt);
			
			clip->gpd = newlibadr_us(fd, clip->id.lib, clip->gpd);
			
			lib_link_movieTracks(fd, clip, &tracking->tracks);

			for (object = tracking->objects.first; object; object = object->next) {
				lib_link_movieTracks(fd, clip, &object->tracks);
			}

			clip->id.flag -= LIB_NEEDLINK;
		}
	}
}

<<<<<<< HEAD
/* ************ READ LINE STYLE ***************** */

static void lib_link_linestyle(FileData *fd, Main *main)
{
	FreestyleLineStyle *linestyle;
	LineStyleModifier *m;

	linestyle = main->linestyle.first;
	while (linestyle) {
		if (linestyle->id.flag & LIB_NEEDLINK) {
			linestyle->id.flag -= LIB_NEEDLINK;

			if (linestyle->id.properties) IDP_LibLinkProperty(linestyle->id.properties, (fd->flags & FD_FLAGS_SWITCH_ENDIAN), fd);
			if (linestyle->adt) lib_link_animdata(fd, &linestyle->id, linestyle->adt);
			for (m = linestyle->color_modifiers.first; m; m = m->next) {
				switch (m->type) {
				case LS_MODIFIER_DISTANCE_FROM_OBJECT:
					{
						LineStyleColorModifier_DistanceFromObject *cm = (LineStyleColorModifier_DistanceFromObject *)m;
						cm->target = newlibadr(fd, linestyle->id.lib, cm->target);
					}
					break;
				}
			}
			for (m = linestyle->alpha_modifiers.first; m; m = m->next){
				switch (m->type) {
				case LS_MODIFIER_DISTANCE_FROM_OBJECT:
					{
						LineStyleAlphaModifier_DistanceFromObject *am = (LineStyleAlphaModifier_DistanceFromObject *)m;
						am->target = newlibadr(fd, linestyle->id.lib, am->target);
					}
					break;
				}
			}
			for (m = linestyle->thickness_modifiers.first; m; m = m->next){
				switch (m->type) {
				case LS_MODIFIER_DISTANCE_FROM_OBJECT:
					{
						LineStyleThicknessModifier_DistanceFromObject *tm = (LineStyleThicknessModifier_DistanceFromObject *)m;
						tm->target = newlibadr(fd, linestyle->id.lib, tm->target);
					}
					break;
				}
			}
		}
		linestyle = linestyle->id.next;
	}
}

static void direct_link_linestyle_color_modifier(FileData *fd, LineStyleModifier *modifier)
{
	switch (modifier->type) {
	case LS_MODIFIER_ALONG_STROKE:
		{
			LineStyleColorModifier_AlongStroke *m = (LineStyleColorModifier_AlongStroke *)modifier;
			m->color_ramp = newdataadr(fd, m->color_ramp);
		}
		break;
	case LS_MODIFIER_DISTANCE_FROM_CAMERA:
		{
			LineStyleColorModifier_DistanceFromCamera *m = (LineStyleColorModifier_DistanceFromCamera *)modifier;
			m->color_ramp = newdataadr(fd, m->color_ramp);
		}
		break;
	case LS_MODIFIER_DISTANCE_FROM_OBJECT:
		{
			LineStyleColorModifier_DistanceFromObject *m = (LineStyleColorModifier_DistanceFromObject *)modifier;
			m->color_ramp = newdataadr(fd, m->color_ramp);
		}
		break;
	case LS_MODIFIER_MATERIAL:
		{
			LineStyleColorModifier_Material *m = (LineStyleColorModifier_Material *)modifier;
			m->color_ramp = newdataadr(fd, m->color_ramp);
		}
		break;
	}
}

static void direct_link_linestyle_alpha_modifier(FileData *fd, LineStyleModifier *modifier)
{
	switch (modifier->type) {
	case LS_MODIFIER_ALONG_STROKE:
		{
			LineStyleAlphaModifier_AlongStroke *m = (LineStyleAlphaModifier_AlongStroke *)modifier;
			m->curve = newdataadr(fd, m->curve);
			direct_link_curvemapping(fd, m->curve);
		}
		break;
	case LS_MODIFIER_DISTANCE_FROM_CAMERA:
		{
			LineStyleAlphaModifier_DistanceFromCamera *m = (LineStyleAlphaModifier_DistanceFromCamera *)modifier;
			m->curve = newdataadr(fd, m->curve);
			direct_link_curvemapping(fd, m->curve);
		}
		break;
	case LS_MODIFIER_DISTANCE_FROM_OBJECT:
		{
			LineStyleAlphaModifier_DistanceFromObject *m = (LineStyleAlphaModifier_DistanceFromObject *)modifier;
			m->curve = newdataadr(fd, m->curve);
			direct_link_curvemapping(fd, m->curve);
		}
		break;
	case LS_MODIFIER_MATERIAL:
		{
			LineStyleAlphaModifier_Material *m = (LineStyleAlphaModifier_Material *)modifier;
			m->curve = newdataadr(fd, m->curve);
			direct_link_curvemapping(fd, m->curve);
		}
		break;
	}
}

static void direct_link_linestyle_thickness_modifier(FileData *fd, LineStyleModifier *modifier)
{
	switch (modifier->type) {
	case LS_MODIFIER_ALONG_STROKE:
		{
			LineStyleThicknessModifier_AlongStroke *m = (LineStyleThicknessModifier_AlongStroke *)modifier;
			m->curve = newdataadr(fd, m->curve);
			direct_link_curvemapping(fd, m->curve);
		}
		break;
	case LS_MODIFIER_DISTANCE_FROM_CAMERA:
		{
			LineStyleThicknessModifier_DistanceFromCamera *m = (LineStyleThicknessModifier_DistanceFromCamera *)modifier;
			m->curve = newdataadr(fd, m->curve);
			direct_link_curvemapping(fd, m->curve);
		}
		break;
	case LS_MODIFIER_DISTANCE_FROM_OBJECT:
		{
			LineStyleThicknessModifier_DistanceFromObject *m = (LineStyleThicknessModifier_DistanceFromObject *)modifier;
			m->curve = newdataadr(fd, m->curve);
			direct_link_curvemapping(fd, m->curve);
		}
		break;
	case LS_MODIFIER_MATERIAL:
		{
			LineStyleThicknessModifier_Material *m = (LineStyleThicknessModifier_Material *)modifier;
			m->curve = newdataadr(fd, m->curve);
			direct_link_curvemapping(fd, m->curve);
		}
		break;
	}
}

static void direct_link_linestyle_geometry_modifier(FileData *fd, LineStyleModifier *modifier)
{
}

static void direct_link_linestyle(FileData *fd, FreestyleLineStyle *linestyle)
{
	LineStyleModifier *modifier;

	linestyle->adt= newdataadr(fd, linestyle->adt);
	direct_link_animdata(fd, linestyle->adt);
	link_list(fd, &linestyle->color_modifiers);
	for(modifier=linestyle->color_modifiers.first; modifier; modifier= modifier->next)
		direct_link_linestyle_color_modifier(fd, modifier);
	link_list(fd, &linestyle->alpha_modifiers);
	for(modifier=linestyle->alpha_modifiers.first; modifier; modifier= modifier->next)
		direct_link_linestyle_alpha_modifier(fd, modifier);
	link_list(fd, &linestyle->thickness_modifiers);
	for(modifier=linestyle->thickness_modifiers.first; modifier; modifier= modifier->next)
		direct_link_linestyle_thickness_modifier(fd, modifier);
	link_list(fd, &linestyle->geometry_modifiers);
	for(modifier=linestyle->geometry_modifiers.first; modifier; modifier= modifier->next)
		direct_link_linestyle_geometry_modifier(fd, modifier);
=======
/* ***************** READ MOVIECLIP *************** */

static void direct_link_mask(FileData *fd, Mask *mask)
{
	MaskLayer *masklay;

	mask->adt = newdataadr(fd, mask->adt);

	link_list(fd, &mask->masklayers);

	for (masklay = mask->masklayers.first; masklay; masklay = masklay->next) {
		MaskSpline *spline;
		MaskLayerShape *masklay_shape;

		link_list(fd, &masklay->splines);

		for (spline = masklay->splines.first; spline; spline = spline->next) {
			int i;

			spline->points = newdataadr(fd, spline->points);

			for (i = 0; i < spline->tot_point; i++) {
				MaskSplinePoint *point = &spline->points[i];

				if (point->tot_uw)
					point->uw = newdataadr(fd, point->uw);
			}
		}

		link_list(fd, &masklay->splines_shapes);

		for (masklay_shape = masklay->splines_shapes.first; masklay_shape; masklay_shape = masklay_shape->next) {
			masklay_shape->data = newdataadr(fd, masklay_shape->data);
		}

		masklay->act_spline = newdataadr(fd, masklay->act_spline);
		masklay->act_point = newdataadr(fd, masklay->act_point);
	}
}

static void lib_link_mask_parent(FileData *fd, Mask *mask, MaskParent *parent)
{
	parent->id = newlibadr_us(fd, mask->id.lib, parent->id);
}

static void lib_link_mask(FileData *fd, Main *main)
{
	Mask *mask;

	mask = main->mask.first;
	while (mask) {
		if (mask->id.flag & LIB_NEEDLINK) {
			MaskLayer *masklay;

			if (mask->adt)
				lib_link_animdata(fd, &mask->id, mask->adt);

			for (masklay = mask->masklayers.first; masklay; masklay = masklay->next) {
				MaskSpline *spline;

				spline = masklay->splines.first;
				while (spline) {
					int i;

					for (i = 0; i < spline->tot_point; i++) {
						MaskSplinePoint *point = &spline->points[i];

						lib_link_mask_parent(fd, mask, &point->parent);
					}

					lib_link_mask_parent(fd, mask, &spline->parent);

					spline = spline->next;
				}
			}

			mask->id.flag -= LIB_NEEDLINK;
		}
		mask = mask->id.next;
	}
>>>>>>> 298feff3
}

/* ************** GENERAL & MAIN ******************** */


static const char *dataname(short id_code)
{
	switch (id_code) {
		case ID_OB: return "Data from OB";
		case ID_ME: return "Data from ME";
		case ID_IP: return "Data from IP";
		case ID_SCE: return "Data from SCE";
		case ID_MA: return "Data from MA";
		case ID_TE: return "Data from TE";
		case ID_CU: return "Data from CU";
		case ID_GR: return "Data from GR";
		case ID_AR: return "Data from AR";
		case ID_AC: return "Data from AC";
		case ID_LI: return "Data from LI";
		case ID_MB: return "Data from MB";
		case ID_IM: return "Data from IM";
		case ID_LT: return "Data from LT";
		case ID_LA: return "Data from LA";
		case ID_CA: return "Data from CA";
		case ID_KE: return "Data from KE";
		case ID_WO: return "Data from WO";
		case ID_SCR: return "Data from SCR";
		case ID_VF: return "Data from VF";
		case ID_TXT	: return "Data from TXT";
		case ID_SPK: return "Data from SPK";
		case ID_SO: return "Data from SO";
		case ID_NT: return "Data from NT";
		case ID_BR: return "Data from BR";
		case ID_PA: return "Data from PA";
		case ID_GD: return "Data from GD";
		case ID_MC: return "Data from MC";
		case ID_LS: return "Data from LS";
	}
	return "Data from Lib Block";
	
}

static BHead *read_data_into_oldnewmap(FileData *fd, BHead *bhead, const char *allocname)
{
	bhead = blo_nextbhead(fd, bhead);
	
	while (bhead && bhead->code==DATA) {
		void *data;
#if 0
		/* XXX DUMB DEBUGGING OPTION TO GIVE NAMES for guarded malloc errors */
		short *sp = fd->filesdna->structs[bhead->SDNAnr];
		char *tmp = malloc(100);
		allocname = fd->filesdna->types[ sp[0] ];
		strcpy(tmp, allocname);
		data = read_struct(fd, bhead, tmp);
#else
		data = read_struct(fd, bhead, allocname);
#endif
		
		if (data) {
			oldnewmap_insert(fd->datamap, bhead->old, data, 0);
		}
		
		bhead = blo_nextbhead(fd, bhead);
	}
	
	return bhead;
}

static BHead *read_libblock(FileData *fd, Main *main, BHead *bhead, int flag, ID **id_r)
{
	/* this routine reads a libblock and its direct data. Use link functions
	 * to connect it all
	 */
	ID *id;
	ListBase *lb;
	const char *allocname;
	
	/* read libblock */
	id = read_struct(fd, bhead, "lib block");
	if (id_r)
		*id_r = id;
	if (!id)
		return blo_nextbhead(fd, bhead);
	
	oldnewmap_insert(fd->libmap, bhead->old, id, bhead->code);	/* for ID_ID check */
	
	/* do after read_struct, for dna reconstruct */
	if (bhead->code == ID_ID) {
		lb = which_libbase(main, GS(id->name));
	}
	else {
		lb = which_libbase(main, bhead->code);
	}
	
	BLI_addtail(lb, id);
	
	/* clear first 8 bits */
	id->flag = (id->flag & 0xFF00) | flag | LIB_NEEDLINK;
	id->lib = main->curlib;
	if (id->flag & LIB_FAKEUSER) id->us= 1;
	else id->us = 0;
	id->icon_id = 0;
	id->flag &= ~(LIB_ID_RECALC|LIB_ID_RECALC_DATA);
	
	/* this case cannot be direct_linked: it's just the ID part */
	if (bhead->code == ID_ID) {
		return blo_nextbhead(fd, bhead);
	}
	
	/* need a name for the mallocN, just for debugging and sane prints on leaks */
	allocname = dataname(GS(id->name));
	
	/* read all data into fd->datamap */
	bhead = read_data_into_oldnewmap(fd, bhead, allocname);
	
	/* init pointers direct data */
	switch (GS(id->name)) {
		case ID_WM:
			direct_link_windowmanager(fd, (wmWindowManager *)id);
			break;
		case ID_SCR:
			direct_link_screen(fd, (bScreen *)id);
			break;
		case ID_SCE:
			direct_link_scene(fd, (Scene *)id);
			break;
		case ID_OB:
			direct_link_object(fd, (Object *)id);
			break;
		case ID_ME:
			direct_link_mesh(fd, (Mesh *)id);
			break;
		case ID_CU:
			direct_link_curve(fd, (Curve *)id);
			break;
		case ID_MB:
			direct_link_mball(fd, (MetaBall *)id);
			break;
		case ID_MA:
			direct_link_material(fd, (Material *)id);
			break;
		case ID_TE:
			direct_link_texture(fd, (Tex *)id);
			break;
		case ID_IM:
			direct_link_image(fd, (Image *)id);
			break;
		case ID_LA:
			direct_link_lamp(fd, (Lamp *)id);
			break;
		case ID_VF:
			direct_link_vfont(fd, (VFont *)id);
			break;
		case ID_TXT:
			direct_link_text(fd, (Text *)id);
			break;
		case ID_IP:
			direct_link_ipo(fd, (Ipo *)id);
			break;
		case ID_KE:
			direct_link_key(fd, (Key *)id);
			break;
		case ID_LT:
			direct_link_latt(fd, (Lattice *)id);
			break;
		case ID_WO:
			direct_link_world(fd, (World *)id);
			break;
		case ID_LI:
			direct_link_library(fd, (Library *)id, main);
			break;
		case ID_CA:
			direct_link_camera(fd, (Camera *)id);
			break;
		case ID_SPK:
			direct_link_speaker(fd, (Speaker *)id);
			break;
		case ID_SO:
			direct_link_sound(fd, (bSound *)id);
			break;
		case ID_GR:
			direct_link_group(fd, (Group *)id);
			break;
		case ID_AR:
			direct_link_armature(fd, (bArmature*)id);
			break;
		case ID_AC:
			direct_link_action(fd, (bAction*)id);
			break;
		case ID_NT:
			direct_link_nodetree(fd, (bNodeTree*)id);
			break;
		case ID_BR:
			direct_link_brush(fd, (Brush*)id);
			break;
		case ID_PA:
			direct_link_particlesettings(fd, (ParticleSettings*)id);
			break;
		case ID_SCRIPT:
			direct_link_script(fd, (Script*)id);
			break;
		case ID_GD:
			direct_link_gpencil(fd, (bGPdata *)id);
			break;
		case ID_MC:
			direct_link_movieclip(fd, (MovieClip *)id);
			break;
<<<<<<< HEAD
		case ID_LS:
			direct_link_linestyle(fd, (FreestyleLineStyle *)id);
=======
		case ID_MSK:
			direct_link_mask(fd, (Mask *)id);
>>>>>>> 298feff3
			break;
	}
	
	/*link direct data of ID properties*/
	if (id->properties) {
		id->properties = newdataadr(fd, id->properties);
		if (id->properties) { /* this case means the data was written incorrectly, it should not happen */
			IDP_DirectLinkProperty(id->properties, (fd->flags & FD_FLAGS_SWITCH_ENDIAN), fd);
		}
	}
	
	oldnewmap_free_unused(fd->datamap);
	oldnewmap_clear(fd->datamap);
	
	return (bhead);
}

/* note, this has to be kept for reading older files... */
/* also version info is written here */
static BHead *read_global(BlendFileData *bfd, FileData *fd, BHead *bhead)
{
	FileGlobal *fg = read_struct(fd, bhead, "Global");
	
	/* copy to bfd handle */
	bfd->main->subversionfile = fg->subversion;
	bfd->main->minversionfile = fg->minversion;
	bfd->main->minsubversionfile = fg->minsubversion;
	bfd->main->revision = fg->revision;
	
	bfd->winpos = fg->winpos;
	bfd->fileflags = fg->fileflags;
	bfd->displaymode = fg->displaymode;
	bfd->globalf = fg->globalf;
	BLI_strncpy(bfd->filename, fg->filename, sizeof(bfd->filename));
	
	if (G.fileflags & G_FILE_RECOVER)
		BLI_strncpy(fd->relabase, fg->filename, sizeof(fd->relabase));
	
	bfd->curscreen = fg->curscreen;
	bfd->curscene = fg->curscene;
	
	MEM_freeN(fg);
	
	fd->globalf = bfd->globalf;
	fd->fileflags = bfd->fileflags;
	
	return blo_nextbhead(fd, bhead);
}

/* note, this has to be kept for reading older files... */
static void link_global(FileData *fd, BlendFileData *bfd)
{
	bfd->curscreen = newlibadr(fd, NULL, bfd->curscreen);
	bfd->curscene = newlibadr(fd, NULL, bfd->curscene);
	// this happens in files older than 2.35
	if (bfd->curscene == NULL) {
		if (bfd->curscreen) bfd->curscene = bfd->curscreen->scene;
	}
}

/* deprecated, only keep this for readfile.c */
void convert_tface_mt(FileData *fd, Main *main)
{
	Main *gmain;
	
	/* this is a delayed do_version (so it can create new materials) */
	if (main->versionfile < 259 || (main->versionfile == 259 && main->subversionfile < 3)) {
		//XXX hack, material.c uses G.main all over the place, instead of main
		// temporarily set G.main to the current main
		gmain = G.main;
		G.main = main;
		
		if (!(do_version_tface(main, 1))) {
			BKE_report(fd->reports, RPT_WARNING, "Texface conversion problem. Error in console");
		}
		
		//XXX hack, material.c uses G.main allover the place, instead of main
		G.main = gmain;
	}
}

static void do_versions_nodetree_image_default_alpha_output(bNodeTree *ntree)
{
	bNode *node;
	bNodeSocket *sock;
	
	for (node = ntree->nodes.first; node; node = node->next) {
		if (ELEM(node->type, CMP_NODE_IMAGE, CMP_NODE_R_LAYERS)) {
			/* default Image output value should have 0 alpha */
			sock = node->outputs.first;
			((bNodeSocketValueRGBA *)(sock->default_value))->value[3] = 0.0f;
		}
	}
}

static void do_version_ntree_tex_mapping_260(void *UNUSED(data), ID *UNUSED(id), bNodeTree *ntree)
{
	bNode *node;

	for (node = ntree->nodes.first; node; node = node->next) {
		if (node->type == SH_NODE_MAPPING) {
			TexMapping *tex_mapping;
			
			tex_mapping= node->storage;
			tex_mapping->projx= PROJ_X;
			tex_mapping->projy= PROJ_Y;
			tex_mapping->projz= PROJ_Z;
		}
	}
}

static void do_versions_nodetree_convert_angle(bNodeTree *ntree)
{
	bNode *node;
	for (node=ntree->nodes.first; node; node=node->next) {
		if (node->type == CMP_NODE_ROTATE) {
			/* Convert degrees to radians. */
			bNodeSocket *sock = ((bNodeSocket*)node->inputs.first)->next;
			((bNodeSocketValueFloat*)sock->default_value)->value = DEG2RADF(((bNodeSocketValueFloat*)sock->default_value)->value);
		}
		else if (node->type == CMP_NODE_DBLUR) {
			/* Convert degrees to radians. */
			NodeDBlurData *ndbd= node->storage;
			ndbd->angle = DEG2RADF(ndbd->angle);
			ndbd->spin = DEG2RADF(ndbd->spin);
		}
		else if (node->type == CMP_NODE_DEFOCUS) {
			/* Convert degrees to radians. */
			NodeDefocus *nqd = node->storage;
			/* XXX DNA char to float conversion seems to map the char value into the [0.0f, 1.0f] range... */
			nqd->rotation = DEG2RADF(nqd->rotation*255.0f);
		}
		else if (node->type == CMP_NODE_CHROMA_MATTE) {
			/* Convert degrees to radians. */
			NodeChroma *ndc = node->storage;
			ndc->t1 = DEG2RADF(ndc->t1);
			ndc->t2 = DEG2RADF(ndc->t2);
		}
		else if (node->type == CMP_NODE_GLARE) {
			/* Convert degrees to radians. */
			NodeGlare *ndg = node->storage;
			/* XXX DNA char to float conversion seems to map the char value into the [0.0f, 1.0f] range... */
			ndg->angle_ofs = DEG2RADF(ndg->angle_ofs*255.0f);
		}
		/* XXX TexMapping struct is used by other nodes too (at least node_composite_mapValue),
		 *     but not the rot part...
		 */
		else if (node->type == SH_NODE_MAPPING) {
			/* Convert degrees to radians. */
			TexMapping *tmap = node->storage;
			tmap->rot[0] = DEG2RADF(tmap->rot[0]);
			tmap->rot[1] = DEG2RADF(tmap->rot[1]);
			tmap->rot[2] = DEG2RADF(tmap->rot[2]);
		}
	}
}

void do_versions_image_settings_2_60(Scene *sce)
{
	/* note: rd->subimtype is moved into individual settings now and no longer
	 * exists */
	RenderData *rd = &sce->r;
	ImageFormatData *imf = &sce->r.im_format;

	/* we know no data loss happens here, the old values were in char range */
	imf->imtype =   (char)rd->imtype;
	imf->planes =   (char)rd->planes;
	imf->compress = (char)rd->quality;
	imf->quality =  (char)rd->quality;

	/* default, was stored in multiple places, may override later */
	imf->depth = R_IMF_CHAN_DEPTH_8;

	/* openexr */
	imf->exr_codec = rd->quality & 7; /* strange but true! 0-4 are valid values, OPENEXR_COMPRESS */

	switch (imf->imtype) {
	case R_IMF_IMTYPE_OPENEXR:
		imf->depth =  (rd->subimtype & R_OPENEXR_HALF) ? R_IMF_CHAN_DEPTH_16 : R_IMF_CHAN_DEPTH_32;
		if (rd->subimtype & R_PREVIEW_JPG) {
			imf->flag |= R_IMF_FLAG_PREVIEW_JPG;
		}
		if (rd->subimtype & R_OPENEXR_ZBUF) {
			imf->flag |= R_IMF_FLAG_ZBUF;
		}
		break;
	case R_IMF_IMTYPE_TIFF:
		if (rd->subimtype & R_TIFF_16BIT) {
			imf->depth= R_IMF_CHAN_DEPTH_16;
		}
		break;
	case R_IMF_IMTYPE_JP2:
		if (rd->subimtype & R_JPEG2K_16BIT) {
			imf->depth= R_IMF_CHAN_DEPTH_16;
		}
		else if (rd->subimtype & R_JPEG2K_12BIT) {
			imf->depth= R_IMF_CHAN_DEPTH_12;
		}

		if (rd->subimtype & R_JPEG2K_YCC) {
			imf->jp2_flag |= R_IMF_JP2_FLAG_YCC;
		}
		if (rd->subimtype & R_JPEG2K_CINE_PRESET) {
			imf->jp2_flag |= R_IMF_JP2_FLAG_CINE_PRESET;
		}
		if (rd->subimtype & R_JPEG2K_CINE_48FPS) {
			imf->jp2_flag |= R_IMF_JP2_FLAG_CINE_48;
		}
		break;
	case R_IMF_IMTYPE_CINEON:
	case R_IMF_IMTYPE_DPX:
		if (rd->subimtype & R_CINEON_LOG) {
			imf->cineon_flag |= R_IMF_CINEON_FLAG_LOG;
		}
		break;
	}

}

/* socket use flags were only temporary before */
static void do_versions_nodetree_socket_use_flags_2_62(bNodeTree *ntree)
{
	bNode *node;
	bNodeSocket *sock;
	bNodeLink *link;
	
	for (node = ntree->nodes.first; node; node = node->next) {
		for (sock = node->inputs.first; sock; sock = sock->next)
			sock->flag &= ~SOCK_IN_USE;
		for (sock = node->outputs.first; sock; sock = sock->next)
			sock->flag &= ~SOCK_IN_USE;
	}
	for (sock = ntree->inputs.first; sock; sock = sock->next)
		sock->flag &= ~SOCK_IN_USE;
	for (sock = ntree->outputs.first; sock; sock = sock->next)
		sock->flag &= ~SOCK_IN_USE;
	
	for (link = ntree->links.first; link; link = link->next) {
		link->fromsock->flag |= SOCK_IN_USE;
		link->tosock->flag |= SOCK_IN_USE;
	}
}

static void do_versions_nodetree_multi_file_output_format_2_62_1(Scene *sce, bNodeTree *ntree)
{
	bNode *node;
	bNodeSocket *sock;
	
	for (node = ntree->nodes.first; node; node = node->next) {
		if (node->type == CMP_NODE_OUTPUT_FILE) {
			/* previous CMP_NODE_OUTPUT_FILE nodes get converted to multi-file outputs */
			NodeImageFile *old_data = node->storage;
			NodeImageMultiFile *nimf= MEM_callocN(sizeof(NodeImageMultiFile), "node image multi file");
			bNodeSocket *old_image = BLI_findlink(&node->inputs, 0);
			bNodeSocket *old_z = BLI_findlink(&node->inputs, 1);
			bNodeSocket *sock;
			char basepath[FILE_MAXDIR];
			char filename[FILE_MAXFILE];
			
			/* ugly, need to remove the old inputs list to avoid bad pointer checks when adding new sockets.
			 * sock->storage is expected to contain path info in ntreeCompositOutputFileAddSocket.
			 */
			node->inputs.first = node->inputs.last = NULL;
			
			node->storage = nimf;
			
			/* split off filename from the old path, to be used as socket sub-path */
			BLI_split_dirfile(old_data->name, basepath, filename, sizeof(basepath), sizeof(filename));
			
			BLI_strncpy(nimf->base_path, basepath, sizeof(nimf->base_path));
			nimf->format = old_data->im_format;
			
			/* if z buffer is saved, change the image type to multilayer exr.
			 * XXX this is slightly messy, Z buffer was ignored before for anything but EXR and IRIS ...
			 * i'm just assuming here that IRIZ means IRIS with z buffer ...
			 */
			if (ELEM(old_data->im_format.imtype, R_IMF_IMTYPE_IRIZ, R_IMF_IMTYPE_OPENEXR)) {
				char sockpath[FILE_MAX];
				
				nimf->format.imtype = R_IMF_IMTYPE_MULTILAYER;
				
				BLI_snprintf(sockpath, sizeof(sockpath), "%s_Image", filename);
				sock = ntreeCompositOutputFileAddSocket(ntree, node, sockpath, &nimf->format);
				/* XXX later do_versions copies path from socket name, need to set this explicitely */
				BLI_strncpy(sock->name, sockpath, sizeof(sock->name));
				if (old_image->link) {
					old_image->link->tosock = sock;
					sock->link = old_image->link;
				}
				
				BLI_snprintf(sockpath, sizeof(sockpath), "%s_Z", filename);
				sock = ntreeCompositOutputFileAddSocket(ntree, node, sockpath, &nimf->format);
				/* XXX later do_versions copies path from socket name, need to set this explicitely */
				BLI_strncpy(sock->name, sockpath, sizeof(sock->name));
				if (old_z->link) {
					old_z->link->tosock = sock;
					sock->link = old_z->link;
				}
			}
			else {
				sock = ntreeCompositOutputFileAddSocket(ntree, node, filename, &nimf->format);
				/* XXX later do_versions copies path from socket name, need to set this explicitely */
				BLI_strncpy(sock->name, filename, sizeof(sock->name));
				if (old_image->link) {
					old_image->link->tosock = sock;
					sock->link = old_image->link;
				}
			}
			
			nodeRemoveSocket(ntree, node, old_image);
			nodeRemoveSocket(ntree, node, old_z);
			MEM_freeN(old_data);
		}
		else if (node->type==CMP_NODE_OUTPUT_MULTI_FILE__DEPRECATED) {
			NodeImageMultiFile *nimf = node->storage;
			
			/* CMP_NODE_OUTPUT_MULTI_FILE has been redeclared as CMP_NODE_OUTPUT_FILE */
			node->type = CMP_NODE_OUTPUT_FILE;
			
			/* initialize the node-wide image format from render data, if available */
			if (sce)
				nimf->format = sce->r.im_format;
			
			/* transfer render format toggle to node format toggle */
			for (sock=node->inputs.first; sock; sock=sock->next) {
				NodeImageMultiFileSocket *simf = sock->storage;
				simf->use_node_format = simf->use_render_format;
			}
			
			/* we do have preview now */
			node->flag |= NODE_PREVIEW;
		}
	}
}

/* blue and red are swapped pre 2.62.1, be sane (red == red) now! */
static void do_versions_mesh_mloopcol_swap_2_62_1(Mesh *me)
{
	CustomDataLayer *layer;
	MLoopCol *mloopcol;
	int a;
	int i;
	
	for (a = 0; a < me->ldata.totlayer; a++) {
		layer = &me->ldata.layers[a];
		
		if (layer->type == CD_MLOOPCOL) {
			mloopcol = (MLoopCol *)layer->data;
			for (i = 0; i < me->totloop; i++, mloopcol++) {
				SWAP(char, mloopcol->r, mloopcol->b);
			}
		}
	}
}

static void do_versions_nodetree_multi_file_output_path_2_63_1(bNodeTree *ntree)
{
	bNode *node;
	
	for (node=ntree->nodes.first; node; node=node->next) {
		if (node->type == CMP_NODE_OUTPUT_FILE) {
			bNodeSocket *sock;
			for (sock = node->inputs.first; sock; sock = sock->next) {
				NodeImageMultiFileSocket *input = sock->storage;
				/* input file path is stored in dedicated struct now instead socket name */
				BLI_strncpy(input->path, sock->name, sizeof(input->path));
			}
		}
	}
}

static void do_versions_nodetree_file_output_layers_2_64_5(bNodeTree *ntree)
{
	bNode *node;
	
	for (node=ntree->nodes.first; node; node=node->next) {
		if (node->type == CMP_NODE_OUTPUT_FILE) {
			bNodeSocket *sock;
			for (sock=node->inputs.first; sock; sock=sock->next) {
				NodeImageMultiFileSocket *input = sock->storage;
				
				/* multilayer names are stored as separate strings now,
				 * used the path string before, so copy it over.
				 */
				BLI_strncpy(input->layer, input->path, sizeof(input->layer));
				
				/* paths/layer names also have to be unique now, initial check */
				ntreeCompositOutputFileUniquePath(&node->inputs, sock, input->path, '_');
				ntreeCompositOutputFileUniqueLayer(&node->inputs, sock, input->layer, '_');
			}
		}
	}
}

static void do_versions_nodetree_image_layer_2_64_5(bNodeTree *ntree)
{
	bNode *node;
	
	for (node = ntree->nodes.first; node; node = node->next) {
		if (node->type == CMP_NODE_IMAGE) {
			bNodeSocket *sock;
			for (sock = node->outputs.first; sock; sock = sock->next) {
				NodeImageLayer *output = MEM_callocN(sizeof(NodeImageLayer), "node image layer");
				
				/* take pass index both from current storage ptr (actually an int) */
				output->pass_index = GET_INT_FROM_POINTER(sock->storage);
				
				/* replace socket data pointer */
				sock->storage = output;
			}
		}
	}
}

static void do_versions_nodetree_frame_2_64_6(bNodeTree *ntree)
{
	bNode *node;
	
	for (node=ntree->nodes.first; node; node=node->next) {
		if (node->type==NODE_FRAME) {
			/* initialize frame node storage data */
			if (node->storage == NULL) {
				NodeFrame *data = (NodeFrame *)MEM_callocN(sizeof(NodeFrame), "frame node storage");
				node->storage = data;
				
				/* copy current flags */
				data->flag = node->custom1;
				
				data->label_size = 20;
			}
		}
		
		/* initialize custom node color */
		node->color[0] = node->color[1] = node->color[2] = 0.608f;	/* default theme color */
	}
}

static void do_version_ntree_image_user_264(void *UNUSED(data), ID *UNUSED(id), bNodeTree *ntree)
{
	bNode *node;

	for (node = ntree->nodes.first; node; node = node->next) {
		if (ELEM(node->type, SH_NODE_TEX_IMAGE, SH_NODE_TEX_ENVIRONMENT)) {
			NodeTexImage *tex = node->storage;

			tex->iuser.frames= 1;
			tex->iuser.sfra= 1;
			tex->iuser.fie_ima= 2;
			tex->iuser.ok= 1;
		}
	}
}

static void do_versions(FileData *fd, Library *lib, Main *main)
{
	/* WATCH IT!!!: pointers from libdata have not been converted */
	
	if (G.debug & G_DEBUG)
		printf("read file %s\n  Version %d sub %d svn r%d\n", fd->relabase, main->versionfile, main->subversionfile, main->revision);
	
	blo_do_versions_pre250(fd, lib, main);
	blo_do_versions_250(fd, lib, main);
	
	if (main->versionfile < 260) {
		{
			/* set default alpha value of Image outputs in image and render layer nodes to 0 */
			Scene *sce;
			bNodeTree *ntree;
			
			for (sce = main->scene.first; sce; sce = sce->id.next) {
				/* there are files with invalid audio_channels value, the real cause
				 * is unknown, but we fix it here anyway to avoid crashes */
				if (sce->r.ffcodecdata.audio_channels == 0)
					sce->r.ffcodecdata.audio_channels = 2;
				
				if (sce->nodetree)
					do_versions_nodetree_image_default_alpha_output(sce->nodetree);
			}

			for (ntree = main->nodetree.first; ntree; ntree = ntree->id.next)
				do_versions_nodetree_image_default_alpha_output(ntree);
		}
		
		{
			/* support old particle dupliobject rotation settings */
			ParticleSettings *part;
			
			for (part=main->particle.first; part; part=part->id.next) {
				if (ELEM(part->ren_as, PART_DRAW_OB, PART_DRAW_GR)) {
					part->draw |= PART_DRAW_ROTATE_OB;
					
					if (part->rotmode == 0)
						part->rotmode = PART_ROT_VEL;
				}
			}
		}
	}
	
	if (main->versionfile < 260 || (main->versionfile == 260 && main->subversionfile < 1)) {
		Object *ob;
		
		for (ob = main->object.first; ob; ob = ob->id.next) {
			ob->collision_boundtype= ob->boundtype;
		}
		
		{
			Camera *cam;
			for (cam = main->camera.first; cam; cam = cam->id.next) {
				if (cam->sensor_x < 0.01f)
					cam->sensor_x = DEFAULT_SENSOR_WIDTH;
				
				if (cam->sensor_y < 0.01f)
					cam->sensor_y = DEFAULT_SENSOR_HEIGHT;
			}
		}
	}
	
	if (main->versionfile < 260 || (main->versionfile == 260 && main->subversionfile < 2)) {
		bNodeTreeType *ntreetype = ntreeGetType(NTREE_SHADER);
		
		if (ntreetype && ntreetype->foreach_nodetree)
			ntreetype->foreach_nodetree(main, NULL, do_version_ntree_tex_mapping_260);
	}

	if (main->versionfile < 260 || (main->versionfile == 260 && main->subversionfile < 4)) {
		{
			/* Convert node angles to radians! */
			Scene *sce;
			Material *mat;
			bNodeTree *ntree;
			
			for (sce = main->scene.first; sce; sce = sce->id.next) {
				if (sce->nodetree)
					do_versions_nodetree_convert_angle(sce->nodetree);
			}
			
			for (mat = main->mat.first; mat; mat = mat->id.next) {
				if (mat->nodetree)
					do_versions_nodetree_convert_angle(mat->nodetree);
			}
			
			for (ntree = main->nodetree.first; ntree; ntree = ntree->id.next)
				do_versions_nodetree_convert_angle(ntree);
		}
		
		{
			/* Tomato compatibility code. */
			bScreen *sc;
			MovieClip *clip;
			
			for (sc = main->screen.first; sc; sc = sc->id.next) {
				ScrArea *sa;
				for (sa = sc->areabase.first; sa; sa = sa->next) {
					SpaceLink *sl;
					for (sl = sa->spacedata.first; sl; sl = sl->next) {
						if (sl->spacetype == SPACE_VIEW3D) {
							View3D *v3d= (View3D *)sl;
							if (v3d->bundle_size == 0.0f) {
								v3d->bundle_size = 0.2f;
								v3d->flag2 |= V3D_SHOW_RECONSTRUCTION;
							}
							
							if (v3d->bundle_drawtype == 0)
								v3d->bundle_drawtype = OB_PLAINAXES;
						}
						else if (sl->spacetype == SPACE_CLIP) {
							SpaceClip *sc = (SpaceClip *)sl;
							if (sc->scopes.track_preview_height == 0)
								sc->scopes.track_preview_height = 120;
						}
					}
				}
			}
			
			for (clip = main->movieclip.first; clip; clip = clip->id.next) {
				MovieTrackingTrack *track;
				
				if (clip->aspx < 1.0f) {
					clip->aspx = 1.0f;
					clip->aspy = 1.0f;
				}
				
				clip->proxy.build_tc_flag = IMB_TC_RECORD_RUN |
				                            IMB_TC_FREE_RUN |
				                            IMB_TC_INTERPOLATED_REC_DATE_FREE_RUN;
				
				if (clip->proxy.build_size_flag == 0)
					clip->proxy.build_size_flag = IMB_PROXY_25;
				
				if (clip->proxy.quality == 0)
					clip->proxy.quality = 90;
				
				if (clip->tracking.camera.pixel_aspect < 0.01f)
					clip->tracking.camera.pixel_aspect = 1.0f;
					
				track = clip->tracking.tracks.first;
				while (track) {
					if (track->minimum_correlation == 0.0f)
						track->minimum_correlation = 0.75f;

					track = track->next;
				}
			}
		}
	}
	
	if (main->versionfile < 260 || (main->versionfile == 260 && main->subversionfile < 6)) {
		Scene *sce;
		MovieClip *clip;
		bScreen *sc;
		
		for (sce = main->scene.first; sce; sce = sce->id.next) {
			do_versions_image_settings_2_60(sce);
		}
		
		for (clip= main->movieclip.first; clip; clip= clip->id.next) {
			MovieTrackingSettings *settings= &clip->tracking.settings;

			if (settings->default_pattern_size == 0.0f) {
				settings->default_motion_model = TRACK_MOTION_MODEL_TRANSLATION;
				settings->default_minimum_correlation = 0.75;
				settings->default_pattern_size = 11;
				settings->default_search_size = 51;
			}
		}
		
		for (sc = main->screen.first; sc; sc = sc->id.next) {
			ScrArea *sa;
			for (sa = sc->areabase.first; sa; sa = sa->next) {
				SpaceLink *sl;
				for (sl = sa->spacedata.first; sl; sl = sl->next) {
					if (sl->spacetype == SPACE_VIEW3D) {
						View3D *v3d = (View3D *)sl;
						v3d->flag2 &= ~V3D_RENDER_SHADOW;
					}
				}
			}
		}
		
		{
			Object *ob;
			for (ob = main->object.first; ob; ob = ob->id.next) {
				/* convert delta addition into delta scale */
				int i;
				for (i= 0; i < 3; i++) {
					if ( (ob->dsize[i] == 0.0f) || /* simple case, user never touched dsize */
					     (ob->size[i]  == 0.0f))   /* cant scale the dsize to give a non zero result, so fallback to 1.0f */
					{
						ob->dscale[i]= 1.0f;
					}
					else {
						ob->dscale[i]= (ob->size[i] + ob->dsize[i]) / ob->size[i];
					}
				}
			}
		}
	}
	/* sigh, this dscale vs dsize version patching was not done right, fix for fix,
	 * this intentionally checks an exact subversion, also note this was never in a release,
	 * at some point this could be removed. */
	else if (main->versionfile == 260 && main->subversionfile == 6) {
		Object *ob;
		for (ob = main->object.first; ob; ob = ob->id.next) {
			if (is_zero_v3(ob->dscale)) {
				fill_vn_fl(ob->dscale, 3, 1.0f);
			}
		}
	}
	
	if (main->versionfile < 260 || (main->versionfile == 260 && main->subversionfile < 8)) {
		Brush *brush;
		
		for (brush = main->brush.first; brush; brush = brush->id.next) {
			if (brush->sculpt_tool == SCULPT_TOOL_ROTATE)
				brush->alpha= 1.0f;
		}
	}

	if (main->versionfile < 261 || (main->versionfile == 261 && main->subversionfile < 1)) {
		{
			/* update use flags for node sockets (was only temporary before) */
			Scene *sce;
			Material *mat;
			Tex *tex;
			Lamp *lamp;
			World *world;
			bNodeTree *ntree;
			
			for (sce = main->scene.first; sce; sce = sce->id.next) {
				if (sce->nodetree)
					do_versions_nodetree_socket_use_flags_2_62(sce->nodetree);
			}
			
			for (mat = main->mat.first; mat; mat = mat->id.next) {
				if (mat->nodetree)
					do_versions_nodetree_socket_use_flags_2_62(mat->nodetree);
			}
			
			for (tex = main->tex.first; tex; tex = tex->id.next) {
				if (tex->nodetree)
					do_versions_nodetree_socket_use_flags_2_62(tex->nodetree);
			}
			
			for (lamp = main->lamp.first; lamp; lamp = lamp->id.next) {
				if (lamp->nodetree)
					do_versions_nodetree_socket_use_flags_2_62(lamp->nodetree);
			}
			
			for (world = main->world.first; world; world = world->id.next) {
				if (world->nodetree)
					do_versions_nodetree_socket_use_flags_2_62(world->nodetree);
			}
			
			for (ntree = main->nodetree.first; ntree; ntree = ntree->id.next) {
				do_versions_nodetree_socket_use_flags_2_62(ntree);
			}
		}
		{
			/* Initialize BGE exit key to esc key */
			Scene *scene;
			for (scene = main->scene.first; scene; scene = scene->id.next) {
				if (!scene->gm.exitkey)
					scene->gm.exitkey = 218; // Blender key code for ESC
			}
		}
		{
			MovieClip *clip;
			Object *ob;
			
			for (clip = main->movieclip.first; clip; clip = clip->id.next) {
				MovieTracking *tracking = &clip->tracking;
				MovieTrackingObject *tracking_object = tracking->objects.first;
				
				clip->proxy.build_tc_flag |= IMB_TC_RECORD_RUN_NO_GAPS;
				
				if (!tracking->settings.object_distance)
					tracking->settings.object_distance = 1.0f;
				
				if (tracking->objects.first == NULL)
					BKE_tracking_new_object(tracking, "Camera");
				
				while (tracking_object) {
					if (!tracking_object->scale)
						tracking_object->scale = 1.0f;
					
					tracking_object = tracking_object->next;
				}
			}
			
			for (ob = main->object.first; ob; ob = ob->id.next) {
				bConstraint *con;
				for (con = ob->constraints.first; con; con = con->next) {
					bConstraintTypeInfo *cti = constraint_get_typeinfo(con);
					
					if (!cti)
						continue;
					
					if (cti->type == CONSTRAINT_TYPE_OBJECTSOLVER) {
						bObjectSolverConstraint *data = (bObjectSolverConstraint *)con->data;
						
						if (data->invmat[3][3] == 0.0f)
							unit_m4(data->invmat);
					}
				}
			}
		}
		{
		/* Warn the user if he is using ["Text"] properties for Font objects */
			Object *ob;
			bProperty *prop;
			
			for (ob= main->object.first; ob; ob= ob->id.next) {
				if (ob->type == OB_FONT) {
					prop = get_ob_property(ob, "Text");
					if (prop) {
						BKE_reportf_wrap(fd->reports, RPT_WARNING,
						                 "Game property name conflict in object: \"%s\".\nText objects reserve the "
						                 "[\"Text\"] game property to change their content through Logic Bricks.",
						                 ob->id.name + 2);
					}
				}
			}
		}
	}
	
	if (main->versionfile < 261 || (main->versionfile == 261 && main->subversionfile < 2)) {
		{
			/* convert Camera Actuator values to defines */
			Object *ob;
			bActuator *act;
			for (ob = main->object.first; ob; ob= ob->id.next) {
				for (act= ob->actuators.first; act; act= act->next) {
					if (act->type == ACT_CAMERA) {
						bCameraActuator *ba= act->data;
					
						if (ba->axis==(float) 'x') ba->axis=OB_POSX;
						else if (ba->axis==(float)'y') ba->axis=OB_POSY;
						/* don't do an if/else to avoid imediate subversion bump*/
//					ba->axis=((ba->axis == (float) 'x')?OB_POSX_X:OB_POSY);
					}
				}
			}
		}
		
		{
			/* convert deprecated sculpt_paint_unified_* fields to
			 * UnifiedPaintSettings */
			Scene *scene;
			for (scene= main->scene.first; scene; scene= scene->id.next) {
				ToolSettings *ts= scene->toolsettings;
				UnifiedPaintSettings *ups= &ts->unified_paint_settings;
				ups->size= ts->sculpt_paint_unified_size;
				ups->unprojected_radius= ts->sculpt_paint_unified_unprojected_radius;
				ups->alpha= ts->sculpt_paint_unified_alpha;
				ups->flag= ts->sculpt_paint_settings;
			}
		}
	}

	if (main->versionfile < 261 || (main->versionfile == 261 && main->subversionfile < 3)) {
		{
			/* convert extended ascii to utf-8 for text editor */
			Text *text;
			for (text= main->text.first; text; text= text->id.next)
				if (!(text->flags & TXT_ISEXT)) {
					TextLine *tl;
					
					for (tl= text->lines.first; tl; tl= tl->next) {
						int added= txt_extended_ascii_as_utf8(&tl->line);
						tl->len+= added;
						
						/* reset cursor position if line was changed */
						if (added && tl == text->curl)
							text->curc = 0;
					}
				}
		}
		{
			/* set new dynamic paint values */
			Object *ob;
			for (ob = main->object.first; ob; ob = ob->id.next) {
				ModifierData *md;
				for (md= ob->modifiers.first; md; md= md->next) {
					if (md->type == eModifierType_DynamicPaint) {
						DynamicPaintModifierData *pmd = (DynamicPaintModifierData *)md;
						if (pmd->canvas) {
							DynamicPaintSurface *surface = pmd->canvas->surfaces.first;
							for (; surface; surface=surface->next) {
								surface->color_dry_threshold = 1.0f;
								surface->influence_scale = 1.0f;
								surface->radius_scale = 1.0f;
								surface->flags |= MOD_DPAINT_USE_DRYING;
							}
						}
					}
				}
			}
		}
	}
	
	if (main->versionfile < 262) {
		Object *ob;
		for (ob=main->object.first; ob; ob= ob->id.next) {
			ModifierData *md;
			
			for (md=ob->modifiers.first; md; md=md->next) {
				if (md->type==eModifierType_Cloth) {
					ClothModifierData *clmd = (ClothModifierData*) md;
					if (clmd->sim_parms)
						clmd->sim_parms->vel_damping = 1.0f;
				}
			}
		}
	}

	if (main->versionfile < 263) {
		/* set fluidsim rate. the version patch for this in 2.62 was wrong, so
		try to correct it, if rate is 0.0 that's likely not intentional */
		Object *ob;

		for (ob = main->object.first; ob; ob = ob->id.next) {
			ModifierData *md;
			for (md = ob->modifiers.first; md; md = md->next) {
				if (md->type == eModifierType_Fluidsim) {
					FluidsimModifierData *fmd = (FluidsimModifierData *)md;
					if (fmd->fss->animRate == 0.0f)
						fmd->fss->animRate = 1.0f;
				}
			}
		}
	}

	if (main->versionfile < 262 || (main->versionfile == 262 && main->subversionfile < 1)) {
		/* update use flags for node sockets (was only temporary before) */
		Scene *sce;
		bNodeTree *ntree;
		
		for (sce=main->scene.first; sce; sce=sce->id.next) {
			if (sce->nodetree)
				do_versions_nodetree_multi_file_output_format_2_62_1(sce, sce->nodetree);
		}
		
		/* XXX can't associate with scene for group nodes, image format will stay uninitialized */
		for (ntree=main->nodetree.first; ntree; ntree=ntree->id.next)
			do_versions_nodetree_multi_file_output_format_2_62_1(NULL, ntree);
	}

	/* only swap for pre-release bmesh merge which had MLoopCol red/blue swap */
	if (main->versionfile == 262 && main->subversionfile == 1) {
		{
			Mesh *me;
			for (me = main->mesh.first; me; me = me->id.next) {
				do_versions_mesh_mloopcol_swap_2_62_1(me);
			}
		}
	}

	if (main->versionfile < 262 || (main->versionfile == 262 && main->subversionfile < 2)) {
		/* Set new idname of keyingsets from their now "label-only" name. */
		Scene *scene;
		for (scene = main->scene.first; scene; scene = scene->id.next) {
			KeyingSet *ks;
			for (ks = scene->keyingsets.first; ks; ks = ks->next) {
				if (!ks->idname[0])
					BLI_strncpy(ks->idname, ks->name, sizeof(ks->idname));
			}
		}
	}
	
	if (main->versionfile < 262 || (main->versionfile == 262 && main->subversionfile < 3)) {
		Object *ob;
		ModifierData *md;
		
		for (ob = main->object.first; ob; ob = ob->id.next) {
			for (md = ob->modifiers.first; md; md = md->next) {
				if (md->type == eModifierType_Lattice) {
					LatticeModifierData *lmd = (LatticeModifierData *)md;
					lmd->strength = 1.0f;
				}
			}
		}
	}

	if (main->versionfile < 262 || (main->versionfile == 262 && main->subversionfile < 4)) {
		/* Read Viscosity presets from older files */
		Object *ob;

		for (ob = main->object.first; ob; ob = ob->id.next) {
			ModifierData *md;
			for (md = ob->modifiers.first; md; md = md->next) {
				if (md->type == eModifierType_Fluidsim) {
					FluidsimModifierData *fmd = (FluidsimModifierData *)md;
					if (fmd->fss->viscosityMode == 3) {
						fmd->fss->viscosityValue = 5.0;
						fmd->fss->viscosityExponent = 5;
					}
					else if (fmd->fss->viscosityMode == 4) {
						fmd->fss->viscosityValue = 2.0;
						fmd->fss->viscosityExponent = 3;
					}
				}
			}
		}
	}



	if (main->versionfile < 263) {
		/* Default for old files is to save particle rotations to pointcache */
		ParticleSettings *part;
		for (part = main->particle.first; part; part = part->id.next)
			part->flag |= PART_ROTATIONS;
		{
			/* Default for old files is to save particle rotations to pointcache */
			ParticleSettings *part;
			for (part = main->particle.first; part; part = part->id.next)
				part->flag |= PART_ROTATIONS;
		}
	}

	if (main->versionfile < 263 || (main->versionfile == 263 && main->subversionfile < 1)) {
		/* file output node paths are now stored in the file info struct instead socket name */
		Scene *sce;
		bNodeTree *ntree;
		
		for (sce = main->scene.first; sce; sce=sce->id.next)
			if (sce->nodetree)
				do_versions_nodetree_multi_file_output_path_2_63_1(sce->nodetree);
		for (ntree = main->nodetree.first; ntree; ntree=ntree->id.next)
			do_versions_nodetree_multi_file_output_path_2_63_1(ntree);
	}

	if (main->versionfile < 263 || (main->versionfile == 263 && main->subversionfile < 3)) {
		Scene *scene;
		Brush *brush;
		
		/* For weight paint, each brush now gets its own weight;
		 * unified paint settings also have weight. Update unified
		 * paint settings and brushes with a default weight value. */
		
		for (scene = main->scene.first; scene; scene = scene->id.next) {
			ToolSettings *ts = scene->toolsettings;
			if (ts) {
				ts->unified_paint_settings.weight = ts->vgroup_weight;
				ts->unified_paint_settings.flag |= UNIFIED_PAINT_WEIGHT;
			}
		}
		
		for (brush = main->brush.first; brush; brush = brush->id.next) {
			brush->weight = 0.5;
		}
	}
	
	if (main->versionfile < 263 || (main->versionfile == 263 && main->subversionfile < 2)) {
		bScreen *sc;
		
		for (sc = main->screen.first; sc; sc = sc->id.next) {
			ScrArea *sa;
			for (sa = sc->areabase.first; sa; sa = sa->next) {
				SpaceLink *sl;
				
				for (sl = sa->spacedata.first; sl; sl = sl->next) {
					if (sl->spacetype == SPACE_CLIP) {
						SpaceClip *sclip = (SpaceClip *)sl;
						ARegion *ar;
						int hide = FALSE;
						
						for (ar = sa->regionbase.first; ar; ar = ar->next) {
							if (ar->regiontype == RGN_TYPE_PREVIEW) {
								if (ar->alignment != RGN_ALIGN_NONE) {
									ar->flag |= RGN_FLAG_HIDDEN;
									ar->v2d.flag &= ~V2D_IS_INITIALISED;
									ar->alignment = RGN_ALIGN_NONE;
									
									hide = TRUE;
								}
							}
						}
						
						if (hide) {
							sclip->view = SC_VIEW_CLIP;
						}
					}
				}
			}
		}
	}
	
	if (main->versionfile < 263 || (main->versionfile == 263 && main->subversionfile < 4))
	{
		Lamp *la;
		Camera *cam;
		Curve *cu;
		
		for (la = main->lamp.first; la; la = la->id.next) {
			if (la->shadow_frustum_size == 0.0f)
				la->shadow_frustum_size= 10.0f;
		}
		
		for (cam = main->camera.first; cam; cam = cam->id.next) {
			if (cam->flag & CAM_PANORAMA) {
				cam->type = CAM_PANO;
				cam->flag &= ~CAM_PANORAMA;
			}
		}
		
		for (cu = main->curve.first; cu; cu = cu->id.next) {
			if (cu->bevfac2 == 0.0f) {
				cu->bevfac1 = 0.0f;
				cu->bevfac2 = 1.0f;
			}
		}
	}
	
	if (main->versionfile < 263 || (main->versionfile == 263 && main->subversionfile < 5))
	{
		{
			/* file output node paths are now stored in the file info struct instead socket name */
			Scene *sce;
			bNodeTree *ntree;
			
			for (sce = main->scene.first; sce; sce=sce->id.next) {
				if (sce->nodetree) {
					do_versions_nodetree_file_output_layers_2_64_5(sce->nodetree);
					do_versions_nodetree_image_layer_2_64_5(sce->nodetree);
				}
			}
			for (ntree = main->nodetree.first; ntree; ntree=ntree->id.next) {
				do_versions_nodetree_file_output_layers_2_64_5(ntree);
				do_versions_nodetree_image_layer_2_64_5(ntree);
			}
		}
	}

	if (main->versionfile < 263 || (main->versionfile == 263 && main->subversionfile < 6))
	{
		/* update use flags for node sockets (was only temporary before) */
		Scene *sce;
		Material *mat;
		Tex *tex;
		Lamp *lamp;
		World *world;
		bNodeTree *ntree;
		
		for (sce=main->scene.first; sce; sce=sce->id.next)
			if (sce->nodetree)
				do_versions_nodetree_frame_2_64_6(sce->nodetree);
		
		for (mat=main->mat.first; mat; mat=mat->id.next)
			if (mat->nodetree)
				do_versions_nodetree_frame_2_64_6(mat->nodetree);
		
		for (tex=main->tex.first; tex; tex=tex->id.next)
			if (tex->nodetree)
				do_versions_nodetree_frame_2_64_6(tex->nodetree);
		
		for (lamp=main->lamp.first; lamp; lamp=lamp->id.next)
			if (lamp->nodetree)
				do_versions_nodetree_frame_2_64_6(lamp->nodetree);
		
		for (world=main->world.first; world; world=world->id.next)
			if (world->nodetree)
				do_versions_nodetree_frame_2_64_6(world->nodetree);
		
		for (ntree=main->nodetree.first; ntree; ntree=ntree->id.next)
			do_versions_nodetree_frame_2_64_6(ntree);
	}

	if (main->versionfile < 263 || (main->versionfile == 263 && main->subversionfile < 7))
	{
		Object *ob;

		for (ob = main->object.first; ob; ob = ob->id.next) {
			ModifierData *md;
			for (md = ob->modifiers.first; md; md = md->next) {
				if (md->type == eModifierType_Smoke) {
					SmokeModifierData *smd = (SmokeModifierData *)md;
					if ((smd->type & MOD_SMOKE_TYPE_DOMAIN) && smd->domain) {
						int maxres = MAX3(smd->domain->res[0], smd->domain->res[1], smd->domain->res[2]);
						smd->domain->scale = smd->domain->dx * maxres;
						smd->domain->dx = 1.0f / smd->domain->scale;
					}
				}
			}
		}
	}


	if (main->versionfile < 263 || (main->versionfile == 263 && main->subversionfile < 8))
	{
		/* set new deactivation values for game settings */
		Scene *sce;

		for (sce = main->scene.first; sce; sce = sce->id.next) {
			/* Game Settings */
			sce->gm.lineardeactthreshold = 0.8f;
			sce->gm.angulardeactthreshold = 1.0f;
			sce->gm.deactivationtime = 2.0f;
		}
	}

<<<<<<< HEAD
	/* default values in Freestyle settings */
	{
		Scene *sce;
		SceneRenderLayer *srl;
		FreestyleLineStyle *linestyle;

		for(sce = main->scene.first; sce; sce = sce->id.next) {
			if (sce->r.line_thickness_mode == 0) {
				sce->r.line_thickness_mode= R_LINE_THICKNESS_ABSOLUTE;
				sce->r.unit_line_thickness= 1.f;
			}
			for(srl= sce->r.layers.first; srl; srl= srl->next) {
				if (srl->freestyleConfig.mode == 0)
					srl->freestyleConfig.mode= FREESTYLE_CONTROL_EDITOR_MODE;
				if (srl->freestyleConfig.raycasting_algorithm == 0)
					srl->freestyleConfig.raycasting_algorithm= FREESTYLE_ALGO_CULLED_ADAPTIVE_CUMULATIVE;
			}
		}
		for(linestyle = main->linestyle.first; linestyle; linestyle = linestyle->id.next) {
			if (linestyle->thickness_position == 0) {
				linestyle->thickness_position= LS_THICKNESS_CENTER;
				linestyle->thickness_ratio= 0.5f;
			}
			if (linestyle->chaining == 0)
				linestyle->chaining= LS_CHAINING_PLAIN;
			if (linestyle->rounds == 0)
				linestyle->rounds= 3;
		}
	}
	
	/* WATCH IT!!!: pointers from libdata have not been converted yet here! */
	/* WATCH IT 2!: Userdef struct init has to be in editors/interface/resources.c! */
	{
		Scene *scene;
		// composite redesign
		for (scene=main->scene.first; scene; scene=scene->id.next) {
			if (scene->nodetree) {
				if (scene->nodetree->chunksize == 0) {
					scene->nodetree->chunksize = 256;
=======
	if (main->versionfile < 263 || (main->versionfile == 263 && main->subversionfile < 9)) {
		bNodeTreeType *ntreetype = ntreeGetType(NTREE_SHADER);
		
		if (ntreetype && ntreetype->foreach_nodetree)
			ntreetype->foreach_nodetree(main, NULL, do_version_ntree_image_user_264);
	}

	if (main->versionfile < 263 || (main->versionfile == 263 && main->subversionfile < 10)) {
		{
			Scene *scene;
			// composite redesign
			for (scene=main->scene.first; scene; scene=scene->id.next) {
				if (scene->nodetree) {
					if (scene->nodetree->chunksize == 0) {
						scene->nodetree->chunksize = 256;
					}
				}
			}
		}

		{
			bScreen *sc;

			for (sc = main->screen.first; sc; sc = sc->id.next) {
				ScrArea *sa;

				for (sa = sc->areabase.first; sa; sa = sa->next) {
					SpaceLink *sl;

					for (sl = sa->spacedata.first; sl; sl = sl->next) {
						if (sl->spacetype == SPACE_CLIP) {
							SpaceClip *sclip = (SpaceClip *)sl;

							if (sclip->around == 0) {
								sclip->around = V3D_CENTROID;
							}
						}
					}
>>>>>>> 298feff3
				}
			}
		}

		{
			MovieClip *clip;

			for (clip = main->movieclip.first; clip; clip = clip->id.next) {
				clip->start_frame = 1;
			}
		}
	}

	if (main->versionfile < 263 || (main->versionfile == 263 && main->subversionfile < 11)) {
		MovieClip *clip;

		for (clip = main->movieclip.first; clip; clip = clip->id.next) {
			MovieTrackingTrack *track;

			track = clip->tracking.tracks.first;
			while (track) {
				int i;

				for (i = 0; i < track->markersnr; i++) {
					MovieTrackingMarker *marker = &track->markers[i];

					if (is_zero_v2(marker->pattern_corners[0]) && is_zero_v2(marker->pattern_corners[1]) &&
					    is_zero_v2(marker->pattern_corners[3]) && is_zero_v2(marker->pattern_corners[3]))
					{
						marker->pattern_corners[0][0] = track->pat_min[0];
						marker->pattern_corners[0][1] = track->pat_min[1];

						marker->pattern_corners[1][0] = track->pat_max[0];
						marker->pattern_corners[1][1] = track->pat_min[1];

						marker->pattern_corners[2][0] = track->pat_max[0];
						marker->pattern_corners[2][1] = track->pat_max[1];

						marker->pattern_corners[3][0] = track->pat_min[0];
						marker->pattern_corners[3][1] = track->pat_max[1];
					}

					if (is_zero_v2(marker->search_min) && is_zero_v2(marker->search_max)) {
						copy_v2_v2(marker->search_min, track->search_min);
						copy_v2_v2(marker->search_max, track->search_max);
					}
				}

				track = track->next;
			}
		}
	}

	/* WATCH IT!!!: pointers from libdata have not been converted yet here! */
	/* WATCH IT 2!: Userdef struct init has to be in editors/interface/resources.c! */

	/* don't forget to set version number in blender.c! */
}

#if 0 // XXX: disabled for now... we still don't have this in the right place in the loading code for it to work
static void do_versions_after_linking(FileData *fd, Library *lib, Main *main)
{
	/* old Animation System (using IPO's) needs to be converted to the new Animato system */
	if (main->versionfile < 250)
		do_versions_ipos_to_animato(main);
}
#endif

static void lib_link_all(FileData *fd, Main *main)
{
	oldnewmap_sort(fd);
	
	lib_link_windowmanager(fd, main);
	lib_link_screen(fd, main);
	lib_link_scene(fd, main);
	lib_link_object(fd, main);
	lib_link_curve(fd, main);
	lib_link_mball(fd, main);
	lib_link_material(fd, main);
	lib_link_texture(fd, main);
	lib_link_image(fd, main);
	lib_link_ipo(fd, main);		// XXX depreceated... still needs to be maintained for version patches still
	lib_link_key(fd, main);
	lib_link_world(fd, main);
	lib_link_lamp(fd, main);
	lib_link_latt(fd, main);
	lib_link_text(fd, main);
	lib_link_camera(fd, main);
	lib_link_speaker(fd, main);
	lib_link_sound(fd, main);
	lib_link_group(fd, main);
	lib_link_armature(fd, main);
	lib_link_action(fd, main);
	lib_link_vfont(fd, main);
	lib_link_nodetree(fd, main);	/* has to be done after scene/materials, this will verify group nodes */
	lib_link_brush(fd, main);
	lib_link_particlesettings(fd, main);
	lib_link_movieclip(fd, main);
<<<<<<< HEAD
	lib_link_linestyle(fd, main);
	
=======
	lib_link_mask(fd, main);

>>>>>>> 298feff3
	lib_link_mesh(fd, main);		/* as last: tpage images with users at zero */
	
	lib_link_library(fd, main);		/* only init users */
}

static void direct_link_keymapitem(FileData *fd, wmKeyMapItem *kmi)
{
	kmi->properties = newdataadr(fd, kmi->properties);
	if (kmi->properties)
		IDP_DirectLinkProperty(kmi->properties, (fd->flags & FD_FLAGS_SWITCH_ENDIAN), fd);
	kmi->ptr = NULL;
	kmi->flag &= ~KMI_UPDATE;
}

static BHead *read_userdef(BlendFileData *bfd, FileData *fd, BHead *bhead)
{
	UserDef *user;
	wmKeyMap *keymap;
	wmKeyMapItem *kmi;
	wmKeyMapDiffItem *kmdi;
	
	bfd->user = user= read_struct(fd, bhead, "user def");
	
	/* read all data into fd->datamap */
	bhead = read_data_into_oldnewmap(fd, bhead, "user def");
	
	if (user->keymaps.first) {
		/* backwards compatibility */
		user->user_keymaps= user->keymaps;
		user->keymaps.first= user->keymaps.last= NULL;
	}
	
	link_list(fd, &user->themes);
	link_list(fd, &user->user_keymaps);
	link_list(fd, &user->addons);
	
	for (keymap=user->user_keymaps.first; keymap; keymap=keymap->next) {
		keymap->modal_items= NULL;
		keymap->poll = NULL;
		keymap->flag &= ~KEYMAP_UPDATE;
		
		link_list(fd, &keymap->diff_items);
		link_list(fd, &keymap->items);
		
		for (kmdi=keymap->diff_items.first; kmdi; kmdi=kmdi->next) {
			kmdi->remove_item= newdataadr(fd, kmdi->remove_item);
			kmdi->add_item= newdataadr(fd, kmdi->add_item);
			
			if (kmdi->remove_item)
				direct_link_keymapitem(fd, kmdi->remove_item);
			if (kmdi->add_item)
				direct_link_keymapitem(fd, kmdi->add_item);
		}
		
		for (kmi=keymap->items.first; kmi; kmi=kmi->next)
			direct_link_keymapitem(fd, kmi);
	}
	
	// XXX
	user->uifonts.first = user->uifonts.last= NULL;
	
	link_list(fd, &user->uistyles);
	
	/* free fd->datamap again */
	oldnewmap_free_unused(fd->datamap);
	oldnewmap_clear(fd->datamap);
	
	return bhead;
}

BlendFileData *blo_read_file_internal(FileData *fd, const char *filepath)
{
	BHead *bhead = blo_firstbhead(fd);
	BlendFileData *bfd;
	ListBase mainlist = {NULL, NULL};
	
	bfd = MEM_callocN(sizeof(BlendFileData), "blendfiledata");
	bfd->main = MEM_callocN(sizeof(Main), "readfile_Main");
	BLI_addtail(&mainlist, bfd->main);
	fd->mainlist = &mainlist;
	
	bfd->main->versionfile = fd->fileversion;
	
	bfd->type = BLENFILETYPE_BLEND;
	BLI_strncpy(bfd->main->name, filepath, sizeof(bfd->main->name));

	while (bhead) {
		switch (bhead->code) {
		case DATA:
		case DNA1:
		case TEST: /* used as preview since 2.5x */
		case REND:
			bhead = blo_nextbhead(fd, bhead);
			break;
		case GLOB:
			bhead = read_global(bfd, fd, bhead);
			break;
		case USER:
			bhead = read_userdef(bfd, fd, bhead);
			break;
		case ENDB:
			bhead = NULL;
			break;
		
		case ID_LI:
			/* skip library datablocks in undo, this works together with
			 * BLO_read_from_memfile, where the old main->library is restored
			 * overwriting  the libraries from the memory file. previously
			 * it did not save ID_LI/ID_ID blocks in this case, but they are
			 * needed to make quit.blend recover them correctly. */
			if (fd->memfile)
				bhead = blo_nextbhead(fd, bhead);
			else
				bhead = read_libblock(fd, bfd->main, bhead, LIB_LOCAL, NULL);
			break;
		case ID_ID:
			/* same as above */
			if (fd->memfile)
				bhead = blo_nextbhead(fd, bhead);
			else
				/* always adds to the most recently loaded
				 * ID_LI block, see direct_link_library.
				 * this is part of the file format definition. */
				bhead = read_libblock(fd, mainlist.last, bhead, LIB_READ+LIB_EXTERN, NULL);
			break;
			
			/* in 2.50+ files, the file identifier for screens is patched, forward compatibility */
		case ID_SCRN:
			bhead->code = ID_SCR;
			/* deliberate pass on to default */
		default:
			bhead = read_libblock(fd, bfd->main, bhead, LIB_LOCAL, NULL);
		}
	}
	
	/* do before read_libraries, but skip undo case */
//	if (fd->memfile==NULL) (the mesh shuffle hacks don't work yet? ton)
		do_versions(fd, NULL, bfd->main);
	
	read_libraries(fd, &mainlist);
	
	blo_join_main(&mainlist);
	
	lib_link_all(fd, bfd->main);
	//do_versions_after_linking(fd, NULL, bfd->main); // XXX: not here (or even in this function at all)! this causes crashes on many files - Aligorith (July 04, 2010)
	lib_verify_nodetree(bfd->main, TRUE);
	fix_relpaths_library(fd->relabase, bfd->main); /* make all relative paths, relative to the open blend file */
	
	link_global(fd, bfd);	/* as last */
	
	return bfd;
}

/* ************* APPEND LIBRARY ************** */

struct bheadsort {
	BHead *bhead;
	void *old;
};

static int verg_bheadsort(const void *v1, const void *v2)
{
	const struct bheadsort *x1=v1, *x2=v2;
	
	if (x1->old > x2->old) return 1;
	else if (x1->old < x2->old) return -1;
	return 0;
}

static void sort_bhead_old_map(FileData *fd)
{
	BHead *bhead;
	struct bheadsort *bhs;
	int tot = 0;
	
	for (bhead = blo_firstbhead(fd); bhead; bhead = blo_nextbhead(fd, bhead))
		tot++;
	
	fd->tot_bheadmap = tot;
	if (tot == 0) return;
	
	bhs = fd->bheadmap = MEM_mallocN(tot*sizeof(struct bheadsort), "bheadsort");
	
	for (bhead = blo_firstbhead(fd); bhead; bhead = blo_nextbhead(fd, bhead), bhs++) {
		bhs->bhead = bhead;
		bhs->old = bhead->old;
	}
	
	qsort(fd->bheadmap, tot, sizeof(struct bheadsort), verg_bheadsort);
}

static BHead *find_previous_lib(FileData *fd, BHead *bhead)
{
	/* skip library datablocks in undo, see comment in read_libblock */
	if (fd->memfile)
		return NULL;

	for (; bhead; bhead = blo_prevbhead(fd, bhead)) {
		if (bhead->code == ID_LI)
			break;
	}

	return bhead;
}

static BHead *find_bhead(FileData *fd, void *old)
{
#if 0
	BHead *bhead;
#endif
	struct bheadsort *bhs, bhs_s;
	
	if (!old)
		return NULL;

	if (fd->bheadmap == NULL)
		sort_bhead_old_map(fd);
	
	bhs_s.old = old;
	bhs = bsearch(&bhs_s, fd->bheadmap, fd->tot_bheadmap, sizeof(struct bheadsort), verg_bheadsort);

	if (bhs)
		return bhs->bhead;
	
#if 0
	for (bhead = blo_firstbhead(fd); bhead; bhead= blo_nextbhead(fd, bhead)) {
		if (bhead->old == old)
			return bhead;
	}
#endif

	return NULL;
}

char *bhead_id_name(FileData *fd, BHead *bhead)
{
	return ((char *)(bhead+1)) + fd->id_name_offs;
}

static ID *is_yet_read(FileData *fd, Main *mainvar, BHead *bhead)
{
	const char *idname= bhead_id_name(fd, bhead);
	/* which_libbase can be NULL, intentionally not using idname+2 */
	return BLI_findstring(which_libbase(mainvar, GS(idname)), idname, offsetof(ID, name));
}

static void expand_doit(FileData *fd, Main *mainvar, void *old)
{
	BHead *bhead;
	ID *id;
	
	bhead = find_bhead(fd, old);
	if (bhead) {
		/* from another library? */
		if (bhead->code == ID_ID) {
			BHead *bheadlib= find_previous_lib(fd, bhead);
			
			if (bheadlib) {
				Library *lib = read_struct(fd, bheadlib, "Library");
				Main *ptr = blo_find_main(fd, lib->name, fd->relabase);
				
				id = is_yet_read(fd, ptr, bhead);
				
				if (id == NULL) {
					read_libblock(fd, ptr, bhead, LIB_READ+LIB_INDIRECT, NULL);
					// commented because this can print way too much
					// if (G.debug & G_DEBUG) printf("expand_doit: other lib %s\n", lib->name);
					
					/* for outliner dependency only */
					ptr->curlib->parent = mainvar->curlib;
				}
				else {
					/* The line below was commented by Ton (I assume), when Hos did the merge from the orange branch. rev 6568
					 * This line is NEEDED, the case is that you have 3 blend files...
					 * user.blend, lib.blend and lib_indirect.blend - if user.blend already references a "tree" from
					 * lib_indirect.blend but lib.blend does too, linking in a Scene or Group from lib.blend can result in an
					 * empty without the dupli group referenced. Once you save and reload the group would appier. - Campbell */
					/* This crashes files, must look further into it */
					
					/* Update: the issue is that in file reading, the oldnewmap is OK, but for existing data, it has to be
					 * inserted in the map to be found! */

					/* Update: previously it was checking for id->flag & LIB_PRE_EXISTING, however that does not affect file
					 * reading. For file reading we may need to insert it into the libmap as well, because you might have
					 * two files indirectly linking the same datablock, and in that case we need this in the libmap for the
					 * fd of both those files.
					 *
					 * The crash that this check avoided earlier was because bhead->code wasn't properly passed in, making
					 * change_idid_adr not detect the mapping was for an ID_ID datablock. */
					oldnewmap_insert(fd->libmap, bhead->old, id, bhead->code);
					change_idid_adr_fd(fd, bhead->old, id);
					
					// commented because this can print way too much
					// if (G.debug & G_DEBUG) printf("expand_doit: already linked: %s lib: %s\n", id->name, lib->name);
				}
				
				MEM_freeN(lib);
			}
		}
		else {
			id = is_yet_read(fd, mainvar, bhead);
			if (id == NULL) {
				read_libblock(fd, mainvar, bhead, LIB_TESTIND, NULL);
			}
			else {
				/* this is actually only needed on UI call? when ID was already read before, and another append
				 * happens which invokes same ID... in that case the lookup table needs this entry */
				oldnewmap_insert(fd->libmap, bhead->old, id, bhead->code);
				// commented because this can print way too much
				// if (G.debug & G_DEBUG) printf("expand: already read %s\n", id->name);
			}
		}
	}
}



// XXX depreceated - old animation system
static void expand_ipo(FileData *fd, Main *mainvar, Ipo *ipo)
{
	IpoCurve *icu;
	for (icu = ipo->curve.first; icu; icu = icu->next) {
		if (icu->driver)
			expand_doit(fd, mainvar, icu->driver->ob);
	}
}

// XXX depreceated - old animation system
static void expand_constraint_channels(FileData *fd, Main *mainvar, ListBase *chanbase)
{
	bConstraintChannel *chan;
	for (chan = chanbase->first; chan; chan = chan->next) {
		expand_doit(fd, mainvar, chan->ipo);
	}
}

static void expand_fmodifiers(FileData *fd, Main *mainvar, ListBase *list)
{
	FModifier *fcm;
	
	for (fcm = list->first; fcm; fcm = fcm->next) {
		/* library data for specific F-Modifier types */
		switch (fcm->type) {
			case FMODIFIER_TYPE_PYTHON:
			{
				FMod_Python *data = (FMod_Python *)fcm->data;
				
				expand_doit(fd, mainvar, data->script);
			}
				break;
		}
	}
}

static void expand_fcurves(FileData *fd, Main *mainvar, ListBase *list)
{
	FCurve *fcu;
	
	for (fcu = list->first; fcu; fcu = fcu->next) {
		/* Driver targets if there is a driver */
		if (fcu->driver) {
			ChannelDriver *driver = fcu->driver;
			DriverVar *dvar;
			
			for (dvar = driver->variables.first; dvar; dvar = dvar->next) {
				DRIVER_TARGETS_LOOPER(dvar) 
				{
					// TODO: only expand those that are going to get used?
					expand_doit(fd, mainvar, dtar->id);
				}
				DRIVER_TARGETS_LOOPER_END
			}
		}
		
		/* F-Curve Modifiers */
		expand_fmodifiers(fd, mainvar, &fcu->modifiers);
	}
}

static void expand_action(FileData *fd, Main *mainvar, bAction *act)
{
	bActionChannel *chan;
	
	// XXX depreceated - old animation system --------------
	for (chan=act->chanbase.first; chan; chan=chan->next) {
		expand_doit(fd, mainvar, chan->ipo);
		expand_constraint_channels(fd, mainvar, &chan->constraintChannels);
	}
	// ---------------------------------------------------
	
	/* F-Curves in Action */
	expand_fcurves(fd, mainvar, &act->curves);
}

static void expand_keyingsets(FileData *fd, Main *mainvar, ListBase *list)
{
	KeyingSet *ks;
	KS_Path *ksp;
	
	/* expand the ID-pointers in KeyingSets's paths */
	for (ks = list->first; ks; ks = ks->next) {
		for (ksp = ks->paths.first; ksp; ksp = ksp->next) {
			expand_doit(fd, mainvar, ksp->id);
		}
	}
}

static void expand_animdata_nlastrips(FileData *fd, Main *mainvar, ListBase *list)
{
	NlaStrip *strip;
	
	for (strip= list->first; strip; strip= strip->next) {
		/* check child strips */
		expand_animdata_nlastrips(fd, mainvar, &strip->strips);
		
		/* check F-Curves */
		expand_fcurves(fd, mainvar, &strip->fcurves);
		
		/* check F-Modifiers */
		expand_fmodifiers(fd, mainvar, &strip->modifiers);
		
		/* relink referenced action */
		expand_doit(fd, mainvar, strip->act);
	}
}

static void expand_animdata(FileData *fd, Main *mainvar, AnimData *adt)
{
	NlaTrack *nlt;
	
	/* own action */
	expand_doit(fd, mainvar, adt->action);
	expand_doit(fd, mainvar, adt->tmpact);
	
	/* drivers - assume that these F-Curves have driver data to be in this list... */
	expand_fcurves(fd, mainvar, &adt->drivers);
	
	/* nla-data - referenced actions */
	for (nlt = adt->nla_tracks.first; nlt; nlt = nlt->next) 
		expand_animdata_nlastrips(fd, mainvar, &nlt->strips);
}	

static void expand_particlesettings(FileData *fd, Main *mainvar, ParticleSettings *part)
{
	int a;
	
	expand_doit(fd, mainvar, part->dup_ob);
	expand_doit(fd, mainvar, part->dup_group);
	expand_doit(fd, mainvar, part->eff_group);
	expand_doit(fd, mainvar, part->bb_ob);
	
	if (part->adt)
		expand_animdata(fd, mainvar, part->adt);
	
	for (a = 0; a < MAX_MTEX; a++) {
		if (part->mtex[a]) {
			expand_doit(fd, mainvar, part->mtex[a]->tex);
			expand_doit(fd, mainvar, part->mtex[a]->object);
		}
	}
}

static void expand_group(FileData *fd, Main *mainvar, Group *group)
{
	GroupObject *go;
	
	for (go = group->gobject.first; go; go = go->next) {
		expand_doit(fd, mainvar, go->ob);
	}
}

static void expand_key(FileData *fd, Main *mainvar, Key *key)
{
	expand_doit(fd, mainvar, key->ipo); // XXX depreceated - old animation system
	
	if (key->adt)
		expand_animdata(fd, mainvar, key->adt);
}

static void expand_nodetree(FileData *fd, Main *mainvar, bNodeTree *ntree)
{
	bNode *node;
	
	if (ntree->adt)
		expand_animdata(fd, mainvar, ntree->adt);
		
	if (ntree->gpd)
		expand_doit(fd, mainvar, ntree->gpd);
	
	for (node = ntree->nodes.first; node; node = node->next) {
		if (node->id && node->type != CMP_NODE_R_LAYERS)
			expand_doit(fd, mainvar, node->id);
	}

}

static void expand_texture(FileData *fd, Main *mainvar, Tex *tex)
{
	expand_doit(fd, mainvar, tex->ima);
	expand_doit(fd, mainvar, tex->ipo); // XXX depreceated - old animation system
	
	if (tex->adt)
		expand_animdata(fd, mainvar, tex->adt);
	
	if (tex->nodetree)
		expand_nodetree(fd, mainvar, tex->nodetree);
}

static void expand_brush(FileData *fd, Main *mainvar, Brush *brush)
{
	expand_doit(fd, mainvar, brush->mtex.tex);
	expand_doit(fd, mainvar, brush->clone.image);
}

static void expand_material(FileData *fd, Main *mainvar, Material *ma)
{
	int a;
	
	for (a = 0; a < MAX_MTEX; a++) {
		if (ma->mtex[a]) {
			expand_doit(fd, mainvar, ma->mtex[a]->tex);
			expand_doit(fd, mainvar, ma->mtex[a]->object);
		}
	}
	
	expand_doit(fd, mainvar, ma->ipo); // XXX depreceated - old animation system
	
	if (ma->adt)
		expand_animdata(fd, mainvar, ma->adt);
	
	if (ma->nodetree)
		expand_nodetree(fd, mainvar, ma->nodetree);
	
	if (ma->group)
		expand_doit(fd, mainvar, ma->group);
}

static void expand_lamp(FileData *fd, Main *mainvar, Lamp *la)
{
	int a;
	
	for (a = 0; a < MAX_MTEX; a++) {
		if (la->mtex[a]) {
			expand_doit(fd, mainvar, la->mtex[a]->tex);
			expand_doit(fd, mainvar, la->mtex[a]->object);
		}
	}
	
	expand_doit(fd, mainvar, la->ipo); // XXX depreceated - old animation system
	
	if (la->adt)
		expand_animdata(fd, mainvar, la->adt);
	
	if (la->nodetree)
		expand_nodetree(fd, mainvar, la->nodetree);
}

static void expand_lattice(FileData *fd, Main *mainvar, Lattice *lt)
{
	expand_doit(fd, mainvar, lt->ipo); // XXX depreceated - old animation system
	expand_doit(fd, mainvar, lt->key);
	
	if (lt->adt)
		expand_animdata(fd, mainvar, lt->adt);
}


static void expand_world(FileData *fd, Main *mainvar, World *wrld)
{
	int a;
	
	for (a = 0; a < MAX_MTEX; a++) {
		if (wrld->mtex[a]) {
			expand_doit(fd, mainvar, wrld->mtex[a]->tex);
			expand_doit(fd, mainvar, wrld->mtex[a]->object);
		}
	}
	
	expand_doit(fd, mainvar, wrld->ipo); // XXX depreceated - old animation system
	
	if (wrld->adt)
		expand_animdata(fd, mainvar, wrld->adt);
	
	if (wrld->nodetree)
		expand_nodetree(fd, mainvar, wrld->nodetree);
}


static void expand_mball(FileData *fd, Main *mainvar, MetaBall *mb)
{
	int a;
	
	for (a = 0; a < mb->totcol; a++) {
		expand_doit(fd, mainvar, mb->mat[a]);
	}
	
	if (mb->adt)
		expand_animdata(fd, mainvar, mb->adt);
}

static void expand_curve(FileData *fd, Main *mainvar, Curve *cu)
{
	int a;
	
	for (a = 0; a < cu->totcol; a++) {
		expand_doit(fd, mainvar, cu->mat[a]);
	}
	
	expand_doit(fd, mainvar, cu->vfont);
	expand_doit(fd, mainvar, cu->vfontb);	
	expand_doit(fd, mainvar, cu->vfonti);
	expand_doit(fd, mainvar, cu->vfontbi);
	expand_doit(fd, mainvar, cu->key);
	expand_doit(fd, mainvar, cu->ipo); // XXX depreceated - old animation system
	expand_doit(fd, mainvar, cu->bevobj);
	expand_doit(fd, mainvar, cu->taperobj);
	expand_doit(fd, mainvar, cu->textoncurve);
	
	if (cu->adt)
		expand_animdata(fd, mainvar, cu->adt);
}

static void expand_mesh(FileData *fd, Main *mainvar, Mesh *me)
{
	CustomDataLayer *layer;
	MTFace *mtf;
	TFace *tf;
	int a, i;
	
	if (me->adt)
		expand_animdata(fd, mainvar, me->adt);
		
	for (a = 0; a < me->totcol; a++) {
		expand_doit(fd, mainvar, me->mat[a]);
	}
	
	expand_doit(fd, mainvar, me->key);
	expand_doit(fd, mainvar, me->texcomesh);
	
	if (me->tface) {
		tf = me->tface;
		for (i=0; i<me->totface; i++, tf++) {
			if (tf->tpage)
				expand_doit(fd, mainvar, tf->tpage);
		}
	}

	for (a = 0; a < me->fdata.totlayer; a++) {
		layer = &me->fdata.layers[a];
		
		if (layer->type == CD_MTFACE) {
			mtf = (MTFace*)layer->data;
			for (i = 0; i < me->totface; i++, mtf++) {
				if (mtf->tpage)
					expand_doit(fd, mainvar, mtf->tpage);
			}
		}
	}
}

/* temp struct used to transport needed info to expand_constraint_cb() */
typedef struct tConstraintExpandData {
	FileData *fd;
	Main *mainvar;
} tConstraintExpandData;
/* callback function used to expand constraint ID-links */
static void expand_constraint_cb(bConstraint *UNUSED(con), ID **idpoin, short UNUSED(isReference), void *userdata)
{
	tConstraintExpandData *ced = (tConstraintExpandData *)userdata;
	expand_doit(ced->fd, ced->mainvar, *idpoin);
}

static void expand_constraints(FileData *fd, Main *mainvar, ListBase *lb)
{
	tConstraintExpandData ced;
	bConstraint *curcon;
	
	/* relink all ID-blocks used by the constraints */
	ced.fd = fd;
	ced.mainvar = mainvar;
	
	id_loop_constraints(lb, expand_constraint_cb, &ced);
	
	/* depreceated manual expansion stuff */
	for (curcon = lb->first; curcon; curcon = curcon->next) {
		if (curcon->ipo)
			expand_doit(fd, mainvar, curcon->ipo); // XXX depreceated - old animation system
	}
}

static void expand_bones(FileData *fd, Main *mainvar, Bone *bone)
{
	Bone *curBone;
	
	for (curBone = bone->childbase.first; curBone; curBone=curBone->next) {
		expand_bones(fd, mainvar, curBone);
	}
}

static void expand_pose(FileData *fd, Main *mainvar, bPose *pose)
{
	bPoseChannel *chan;
	
	if (!pose)
		return;
	
	for (chan = pose->chanbase.first; chan; chan = chan->next) {
		expand_constraints(fd, mainvar, &chan->constraints);
		expand_doit(fd, mainvar, chan->custom);
	}
}

static void expand_armature(FileData *fd, Main *mainvar, bArmature *arm)
{
	Bone *curBone;
	
	if (arm->adt)
		expand_animdata(fd, mainvar, arm->adt);
	
	for (curBone = arm->bonebase.first; curBone; curBone=curBone->next) {
		expand_bones(fd, mainvar, curBone);
	}
}

static void expand_object_expandModifiers(void *userData, Object *UNUSED(ob),
                                          ID **idpoin)
{
	struct { FileData *fd; Main *mainvar; } *data= userData;
	
	FileData *fd = data->fd;
	Main *mainvar = data->mainvar;
	
	expand_doit(fd, mainvar, *idpoin);
}

static void expand_object(FileData *fd, Main *mainvar, Object *ob)
{
	ParticleSystem *psys;
	bSensor *sens;
	bController *cont;
	bActuator *act;
	bActionStrip *strip;
	PartEff *paf;
	int a;
	
	expand_doit(fd, mainvar, ob->data);
	
	/* expand_object_expandModifier() */
	if (ob->modifiers.first) {
		struct { FileData *fd; Main *mainvar; } data;
		data.fd = fd;
		data.mainvar = mainvar;
		
		modifiers_foreachIDLink(ob, expand_object_expandModifiers, (void *)&data);
	}
	
	expand_pose(fd, mainvar, ob->pose);
	expand_doit(fd, mainvar, ob->poselib);
	expand_constraints(fd, mainvar, &ob->constraints);
	
	expand_doit(fd, mainvar, ob->gpd);
	
// XXX depreceated - old animation system (for version patching only) 
	expand_doit(fd, mainvar, ob->ipo);
	expand_doit(fd, mainvar, ob->action);
	
	expand_constraint_channels(fd, mainvar, &ob->constraintChannels);
	
	for (strip=ob->nlastrips.first; strip; strip=strip->next) {
		expand_doit(fd, mainvar, strip->object);
		expand_doit(fd, mainvar, strip->act);
		expand_doit(fd, mainvar, strip->ipo);
	}
// XXX depreceated - old animation system (for version patching only)
	
	if (ob->adt)
		expand_animdata(fd, mainvar, ob->adt);
	
	for (a = 0; a < ob->totcol; a++) {
		expand_doit(fd, mainvar, ob->mat[a]);
	}
	
	paf = blo_do_version_give_parteff_245(ob);
	if (paf && paf->group) 
		expand_doit(fd, mainvar, paf->group);
	
	if (ob->dup_group)
		expand_doit(fd, mainvar, ob->dup_group);
	
	if (ob->proxy)
		expand_doit(fd, mainvar, ob->proxy);
	if (ob->proxy_group)
		expand_doit(fd, mainvar, ob->proxy_group);
	
	for (psys = ob->particlesystem.first; psys; psys = psys->next)
		expand_doit(fd, mainvar, psys->part);
	
	for (sens = ob->sensors.first; sens; sens = sens->next) {
		if (sens->type == SENS_TOUCH) {
			bTouchSensor *ts = sens->data;
			expand_doit(fd, mainvar, ts->ma);
		}
		else if (sens->type == SENS_MESSAGE) {
			bMessageSensor *ms = sens->data;
			expand_doit(fd, mainvar, ms->fromObject);
		}
	}
	
	for (cont = ob->controllers.first; cont; cont = cont->next) {
		if (cont->type == CONT_PYTHON) {
			bPythonCont *pc = cont->data;
			expand_doit(fd, mainvar, pc->text);
		}
	}
	
	for (act = ob->actuators.first; act; act = act->next) {
		if (act->type == ACT_SOUND) {
			bSoundActuator *sa = act->data;
			expand_doit(fd, mainvar, sa->sound);
		}
		else if (act->type == ACT_CAMERA) {
			bCameraActuator *ca = act->data;
			expand_doit(fd, mainvar, ca->ob);
		}
		else if (act->type == ACT_EDIT_OBJECT) {
			bEditObjectActuator *eoa = act->data;
			if (eoa) {
				expand_doit(fd, mainvar, eoa->ob);
				expand_doit(fd, mainvar, eoa->me);
			}
		}
		else if (act->type == ACT_OBJECT) {
			bObjectActuator *oa = act->data;
			expand_doit(fd, mainvar, oa->reference);
		}
		else if (act->type == ACT_ADD_OBJECT) {
			bAddObjectActuator *aoa = act->data;
			expand_doit(fd, mainvar, aoa->ob);
		}
		else if (act->type == ACT_SCENE) {
			bSceneActuator *sa = act->data;
			expand_doit(fd, mainvar, sa->camera);
			expand_doit(fd, mainvar, sa->scene);
		}
		else if (act->type == ACT_2DFILTER) {
			bTwoDFilterActuator *tdfa = act->data;
			expand_doit(fd, mainvar, tdfa->text);
		}
		else if (act->type == ACT_ACTION) {
			bActionActuator *aa = act->data;
			expand_doit(fd, mainvar, aa->act);
		}
		else if (act->type == ACT_SHAPEACTION) {
			bActionActuator *aa = act->data;
			expand_doit(fd, mainvar, aa->act);
		}
		else if (act->type == ACT_PROPERTY) {
			bPropertyActuator *pa = act->data;
			expand_doit(fd, mainvar, pa->ob);
		}
		else if (act->type == ACT_MESSAGE) {
			bMessageActuator *ma = act->data;
			expand_doit(fd, mainvar, ma->toObject);
		}
		else if (act->type==ACT_PARENT) {
			bParentActuator *pa = act->data;
			expand_doit(fd, mainvar, pa->ob);
		}
		else if (act->type == ACT_ARMATURE) {
			bArmatureActuator *arma = act->data;
			expand_doit(fd, mainvar, arma->target);
		}
		else if (act->type == ACT_STEERING) {
			bSteeringActuator *sta = act->data;
			expand_doit(fd, mainvar, sta->target);
			expand_doit(fd, mainvar, sta->navmesh);
		}
	}
	
	if (ob->pd && ob->pd->tex)
		expand_doit(fd, mainvar, ob->pd->tex);
	
}

static void expand_scene(FileData *fd, Main *mainvar, Scene *sce)
{
	Base *base;
	SceneRenderLayer *srl;
	FreestyleLineSet *lineset;
	
	for (base = sce->base.first; base; base = base->next) {
		expand_doit(fd, mainvar, base->object);
	}
	expand_doit(fd, mainvar, sce->camera);
	expand_doit(fd, mainvar, sce->world);
	
	if (sce->adt)
		expand_animdata(fd, mainvar, sce->adt);
	expand_keyingsets(fd, mainvar, &sce->keyingsets);
	
	if (sce->set)
		expand_doit(fd, mainvar, sce->set);
	
	if (sce->nodetree)
		expand_nodetree(fd, mainvar, sce->nodetree);
	
	for (srl = sce->r.layers.first; srl; srl = srl->next) {
		expand_doit(fd, mainvar, srl->mat_override);
		expand_doit(fd, mainvar, srl->light_override);

		for (lineset = srl->freestyleConfig.linesets.first; lineset; lineset = lineset->next) {
			if (lineset->group)
				expand_doit(fd, mainvar, lineset->group);
			expand_doit(fd, mainvar, lineset->linestyle);
		}
	}
	
	if (sce->r.dometext)
		expand_doit(fd, mainvar, sce->gm.dome.warptext);
	
	if (sce->gpd)
		expand_doit(fd, mainvar, sce->gpd);
		
	if (sce->ed) {
		Sequence *seq;
		
		SEQ_BEGIN (sce->ed, seq)
		{
			if (seq->scene) expand_doit(fd, mainvar, seq->scene);
			if (seq->scene_camera) expand_doit(fd, mainvar, seq->scene_camera);
			if (seq->sound) expand_doit(fd, mainvar, seq->sound);
		}
		SEQ_END
	}

#ifdef DURIAN_CAMERA_SWITCH
	{
		TimeMarker *marker;

		for (marker = sce->markers.first; marker; marker = marker->next) {
			if (marker->camera) {
				expand_doit(fd, mainvar, marker->camera);
			}
		}
	}
#endif

	expand_doit(fd, mainvar, sce->clip);
}

static void expand_camera(FileData *fd, Main *mainvar, Camera *ca)
{
	expand_doit(fd, mainvar, ca->ipo); // XXX depreceated - old animation system
	
	if (ca->adt)
		expand_animdata(fd, mainvar, ca->adt);
}

static void expand_speaker(FileData *fd, Main *mainvar, Speaker *spk)
{
	expand_doit(fd, mainvar, spk->sound);

	if (spk->adt)
		expand_animdata(fd, mainvar, spk->adt);
}

static void expand_sound(FileData *fd, Main *mainvar, bSound *snd)
{
	expand_doit(fd, mainvar, snd->ipo); // XXX depreceated - old animation system
}

static void expand_movieclip(FileData *fd, Main *mainvar, MovieClip *clip)
{
	if (clip->adt)
		expand_animdata(fd, mainvar, clip->adt);
}
static void expand_linestyle(FileData *fd, Main *mainvar, FreestyleLineStyle *linestyle)
{
	LineStyleModifier *m;

	if (linestyle->adt)
		expand_animdata(fd, mainvar, linestyle->adt);
	for (m = linestyle->color_modifiers.first; m; m = m->next) {
		if (m->type == LS_MODIFIER_DISTANCE_FROM_OBJECT)
			expand_doit(fd, mainvar, ((LineStyleColorModifier_DistanceFromObject *)m)->target);
	}
	for (m = linestyle->alpha_modifiers.first; m; m = m->next){
		if (m->type == LS_MODIFIER_DISTANCE_FROM_OBJECT)
			expand_doit(fd, mainvar, ((LineStyleAlphaModifier_DistanceFromObject *)m)->target);
	}
	for (m = linestyle->thickness_modifiers.first; m; m = m->next){
		if (m->type == LS_MODIFIER_DISTANCE_FROM_OBJECT)
			expand_doit(fd, mainvar, ((LineStyleThicknessModifier_DistanceFromObject *)m)->target);
	}
}

static void expand_main(FileData *fd, Main *mainvar)
{
	ListBase *lbarray[MAX_LIBARRAY];
	ID *id;
	int a, do_it = TRUE;
	
	if (fd == NULL) return;
	
	while (do_it) {
		do_it = FALSE;
		
		a = set_listbasepointers(mainvar, lbarray);
		while (a--) {
			id= lbarray[a]->first;
			while (id) {
				if (id->flag & LIB_TEST) {
					switch (GS(id->name)) {
					case ID_OB:
						expand_object(fd, mainvar, (Object *)id);
						break;
					case ID_ME:
						expand_mesh(fd, mainvar, (Mesh *)id);
						break;
					case ID_CU:
						expand_curve(fd, mainvar, (Curve *)id);
						break;
					case ID_MB:
						expand_mball(fd, mainvar, (MetaBall *)id);
						break;
					case ID_SCE:
						expand_scene(fd, mainvar, (Scene *)id);
						break;
					case ID_MA:
						expand_material(fd, mainvar, (Material *)id);
						break;
					case ID_TE:
						expand_texture(fd, mainvar, (Tex *)id);
						break;
					case ID_WO:
						expand_world(fd, mainvar, (World *)id);
						break;
					case ID_LT:
						expand_lattice(fd, mainvar, (Lattice *)id);
						break;
					case ID_LA:
						expand_lamp(fd, mainvar, (Lamp *)id);
						break;
					case ID_KE:
						expand_key(fd, mainvar, (Key *)id);
						break;
					case ID_CA:
						expand_camera(fd, mainvar, (Camera *)id);
						break;
					case ID_SPK:
						expand_speaker(fd, mainvar, (Speaker *)id);
						break;
					case ID_SO:
						expand_sound(fd, mainvar, (bSound *)id);
						break;
					case ID_AR:
						expand_armature(fd, mainvar, (bArmature *)id);
						break;
					case ID_AC:
						expand_action(fd, mainvar, (bAction *)id); // XXX depreceated - old animation system
						break;
					case ID_GR:
						expand_group(fd, mainvar, (Group *)id);
						break;
					case ID_NT:
						expand_nodetree(fd, mainvar, (bNodeTree *)id);
						break;
					case ID_BR:
						expand_brush(fd, mainvar, (Brush *)id);
						break;
					case ID_IP:
						expand_ipo(fd, mainvar, (Ipo *)id); // XXX depreceated - old animation system
						break;
					case ID_PA:
						expand_particlesettings(fd, mainvar, (ParticleSettings *)id);
						break;
					case ID_MC:
						expand_movieclip(fd, mainvar, (MovieClip *)id);
						break;
					case ID_LS:
						expand_linestyle(fd, mainvar, (FreestyleLineStyle *)id);
						break;
					}
					
					do_it = TRUE;
					id->flag -= LIB_TEST;
					
				}
				id = id->next;
			}
		}
	}
}

static int object_in_any_scene(Main *mainvar, Object *ob)
{
	Scene *sce;
	
	for (sce= mainvar->scene.first; sce; sce= sce->id.next) {
		if (BKE_scene_base_find(sce, ob))
			return 1;
	}
	
	return 0;
}

static void give_base_to_objects(Main *mainvar, Scene *sce, Library *lib, const short idcode, const short is_link)
{
	Object *ob;
	Base *base;
	const short is_group_append = (is_link==FALSE && idcode==ID_GR);

	/* give all objects which are LIB_INDIRECT a base, or for a group when *lib has been set */
	for (ob = mainvar->object.first; ob; ob = ob->id.next) {
		if (ob->id.flag & LIB_INDIRECT) {
			/* IF below is quite confusing!
			 * if we are appending, but this object wasnt just added along with a group,
			 * then this is already used indirectly in the scene somewhere else and we didnt just append it.
			 *
			 * (ob->id.flag & LIB_PRE_EXISTING)==0 means that this is a newly appended object - Campbell */
			if (is_group_append==0 || (ob->id.flag & LIB_PRE_EXISTING)==0) {
				int do_it = FALSE;
				
				if (ob->id.us == 0) {
					do_it = TRUE;
				}
				else if (idcode==ID_GR) {
					if (ob->id.us==1 && is_link==FALSE && ob->id.lib==lib) {
						if ((ob->flag & OB_FROMGROUP) && object_in_any_scene(mainvar, ob)==0) {
							do_it = TRUE;
						}
					}
				}
				else {
					/* when appending, make sure any indirectly loaded objects
					 * get a base else they cant be accessed at all [#27437] */
					if (ob->id.us==1 && is_link==FALSE && ob->id.lib==lib) {
						/* we may be appending from a scene where we already
						 *  have a linked object which is not in any scene [#27616] */
						if ((ob->id.flag & LIB_PRE_EXISTING)==0) {
							if (object_in_any_scene(mainvar, ob)==0) {
								do_it = TRUE;
							}
						}
					}
				}
				
				if (do_it) {
					base = MEM_callocN(sizeof(Base), "add_ext_base");
					BLI_addtail(&(sce->base), base);
					base->lay = ob->lay;
					base->object = ob;
					base->flag = ob->flag;
					ob->id.us = 1;
					
					ob->id.flag -= LIB_INDIRECT;
					ob->id.flag |= LIB_EXTERN;
				}
			}
		}
	}
}

static void give_base_to_groups(Main *mainvar, Scene *scene)
{
	Group *group;
	
	/* give all objects which are LIB_INDIRECT a base, or for a group when *lib has been set */
	for (group = mainvar->group.first; group; group = group->id.next) {
		if (((group->id.flag & LIB_INDIRECT)==0 && (group->id.flag & LIB_PRE_EXISTING)==0)) {
			Base *base;
			
			/* BKE_object_add(...) messes with the selection */
			Object *ob = BKE_object_add_only_object(OB_EMPTY, group->id.name+2);
			ob->type = OB_EMPTY;
			ob->lay = scene->lay;
			
			/* assign the base */
			base = BKE_scene_base_add(scene, ob);
			base->flag |= SELECT;
			base->object->flag= base->flag;
			ob->recalc |= OB_RECALC_OB|OB_RECALC_DATA|OB_RECALC_TIME;
			scene->basact = base;
			
			/* assign the group */
			ob->dup_group = group;
			ob->transflag |= OB_DUPLIGROUP;
			rename_id(&ob->id, group->id.name+2);
			copy_v3_v3(ob->loc, scene->cursor);
		}
	}
}

/* returns true if the item was found
 * but it may already have already been appended/linked */
static ID *append_named_part(Main *mainl, FileData *fd, const char *idname, const short idcode)
{
	BHead *bhead;
	ID *id = NULL;
	int found = 0;

	for (bhead = blo_firstbhead(fd); bhead; bhead = blo_nextbhead(fd, bhead)) {
		if (bhead->code == idcode) {
			const char *idname_test= bhead_id_name(fd, bhead);
			
			if (strcmp(idname_test + 2, idname) == 0) {
				found = 1;
				id = is_yet_read(fd, mainl, bhead);
				if (id == NULL) {
					/* not read yet */
					read_libblock(fd, mainl, bhead, LIB_TESTEXT, &id);
					
					if (id) {
						/* sort by name in list */
						ListBase *lb = which_libbase(mainl, idcode);
						id_sort_by_name(lb, id);
					}
				}
				else {
					/* already linked */
					printf("append: already linked\n");
					oldnewmap_insert(fd->libmap, bhead->old, id, bhead->code);
					if (id->flag & LIB_INDIRECT) {
						id->flag -= LIB_INDIRECT;
						id->flag |= LIB_EXTERN;
					}
				}
				
				break;
			}
		}
		else if (bhead->code == ENDB) {
			break;
		}
	}
	
	/* if we found the id but the id is NULL, this is really bad */
	BLI_assert((found != 0) == (id != NULL));
	
	return (found) ? id : NULL;
}

static ID *append_named_part_ex(const bContext *C, Main *mainl, FileData *fd, const char *idname, const int idcode, const int flag)
{
	ID *id= append_named_part(mainl, fd, idname, idcode);

	if (id && (GS(id->name) == ID_OB)) {	/* loose object: give a base */
		Scene *scene = CTX_data_scene(C); /* can be NULL */
		if (scene) {
			Base *base;
			Object *ob;
			
			base= MEM_callocN(sizeof(Base), "app_nam_part");
			BLI_addtail(&scene->base, base);
			
			ob = (Object *)id;
			
			/* link at active layer (view3d->lay if in context, else scene->lay */
			if ((flag & FILE_ACTIVELAY)) {
				View3D *v3d = CTX_wm_view3d(C);
				ob->lay = v3d ? v3d->layact : scene->lay;
			}
			
			ob->mode = 0;
			base->lay = ob->lay;
			base->object = ob;
			ob->id.us++;
			
			if (flag & FILE_AUTOSELECT) {
				base->flag |= SELECT;
				base->object->flag = base->flag;
				/* do NOT make base active here! screws up GUI stuff, if you want it do it on src/ level */
			}
		}
	}
	
	return id;
}

ID *BLO_library_append_named_part(Main *mainl, BlendHandle** bh, const char *idname, const int idcode)
{
	FileData *fd = (FileData*)(*bh);
	return append_named_part(mainl, fd, idname, idcode);
}

ID *BLO_library_append_named_part_ex(const bContext *C, Main *mainl, BlendHandle** bh, const char *idname, const int idcode, const short flag)
{
	FileData *fd = (FileData*)(*bh);
	return append_named_part_ex(C, mainl, fd, idname, idcode, flag);
}

static void append_id_part(FileData *fd, Main *mainvar, ID *id, ID **id_r)
{
	BHead *bhead;
	
	for (bhead = blo_firstbhead(fd); bhead; bhead = blo_nextbhead(fd, bhead)) {
		if (bhead->code == GS(id->name)) {
			
			if (strcmp(id->name, bhead_id_name(fd, bhead))==0) {
				id->flag &= ~LIB_READ;
				id->flag |= LIB_TEST;
//				printf("read lib block %s\n", id->name);
				read_libblock(fd, mainvar, bhead, id->flag, id_r);
				
				break;
			}
		}
		else if (bhead->code==ENDB)
			break;
	}
}

/* common routine to append/link something from a library */

static Main *library_append_begin(Main *mainvar, FileData **fd, const char *filepath)
{
	Main *mainl;

	(*fd)->mainlist = MEM_callocN(sizeof(ListBase), "FileData.mainlist");
	
	/* make mains */
	blo_split_main((*fd)->mainlist, mainvar);
	
	/* which one do we need? */
	mainl = blo_find_main(*fd, filepath, G.main->name);
	
	/* needed for do_version */
	mainl->versionfile = (*fd)->fileversion;
	read_file_version(*fd, mainl);
	
	return mainl;
}

Main *BLO_library_append_begin(Main *mainvar, BlendHandle** bh, const char *filepath)
{
	FileData *fd = (FileData*)(*bh);
	return library_append_begin(mainvar, &fd, filepath);
}


/* Context == NULL signifies not to do any scene manipulation */
static void library_append_end(const bContext *C, Main *mainl, FileData **fd, int idcode, short flag)
{
	Main *mainvar;
	Library *curlib;
	
	/* make main consistent */
	expand_main(*fd, mainl);
	
	/* do this when expand found other libs */
	read_libraries(*fd, (*fd)->mainlist);
	
	curlib = mainl->curlib;
	
	/* make the lib path relative if required */
	if (flag & FILE_RELPATH) {
		/* use the full path, this could have been read by other library even */
		BLI_strncpy(curlib->name, curlib->filepath, sizeof(curlib->name));
		
		/* uses current .blend file as reference */
		BLI_path_rel(curlib->name, G.main->name);
	}
	
	blo_join_main((*fd)->mainlist);
	mainvar = (*fd)->mainlist->first;
	MEM_freeN((*fd)->mainlist);
	mainl = NULL; /* blo_join_main free's mainl, cant use anymore */
	
	lib_link_all(*fd, mainvar);
	lib_verify_nodetree(mainvar, FALSE);
	fix_relpaths_library(G.main->name, mainvar); /* make all relative paths, relative to the open blend file */
	
	if (C) {
		Scene *scene = CTX_data_scene(C);
		
		/* give a base to loose objects. If group append, do it for objects too */
		if (scene) {
			const short is_link = (flag & FILE_LINK) != 0;
			if (idcode == ID_SCE) {
				/* don't instance anything when linking in scenes, assume the scene its self instances the data */
			}
			else {
				give_base_to_objects(mainvar, scene, curlib, idcode, is_link);
				
				if (flag & FILE_GROUP_INSTANCE) {
					give_base_to_groups(mainvar, scene);
				}
			}
		}
		else {
			printf("library_append_end, scene is NULL (objects wont get bases)\n");
		}
	}
	/* has been removed... erm, why? s..ton) */
	/* 20040907: looks like they are give base already in append_named_part(); -Nathan L */
	/* 20041208: put back. It only linked direct, not indirect objects (ton) */
	
	/* patch to prevent switch_endian happens twice */
	if ((*fd)->flags & FD_FLAGS_SWITCH_ENDIAN) {
		blo_freefiledata(*fd);
		*fd = NULL;
	}	
}

void BLO_library_append_end(const bContext *C, struct Main *mainl, BlendHandle** bh, int idcode, short flag)
{
	FileData *fd = (FileData*)(*bh);
	library_append_end(C, mainl, &fd, idcode, flag);
	*bh = (BlendHandle*)fd;
}

void *BLO_library_read_struct(FileData *fd, BHead *bh, const char *blockname)
{
	return read_struct(fd, bh, blockname);
}

/* ************* READ LIBRARY ************** */

static int mainvar_count_libread_blocks(Main *mainvar)
{
	ListBase *lbarray[MAX_LIBARRAY];
	int a, tot = 0;
	
	a = set_listbasepointers(mainvar, lbarray);
	while (a--) {
		ID *id;
		
		for (id = lbarray[a]->first; id; id = id->next) {
			if (id->flag & LIB_READ)
				tot++;
		}
	}
	return tot;
}

static void read_libraries(FileData *basefd, ListBase *mainlist)
{
	Main *mainl = mainlist->first;
	Main *mainptr;
	ListBase *lbarray[MAX_LIBARRAY];
	int a, do_it = TRUE;
	
	while (do_it) {
		do_it = FALSE;
		
		/* test 1: read libdata */
		mainptr= mainl->next;
		while (mainptr) {
			int tot = mainvar_count_libread_blocks(mainptr);
			
			// printf("found LIB_READ %s\n", mainptr->curlib->name);
			if (tot) {
				FileData *fd = mainptr->curlib->filedata;
				
				if (fd == NULL) {
					/* printf and reports for now... its important users know this */
					BKE_reportf_wrap(basefd->reports, RPT_INFO,
					                 "read library:  '%s', '%s'",
					                 mainptr->curlib->filepath, mainptr->curlib->name);
					
					fd = blo_openblenderfile(mainptr->curlib->filepath, basefd->reports);

					/* allow typing in a new lib path */
					if (G.rt == -666) {
						while (fd == NULL) {
							char newlib_path[FILE_MAX] = {0};
							printf("Missing library...'\n");
							printf("	current file: %s\n", G.main->name);
							printf("	absolute lib: %s\n", mainptr->curlib->filepath);
							printf("	relative lib: %s\n", mainptr->curlib->name);
							printf("  enter a new path:\n");
							
							if (scanf("%s", newlib_path) > 0) {
								BLI_strncpy(mainptr->curlib->name, newlib_path, sizeof(mainptr->curlib->name));
								BLI_strncpy(mainptr->curlib->filepath, newlib_path, sizeof(mainptr->curlib->filepath));
								cleanup_path(G.main->name, mainptr->curlib->filepath);
								
								fd = blo_openblenderfile(mainptr->curlib->filepath, basefd->reports);
								fd->mainlist = mainlist;
								
								if (fd) {
									printf("found: '%s', party on macuno!\n", mainptr->curlib->filepath);
								}
							}
						}
					}
					
					if (fd) {
						/* share the mainlist, so all libraries are added immediately in a
						 * single list. it used to be that all FileData's had their own list,
						 * but with indirectly linking this meant we didn't catch duplicate
						 * libraries properly */
						fd->mainlist = mainlist;

						fd->reports = basefd->reports;
						
						if (fd->libmap)
							oldnewmap_free(fd->libmap);
						
						fd->libmap = oldnewmap_new();
						
						mainptr->curlib->filedata = fd;
						mainptr->versionfile=  fd->fileversion;
						
						/* subversion */
						read_file_version(fd, mainptr);
					}
					else mainptr->curlib->filedata = NULL;
					
					if (fd == NULL) {
						BKE_reportf_wrap(basefd->reports, RPT_ERROR,
						                 "Can't find lib '%s'",
						                 mainptr->curlib->filepath);
					}
				}
				if (fd) {
					do_it = TRUE;
					a = set_listbasepointers(mainptr, lbarray);
					while (a--) {
						ID *id = lbarray[a]->first;
						
						while (id) {
							ID *idn = id->next;
							if (id->flag & LIB_READ) {
								ID *realid = NULL;
								BLI_remlink(lbarray[a], id);
								
								append_id_part(fd, mainptr, id, &realid);
								if (!realid) {
									BKE_reportf_wrap(fd->reports, RPT_ERROR,
									                 "LIB ERROR: %s:'%s' missing from '%s'",
									                 BKE_idcode_to_name(GS(id->name)),
									                 id->name+2, mainptr->curlib->filepath);
								}
								
								change_idid_adr(mainlist, basefd, id, realid);
								
								MEM_freeN(id);
							}
							id = idn;
						}
					}
					
					expand_main(fd, mainptr);
				}
			}
			
			mainptr = mainptr->next;
		}
	}
	
	/* test if there are unread libblocks */
	for (mainptr = mainl->next; mainptr; mainptr = mainptr->next) {
		a = set_listbasepointers(mainptr, lbarray);
		while (a--) {
			ID *id, *idn = NULL;
			
			for (id = lbarray[a]->first; id; id = idn) {
				idn = id->next;
				if (id->flag & LIB_READ) {
					BLI_remlink(lbarray[a], id);
					BKE_reportf_wrap(basefd->reports, RPT_ERROR,
					                 "LIB ERROR: %s:'%s' unread libblock missing from '%s'",
					                 BKE_idcode_to_name(GS(id->name)), id->name + 2, mainptr->curlib->filepath);
					change_idid_adr(mainlist, basefd, id, NULL);
					
					MEM_freeN(id);
				}
			}
		}
	}
	
	/* do versions, link, and free */
	for (mainptr = mainl->next; mainptr; mainptr = mainptr->next) {
		/* some mains still have to be read, then
		 * versionfile is still zero! */
		if (mainptr->versionfile) {
			if (mainptr->curlib->filedata) // can be zero... with shift+f1 append
				do_versions(mainptr->curlib->filedata, mainptr->curlib, mainptr);
			else
				do_versions(basefd, NULL, mainptr);
		}
		
		if (mainptr->curlib->filedata)
			lib_link_all(mainptr->curlib->filedata, mainptr);
		
		if (mainptr->curlib->filedata) blo_freefiledata(mainptr->curlib->filedata);
		mainptr->curlib->filedata = NULL;
	}
}


/* reading runtime */

BlendFileData *blo_read_blendafterruntime(int file, const char *name, int actualsize, ReportList *reports)
{
	BlendFileData *bfd = NULL;
	FileData *fd = filedata_new();
	fd->filedes = file;
	fd->buffersize = actualsize;
	fd->read = fd_read_from_file;
	
	/* needed for library_append and read_libraries */
	BLI_strncpy(fd->relabase, name, sizeof(fd->relabase));
	
	fd = blo_decode_and_check(fd, reports);
	if (!fd)
		return NULL;
	
	fd->reports = reports;
	bfd = blo_read_file_internal(fd, "");
	blo_freefiledata(fd);
	
	return bfd;
}<|MERGE_RESOLUTION|>--- conflicted
+++ resolved
@@ -6213,7 +6213,88 @@
 	}
 }
 
-<<<<<<< HEAD
+/* ***************** READ MOVIECLIP *************** */
+
+static void direct_link_mask(FileData *fd, Mask *mask)
+{
+	MaskLayer *masklay;
+
+	mask->adt = newdataadr(fd, mask->adt);
+
+	link_list(fd, &mask->masklayers);
+
+	for (masklay = mask->masklayers.first; masklay; masklay = masklay->next) {
+		MaskSpline *spline;
+		MaskLayerShape *masklay_shape;
+
+		link_list(fd, &masklay->splines);
+
+		for (spline = masklay->splines.first; spline; spline = spline->next) {
+			int i;
+
+			spline->points = newdataadr(fd, spline->points);
+
+			for (i = 0; i < spline->tot_point; i++) {
+				MaskSplinePoint *point = &spline->points[i];
+
+				if (point->tot_uw)
+					point->uw = newdataadr(fd, point->uw);
+			}
+		}
+
+		link_list(fd, &masklay->splines_shapes);
+
+		for (masklay_shape = masklay->splines_shapes.first; masklay_shape; masklay_shape = masklay_shape->next) {
+			masklay_shape->data = newdataadr(fd, masklay_shape->data);
+		}
+
+		masklay->act_spline = newdataadr(fd, masklay->act_spline);
+		masklay->act_point = newdataadr(fd, masklay->act_point);
+	}
+}
+
+static void lib_link_mask_parent(FileData *fd, Mask *mask, MaskParent *parent)
+{
+	parent->id = newlibadr_us(fd, mask->id.lib, parent->id);
+}
+
+static void lib_link_mask(FileData *fd, Main *main)
+{
+	Mask *mask;
+
+	mask = main->mask.first;
+	while (mask) {
+		if (mask->id.flag & LIB_NEEDLINK) {
+			MaskLayer *masklay;
+
+			if (mask->adt)
+				lib_link_animdata(fd, &mask->id, mask->adt);
+
+			for (masklay = mask->masklayers.first; masklay; masklay = masklay->next) {
+				MaskSpline *spline;
+
+				spline = masklay->splines.first;
+				while (spline) {
+					int i;
+
+					for (i = 0; i < spline->tot_point; i++) {
+						MaskSplinePoint *point = &spline->points[i];
+
+						lib_link_mask_parent(fd, mask, &point->parent);
+					}
+
+					lib_link_mask_parent(fd, mask, &spline->parent);
+
+					spline = spline->next;
+				}
+			}
+
+			mask->id.flag -= LIB_NEEDLINK;
+		}
+		mask = mask->id.next;
+	}
+}
+
 /* ************ READ LINE STYLE ***************** */
 
 static void lib_link_linestyle(FileData *fd, Main *main)
@@ -6383,88 +6464,6 @@
 	link_list(fd, &linestyle->geometry_modifiers);
 	for(modifier=linestyle->geometry_modifiers.first; modifier; modifier= modifier->next)
 		direct_link_linestyle_geometry_modifier(fd, modifier);
-=======
-/* ***************** READ MOVIECLIP *************** */
-
-static void direct_link_mask(FileData *fd, Mask *mask)
-{
-	MaskLayer *masklay;
-
-	mask->adt = newdataadr(fd, mask->adt);
-
-	link_list(fd, &mask->masklayers);
-
-	for (masklay = mask->masklayers.first; masklay; masklay = masklay->next) {
-		MaskSpline *spline;
-		MaskLayerShape *masklay_shape;
-
-		link_list(fd, &masklay->splines);
-
-		for (spline = masklay->splines.first; spline; spline = spline->next) {
-			int i;
-
-			spline->points = newdataadr(fd, spline->points);
-
-			for (i = 0; i < spline->tot_point; i++) {
-				MaskSplinePoint *point = &spline->points[i];
-
-				if (point->tot_uw)
-					point->uw = newdataadr(fd, point->uw);
-			}
-		}
-
-		link_list(fd, &masklay->splines_shapes);
-
-		for (masklay_shape = masklay->splines_shapes.first; masklay_shape; masklay_shape = masklay_shape->next) {
-			masklay_shape->data = newdataadr(fd, masklay_shape->data);
-		}
-
-		masklay->act_spline = newdataadr(fd, masklay->act_spline);
-		masklay->act_point = newdataadr(fd, masklay->act_point);
-	}
-}
-
-static void lib_link_mask_parent(FileData *fd, Mask *mask, MaskParent *parent)
-{
-	parent->id = newlibadr_us(fd, mask->id.lib, parent->id);
-}
-
-static void lib_link_mask(FileData *fd, Main *main)
-{
-	Mask *mask;
-
-	mask = main->mask.first;
-	while (mask) {
-		if (mask->id.flag & LIB_NEEDLINK) {
-			MaskLayer *masklay;
-
-			if (mask->adt)
-				lib_link_animdata(fd, &mask->id, mask->adt);
-
-			for (masklay = mask->masklayers.first; masklay; masklay = masklay->next) {
-				MaskSpline *spline;
-
-				spline = masklay->splines.first;
-				while (spline) {
-					int i;
-
-					for (i = 0; i < spline->tot_point; i++) {
-						MaskSplinePoint *point = &spline->points[i];
-
-						lib_link_mask_parent(fd, mask, &point->parent);
-					}
-
-					lib_link_mask_parent(fd, mask, &spline->parent);
-
-					spline = spline->next;
-				}
-			}
-
-			mask->id.flag -= LIB_NEEDLINK;
-		}
-		mask = mask->id.next;
-	}
->>>>>>> 298feff3
 }
 
 /* ************** GENERAL & MAIN ******************** */
@@ -6673,13 +6672,11 @@
 		case ID_MC:
 			direct_link_movieclip(fd, (MovieClip *)id);
 			break;
-<<<<<<< HEAD
+		case ID_MSK:
+			direct_link_mask(fd, (Mask *)id);
+			break;
 		case ID_LS:
 			direct_link_linestyle(fd, (FreestyleLineStyle *)id);
-=======
-		case ID_MSK:
-			direct_link_mask(fd, (Mask *)id);
->>>>>>> 298feff3
 			break;
 	}
 	
@@ -7841,47 +7838,6 @@
 		}
 	}
 
-<<<<<<< HEAD
-	/* default values in Freestyle settings */
-	{
-		Scene *sce;
-		SceneRenderLayer *srl;
-		FreestyleLineStyle *linestyle;
-
-		for(sce = main->scene.first; sce; sce = sce->id.next) {
-			if (sce->r.line_thickness_mode == 0) {
-				sce->r.line_thickness_mode= R_LINE_THICKNESS_ABSOLUTE;
-				sce->r.unit_line_thickness= 1.f;
-			}
-			for(srl= sce->r.layers.first; srl; srl= srl->next) {
-				if (srl->freestyleConfig.mode == 0)
-					srl->freestyleConfig.mode= FREESTYLE_CONTROL_EDITOR_MODE;
-				if (srl->freestyleConfig.raycasting_algorithm == 0)
-					srl->freestyleConfig.raycasting_algorithm= FREESTYLE_ALGO_CULLED_ADAPTIVE_CUMULATIVE;
-			}
-		}
-		for(linestyle = main->linestyle.first; linestyle; linestyle = linestyle->id.next) {
-			if (linestyle->thickness_position == 0) {
-				linestyle->thickness_position= LS_THICKNESS_CENTER;
-				linestyle->thickness_ratio= 0.5f;
-			}
-			if (linestyle->chaining == 0)
-				linestyle->chaining= LS_CHAINING_PLAIN;
-			if (linestyle->rounds == 0)
-				linestyle->rounds= 3;
-		}
-	}
-	
-	/* WATCH IT!!!: pointers from libdata have not been converted yet here! */
-	/* WATCH IT 2!: Userdef struct init has to be in editors/interface/resources.c! */
-	{
-		Scene *scene;
-		// composite redesign
-		for (scene=main->scene.first; scene; scene=scene->id.next) {
-			if (scene->nodetree) {
-				if (scene->nodetree->chunksize == 0) {
-					scene->nodetree->chunksize = 256;
-=======
 	if (main->versionfile < 263 || (main->versionfile == 263 && main->subversionfile < 9)) {
 		bNodeTreeType *ntreetype = ntreeGetType(NTREE_SHADER);
 		
@@ -7920,7 +7876,6 @@
 							}
 						}
 					}
->>>>>>> 298feff3
 				}
 			}
 		}
@@ -7971,6 +7926,36 @@
 
 				track = track->next;
 			}
+		}
+	}
+
+	/* default values in Freestyle settings */
+	{
+		Scene *sce;
+		SceneRenderLayer *srl;
+		FreestyleLineStyle *linestyle;
+
+		for(sce = main->scene.first; sce; sce = sce->id.next) {
+			if (sce->r.line_thickness_mode == 0) {
+				sce->r.line_thickness_mode= R_LINE_THICKNESS_ABSOLUTE;
+				sce->r.unit_line_thickness= 1.f;
+			}
+			for(srl= sce->r.layers.first; srl; srl= srl->next) {
+				if (srl->freestyleConfig.mode == 0)
+					srl->freestyleConfig.mode= FREESTYLE_CONTROL_EDITOR_MODE;
+				if (srl->freestyleConfig.raycasting_algorithm == 0)
+					srl->freestyleConfig.raycasting_algorithm= FREESTYLE_ALGO_CULLED_ADAPTIVE_CUMULATIVE;
+			}
+		}
+		for(linestyle = main->linestyle.first; linestyle; linestyle = linestyle->id.next) {
+			if (linestyle->thickness_position == 0) {
+				linestyle->thickness_position= LS_THICKNESS_CENTER;
+				linestyle->thickness_ratio= 0.5f;
+			}
+			if (linestyle->chaining == 0)
+				linestyle->chaining= LS_CHAINING_PLAIN;
+			if (linestyle->rounds == 0)
+				linestyle->rounds= 3;
 		}
 	}
 
@@ -8019,13 +8004,9 @@
 	lib_link_brush(fd, main);
 	lib_link_particlesettings(fd, main);
 	lib_link_movieclip(fd, main);
-<<<<<<< HEAD
+	lib_link_mask(fd, main);
 	lib_link_linestyle(fd, main);
-	
-=======
-	lib_link_mask(fd, main);
-
->>>>>>> 298feff3
+
 	lib_link_mesh(fd, main);		/* as last: tpage images with users at zero */
 	
 	lib_link_library(fd, main);		/* only init users */
