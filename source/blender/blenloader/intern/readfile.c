--- conflicted
+++ resolved
@@ -2056,9 +2056,53 @@
 	}
 }
 
+static void ntree_tmp_cycles_version_patch(bNodeTree *ntree)
+{
+	bNode *node;
+	bNodeSocket *sock;
+
+	for(node=ntree->nodes.first; node; node=node->next) {
+		if(node->type == SH_NODE_FRESNEL) {
+
+			for(sock=node->inputs.first; sock; sock=sock->next) {
+				if(strcmp(sock->name, "Fresnel") == 0) {
+					bNodeSocket *osock;
+
+					node->type = SH_NODE_BLEND_WEIGHT;
+					strcpy(sock->name, "Blend");
+
+					for(osock=node->outputs.first; osock; osock=osock->next)
+						if(strcmp(osock->name, "Fac") == 0)
+							strcpy(osock->name, "Fresnel");
+				}
+			}
+		}
+		else {
+			for(sock=node->inputs.first; sock; sock=sock->next) {
+				if(strcmp(sock->name, "Closure1") == 0)
+					strcpy(sock->name, "Shader1");
+
+				if(strcmp(sock->name, "Closure2") == 0)
+					strcpy(sock->name, "Shader2");
+
+				if(strcmp(sock->name, "Fresnel") == 0) {
+					strcpy(sock->name, "IOR");
+					sock->ns.vec[0] = 1.0f/MAX2(1.0f - sock->ns.vec[0], 1e-5f);
+				}
+			}
+
+			for(sock=node->outputs.first; sock; sock=sock->next)
+				if(strcmp(sock->name, "Closure") == 0)
+					strcpy(sock->name, "Shader");
+		}
+	}
+}
+
 static void lib_nodetree_init_types_cb(void *UNUSED(data), ID *UNUSED(id), bNodeTree *ntree)
 {
 	bNode *node;
+
+	ntree_tmp_cycles_version_patch(ntree);
 	
 	ntreeInitTypes(ntree);
 	
@@ -2116,50 +2160,11 @@
 	}
 }
 
-<<<<<<< HEAD
-static void ntree_tmp_cycles_version_patch(bNodeTree *ntree)
-{
-	bNode *node;
-	bNodeSocket *sock;
-
-	for(node=ntree->nodes.first; node; node=node->next) {
-		if(node->type == SH_NODE_FRESNEL) {
-			node->type = SH_NODE_BLEND_WEIGHT;
-
-			for(sock=node->inputs.first; sock; sock=sock->next)
-				if(strcmp(sock->name, "Fresnel") == 0)
-					strcpy(sock->name, "Blend");
-
-			for(sock=node->outputs.first; sock; sock=sock->next)
-				if(strcmp(sock->name, "Fac") == 0)
-					strcpy(sock->name, "Fresnel");
-		}
-		else {
-			for(sock=node->inputs.first; sock; sock=sock->next) {
-				if(strcmp(sock->name, "Closure1") == 0)
-					strcpy(sock->name, "Shader1");
-
-				if(strcmp(sock->name, "Closure2") == 0)
-					strcpy(sock->name, "Shader2");
-
-				if(strcmp(sock->name, "Fresnel") == 0) {
-					strcpy(sock->name, "IOR");
-					sock->ns.vec[0] = 1.0f/MAX2(1.0f - sock->ns.vec[0], 1e-5f);
-				}
-			}
-
-			for(sock=node->outputs.first; sock; sock=sock->next)
-				if(strcmp(sock->name, "Closure") == 0)
-					strcpy(sock->name, "Shader");
-		}
-	}
-=======
 /* make an update call for the tree */
 static void lib_nodetree_do_versions_update_cb(void *UNUSED(data), ID *UNUSED(id), bNodeTree *ntree)
 {
 	if (ntree->update)
 		ntreeUpdateTree(ntree);
->>>>>>> d87fcb07
 }
 
 /* verify types for nodes and groups, all data has to be read */
@@ -2167,14 +2172,6 @@
 * typedefs*/
 static void lib_verify_nodetree(Main *main, int UNUSED(open))
 {
-<<<<<<< HEAD
-	Scene *sce;
-	Material *ma;
-	Lamp *la;
-	World *wrld;
-	Tex *tx;
-=======
->>>>>>> d87fcb07
 	bNodeTree *ntree;
 	int i;
 	bNodeTreeType *ntreetype;
@@ -2184,22 +2181,14 @@
 			reinit_nodesystem();
 		}*/
 	
-<<<<<<< HEAD
-	/* now create the own typeinfo structs an verify nodes */
-	/* here we still assume no groups in groups */
-	for(ntree= main->nodetree.first; ntree; ntree= ntree->id.next) {
-		ntree_tmp_cycles_version_patch(ntree);
-		ntreeVerifyTypes(ntree);		/* internal nodes, no groups! */
-=======
 	/* set node->typeinfo pointers */
 	for (i=0; i < NUM_NTREE_TYPES; ++i) {
 		ntreetype= ntreeGetType(i);
 		if (ntreetype && ntreetype->foreach_nodetree)
 			ntreetype->foreach_nodetree(main, NULL, lib_nodetree_init_types_cb);
->>>>>>> d87fcb07
 	}
 	for(ntree= main->nodetree.first; ntree; ntree= ntree->id.next)
-		ntreeInitTypes(ntree);
+		lib_nodetree_init_types_cb(NULL, NULL, ntree);
 	
 	{
 		int has_old_groups=0;
@@ -2215,24 +2204,6 @@
 				has_old_groups = 1;
 			}
 		}
-<<<<<<< HEAD
-		/* now verify all types in material trees, groups are set OK now */
-		for(ma= main->mat.first; ma; ma= ma->id.next) {
-			if(ma->nodetree) {
-				ntree_tmp_cycles_version_patch(ma->nodetree);
-				lib_nodetree_do_versions_group(ma->nodetree);
-			}
-		}
-		/* and scene trees */
-		for(sce= main->scene.first; sce; sce= sce->id.next) {
-			if(sce->nodetree)
-				lib_nodetree_do_versions_group(sce->nodetree);
-		}
-		/* and texture trees */
-		for(tx= main->tex.first; tx; tx= tx->id.next) {
-			if(tx->nodetree)
-				lib_nodetree_do_versions_group(tx->nodetree);
-=======
 		
 		if (has_old_groups) {
 			for (i=0; i < NUM_NTREE_TYPES; ++i) {
@@ -2240,53 +2211,15 @@
 				if (ntreetype && ntreetype->foreach_nodetree)
 					ntreetype->foreach_nodetree(main, NULL, lib_nodetree_do_versions_group_indices_cb);
 			}
->>>>>>> d87fcb07
-		}
-		/* and world trees */
-		for(wrld= main->world.first; wrld; wrld= wrld->id.next) {
-			if(wrld->nodetree) {
-				ntree_tmp_cycles_version_patch(wrld->nodetree);
-				lib_nodetree_do_versions_group(wrld->nodetree);
-			}
-		}
-		/* and lamp trees */
-		for(la= main->lamp.first; la; la= la->id.next) {
-			if(la->nodetree) {
-				ntree_tmp_cycles_version_patch(la->nodetree);
-				lib_nodetree_do_versions_group(la->nodetree);
-			}
-		}
-			
+		}
+		
 		for(ntree= main->nodetree.first; ntree; ntree= ntree->id.next)
 			ntree->flag &= ~NTREE_DO_VERSIONS_GROUP_EXPOSE;
 	}
-<<<<<<< HEAD
-
-	/* now verify all types in material trees, groups are set OK now */
-	for(ma= main->mat.first; ma; ma= ma->id.next) {
-		if(ma->nodetree)
-			ntreeVerifyTypes(ma->nodetree);
-	}
-	/* and world trees */
-	for(wrld= main->world.first; wrld; wrld= wrld->id.next) {
-		if(wrld->nodetree)
-			ntreeVerifyTypes(wrld->nodetree);
-	}
-	/* and lamp trees */
-	for(la= main->lamp.first; la; la= la->id.next) {
-		if(la->nodetree)
-			ntreeVerifyTypes(la->nodetree);
-	}
-	/* and scene trees */
-	for(sce= main->scene.first; sce; sce= sce->id.next) {
-		if(sce->nodetree)
-			ntreeVerifyTypes(sce->nodetree);
-=======
 	
 	/* verify all group user nodes */
 	for(ntree= main->nodetree.first; ntree; ntree= ntree->id.next) {
 		ntreeVerifyNodes(main, &ntree->id);
->>>>>>> d87fcb07
 	}
 	
 	/* make update calls where necessary */
@@ -2294,6 +2227,7 @@
 		for(ntree= main->nodetree.first; ntree; ntree= ntree->id.next)
 			if (ntree->update)
 				ntreeUpdateTree(ntree);
+
 		for (i=0; i < NUM_NTREE_TYPES; ++i) {
 			ntreetype= ntreeGetType(i);
 			if (ntreetype && ntreetype->foreach_nodetree)
@@ -5126,26 +5060,16 @@
 						snode->id= newlibadr(fd, sc->id.lib, snode->id);
 						snode->edittree= NULL;
 						
-<<<<<<< HEAD
-						/* internal data, a bit patchy */
-						if(snode->id) {
-							if(GS(snode->id->name)==ID_MA)
-								snode->nodetree= ((Material *)snode->id)->nodetree;
-							else if(GS(snode->id->name)==ID_WO)
-								snode->nodetree= ((World *)snode->id)->nodetree;
-							else if(GS(snode->id->name)==ID_LA)
-								snode->nodetree= ((Lamp *)snode->id)->nodetree;
-							else if(GS(snode->id->name)==ID_SCE)
-								snode->nodetree= ((Scene *)snode->id)->nodetree;
-							else if(GS(snode->id->name)==ID_TE)
-								snode->nodetree= ((Tex *)snode->id)->nodetree;
-=======
 						if (ELEM3(snode->treetype, NTREE_COMPOSIT, NTREE_SHADER, NTREE_TEXTURE)) {
 							/* internal data, a bit patchy */
 							snode->nodetree= NULL;
 							if(snode->id) {
 								if(GS(snode->id->name)==ID_MA)
 									snode->nodetree= ((Material *)snode->id)->nodetree;
+								else if(GS(snode->id->name)==ID_WO)
+									snode->nodetree= ((World *)snode->id)->nodetree;
+								else if(GS(snode->id->name)==ID_LA)
+									snode->nodetree= ((Lamp *)snode->id)->nodetree;
 								else if(GS(snode->id->name)==ID_SCE)
 									snode->nodetree= ((Scene *)snode->id)->nodetree;
 								else if(GS(snode->id->name)==ID_TE)
@@ -5154,7 +5078,6 @@
 						}
 						else {
 							snode->nodetree= newlibadr_us(fd, sc->id.lib, snode->nodetree);
->>>>>>> d87fcb07
 						}
 						
 						snode->linkdrag.first = snode->linkdrag.last = NULL;
@@ -5396,20 +5319,7 @@
 						}
 					}
 					else {
-<<<<<<< HEAD
-						if(GS(snode->id->name)==ID_MA)
-							snode->nodetree= ((Material *)snode->id)->nodetree;
-						else if(GS(snode->id->name)==ID_WO)
-							snode->nodetree= ((World *)snode->id)->nodetree;
-						else if(GS(snode->id->name)==ID_LA)
-							snode->nodetree= ((Lamp *)snode->id)->nodetree;
-						else if(GS(snode->id->name)==ID_SCE)
-							snode->nodetree= ((Scene *)snode->id)->nodetree;
-						else if(GS(snode->id->name)==ID_TE)
-							snode->nodetree= ((Tex *)snode->id)->nodetree;
-=======
 						snode->nodetree= restore_pointer_by_name(newmain, &snode->nodetree->id, 1);
->>>>>>> d87fcb07
 					}
 				}
 			}
@@ -7199,13 +7109,40 @@
 		do_versions_socket_default_value(sock);
 }
 
+static void do_versions_nodetree_clear_dynamic_sockets(bNodeTree *ntree)
+{
+	/* conflict with cycles flag .. */
+	bNodeSocket *sock;
+
+	for (sock=ntree->inputs.first; sock; sock=sock->next) {
+		if (sock->flag & SOCK_DYNAMIC) {
+			sock->flag &= ~SOCK_DYNAMIC;
+			sock->flag |= SOCK_COLLAPSED;
+		}
+	}
+	for (sock=ntree->outputs.first; sock; sock=sock->next) {
+		if (sock->flag & SOCK_DYNAMIC) {
+			sock->flag &= ~SOCK_DYNAMIC;
+			sock->flag |= SOCK_COLLAPSED;
+		}
+	}
+}
+
 static void do_versions_nodetree_dynamic_sockets(bNodeTree *ntree)
 {
 	bNodeSocket *sock;
-	for (sock=ntree->inputs.first; sock; sock=sock->next)
-		sock->flag |= SOCK_DYNAMIC;
-	for (sock=ntree->outputs.first; sock; sock=sock->next)
-		sock->flag |= SOCK_DYNAMIC;
+	for (sock=ntree->inputs.first; sock; sock=sock->next) {
+		if(sock->flag & SOCK_DYNAMIC)
+			sock->flag |= SOCK_COLLAPSED;
+		else
+			sock->flag |= SOCK_DYNAMIC;
+	}
+	for (sock=ntree->outputs.first; sock; sock=sock->next) {
+		if(sock->flag & SOCK_DYNAMIC)
+			sock->flag |= SOCK_COLLAPSED;
+		else
+			sock->flag |= SOCK_DYNAMIC;
+	}
 }
 
 static void do_versions(FileData *fd, Library *lib, Main *main)
@@ -12160,24 +12097,42 @@
 			/* Convert default socket values from bNodeStack */
 			Scene *sce;
 			Material *mat;
+			Lamp *la;
 			Tex *tex;
 			bNodeTree *ntree;
+			World *wo;
+
 			for (ntree=main->nodetree.first; ntree; ntree=ntree->id.next) {
 				do_versions_nodetree_default_value(ntree);
 				ntree->update |= NTREE_UPDATE;
 			}
 			for (sce=main->scene.first; sce; sce=sce->id.next)
 				if (sce->nodetree) {
+				do_versions_nodetree_clear_dynamic_sockets(sce->nodetree);
 				do_versions_nodetree_default_value(sce->nodetree);
 				sce->nodetree->update |= NTREE_UPDATE;
 			}
 			for (mat=main->mat.first; mat; mat=mat->id.next)
 				if (mat->nodetree) {
+				do_versions_nodetree_clear_dynamic_sockets(mat->nodetree);
 				do_versions_nodetree_default_value(mat->nodetree);
 				mat->nodetree->update |= NTREE_UPDATE;
 			}
+			for (la=main->lamp.first; la; la=la->id.next)
+				if (la->nodetree) {
+				do_versions_nodetree_clear_dynamic_sockets(la->nodetree);
+				do_versions_nodetree_default_value(la->nodetree);
+				la->nodetree->update |= NTREE_UPDATE;
+			}
+			for (wo=main->world.first; wo; wo=wo->id.next)
+				if (wo->nodetree) {
+				do_versions_nodetree_clear_dynamic_sockets(wo->nodetree);
+				do_versions_nodetree_default_value(wo->nodetree);
+				wo->nodetree->update |= NTREE_UPDATE;
+			}
 			for (tex=main->tex.first; tex; tex=tex->id.next)
 				if (tex->nodetree) {
+				do_versions_nodetree_clear_dynamic_sockets(tex->nodetree);
 				do_versions_nodetree_default_value(tex->nodetree);
 				tex->nodetree->update |= NTREE_UPDATE;
 			}
