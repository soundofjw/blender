/*
 * ***** BEGIN GPL LICENSE BLOCK *****
 *
 * This program is free software; you can redistribute it and/or
 * modify it under the terms of the GNU General Public License
 * as published by the Free Software Foundation; either version 2
 * of the License, or (at your option) any later version.
 *
 * This program is distributed in the hope that it will be useful,
 * but WITHOUT ANY WARRANTY; without even the implied warranty of
 * MERCHANTABILITY or FITNESS FOR A PARTICULAR PURPOSE.  See the
 * GNU General Public License for more details.
 *
 * You should have received a copy of the GNU General Public License
 * along with this program; if not, write to the Free Software Foundation,
 * Inc., 51 Franklin Street, Fifth Floor, Boston, MA 02110-1301, USA.
 *
 * Contributor(s): Blender Foundation
 *
 * ***** END GPL LICENSE BLOCK *****
 *
 */

/** \file blender/blenloader/intern/versioning_270.c
 *  \ingroup blenloader
 */

#include "BLI_utildefines.h"
#include "BLI_compiler_attrs.h"

/* for MinGW32 definition of NULL, could use BLI_blenlib.h instead too */
#include <stddef.h>

/* allow readfile to use deprecated functionality */
#define DNA_DEPRECATED_ALLOW

#include "DNA_anim_types.h"
#include "DNA_armature_types.h"
#include "DNA_brush_types.h"
#include "DNA_camera_types.h"
#include "DNA_cloth_types.h"
#include "DNA_constraint_types.h"
#include "DNA_gpencil_types.h"
#include "DNA_sdna_types.h"
#include "DNA_sequence_types.h"
#include "DNA_space_types.h"
#include "DNA_screen_types.h"
#include "DNA_object_force.h"
#include "DNA_object_types.h"
#include "DNA_mask_types.h"
#include "DNA_mesh_types.h"
#include "DNA_modifier_types.h"
#include "DNA_particle_types.h"
#include "DNA_linestyle_types.h"
#include "DNA_actuator_types.h"
#include "DNA_view3d_types.h"
#include "DNA_smoke_types.h"
#include "DNA_rigidbody_types.h"

#include "DNA_genfile.h"

#include "BKE_animsys.h"
#include "BKE_colortools.h"
#include "BKE_library.h"
#include "BKE_main.h"
#include "BKE_mask.h"
#include "BKE_modifier.h"
#include "BKE_node.h"
#include "BKE_scene.h"
#include "BKE_sequencer.h"
#include "BKE_screen.h"
#include "BKE_tracking.h"
#include "BKE_gpencil.h"

#include "BLI_math.h"
#include "BLI_listbase.h"
#include "BLI_string.h"

#include "BLO_readfile.h"

#include "NOD_common.h"
#include "NOD_socket.h"
#include "NOD_composite.h"

#include "readfile.h"

#include "MEM_guardedalloc.h"

/**
 * Setup rotation stabilization from ancient single track spec.
 * Former Version of 2D stabilization used a single tracking marker to determine the rotation
 * to be compensated. Now several tracks can contribute to rotation detection and this feature
 * is enabled by the MovieTrackingTrack#flag on a per track base.
 */
static void migrate_single_rot_stabilization_track_settings(MovieTrackingStabilization *stab)
{
	if (stab->rot_track) {
		if (!(stab->rot_track->flag & TRACK_USE_2D_STAB_ROT)) {
			stab->tot_rot_track++;
			stab->rot_track->flag |= TRACK_USE_2D_STAB_ROT;
		}
	}
	stab->rot_track = NULL; /* this field is now ignored */
}

static void do_version_constraints_radians_degrees_270_1(ListBase *lb)
{
	bConstraint *con;

	for (con = lb->first; con; con = con->next) {
		if (con->type == CONSTRAINT_TYPE_TRANSFORM) {
			bTransformConstraint *data = (bTransformConstraint *)con->data;
			const float deg_to_rad_f = DEG2RADF(1.0f);

			if (data->from == TRANS_ROTATION) {
				mul_v3_fl(data->from_min, deg_to_rad_f);
				mul_v3_fl(data->from_max, deg_to_rad_f);
			}

			if (data->to == TRANS_ROTATION) {
				mul_v3_fl(data->to_min, deg_to_rad_f);
				mul_v3_fl(data->to_max, deg_to_rad_f);
			}
		}
	}
}

static void do_version_constraints_radians_degrees_270_5(ListBase *lb)
{
	bConstraint *con;

	for (con = lb->first; con; con = con->next) {
		if (con->type == CONSTRAINT_TYPE_TRANSFORM) {
			bTransformConstraint *data = (bTransformConstraint *)con->data;

			if (data->from == TRANS_ROTATION) {
				copy_v3_v3(data->from_min_rot, data->from_min);
				copy_v3_v3(data->from_max_rot, data->from_max);
			}
			else if (data->from == TRANS_SCALE) {
				copy_v3_v3(data->from_min_scale, data->from_min);
				copy_v3_v3(data->from_max_scale, data->from_max);
			}

			if (data->to == TRANS_ROTATION) {
				copy_v3_v3(data->to_min_rot, data->to_min);
				copy_v3_v3(data->to_max_rot, data->to_max);
			}
			else if (data->to == TRANS_SCALE) {
				copy_v3_v3(data->to_min_scale, data->to_min);
				copy_v3_v3(data->to_max_scale, data->to_max);
			}
		}
	}
}

static void do_version_constraints_stretch_to_limits(ListBase *lb)
{
	bConstraint *con;

	for (con = lb->first; con; con = con->next) {
		if (con->type == CONSTRAINT_TYPE_STRETCHTO) {
			bStretchToConstraint *data = (bStretchToConstraint *)con->data;
			data->bulge_min = 1.0f;
			data->bulge_max = 1.0f;
		}
	}
}

static void do_version_action_editor_properties_region(ListBase *regionbase)
{
	ARegion *ar;
	
	for (ar = regionbase->first; ar; ar = ar->next) {
		if (ar->regiontype == RGN_TYPE_UI) {
			/* already exists */
			return;
		}
		else if (ar->regiontype == RGN_TYPE_WINDOW) {
			/* add new region here */
			ARegion *arnew = MEM_callocN(sizeof(ARegion), "buttons for action");
			
			BLI_insertlinkbefore(regionbase, ar, arnew);
			
			arnew->regiontype = RGN_TYPE_UI;
			arnew->alignment = RGN_ALIGN_RIGHT;
			arnew->flag = RGN_FLAG_HIDDEN;
			
			return;
		}
	}
}

static void do_version_bones_super_bbone(ListBase *lb)
{
	for (Bone *bone = lb->first; bone; bone = bone->next) {
		bone->scaleIn = 1.0f;
		bone->scaleOut = 1.0f;
		
		do_version_bones_super_bbone(&bone->childbase);
	}
}

/* TODO(sergey): Consider making it somewhat more generic function in BLI_anim.h. */
static void anim_change_prop_name(FCurve *fcu,
                                  const char *prefix,
                                  const char *old_prop_name,
                                  const char *new_prop_name)
{
	const char *old_path = BLI_sprintfN("%s.%s", prefix, old_prop_name);
	if (STREQ(fcu->rna_path, old_path)) {
		MEM_freeN(fcu->rna_path);
		fcu->rna_path = BLI_sprintfN("%s.%s", prefix, new_prop_name);
	}
	MEM_freeN((char *)old_path);
}

static void do_version_hue_sat_node(bNodeTree *ntree, bNode *node)
{
	if (node->storage == NULL) {
		return;
	}

	/* Make sure new sockets are properly created. */
	node_verify_socket_templates(ntree, node);
	/* Convert value from old storage to new sockets. */
	NodeHueSat *nhs = node->storage;
	bNodeSocket *hue = nodeFindSocket(node, SOCK_IN, "Hue"),
	            *saturation = nodeFindSocket(node, SOCK_IN, "Saturation"),
	            *value = nodeFindSocket(node, SOCK_IN, "Value");
	((bNodeSocketValueFloat *)hue->default_value)->value = nhs->hue;
	((bNodeSocketValueFloat *)saturation->default_value)->value = nhs->sat;
	((bNodeSocketValueFloat *)value->default_value)->value = nhs->val;
	/* Take care of possible animation. */
	AnimData *adt = BKE_animdata_from_id(&ntree->id);
	if (adt != NULL && adt->action != NULL) {
		const char *prefix = BLI_sprintfN("nodes[\"%s\"]", node->name);
		for (FCurve *fcu = adt->action->curves.first; fcu != NULL; fcu = fcu->next) {
			if (STRPREFIX(fcu->rna_path, prefix)) {
				anim_change_prop_name(fcu, prefix, "color_hue", "inputs[1].default_value");
				anim_change_prop_name(fcu, prefix, "color_saturation", "inputs[2].default_value");
				anim_change_prop_name(fcu, prefix, "color_value", "inputs[3].default_value");
			}
		}
		MEM_freeN((char *)prefix);
	}
	/* Free storage, it is no longer used. */
	MEM_freeN(node->storage);
	node->storage = NULL;
}

void blo_do_versions_270(FileData *fd, Library *UNUSED(lib), Main *main)
{
	if (!MAIN_VERSION_ATLEAST(main, 270, 0)) {

		if (!DNA_struct_elem_find(fd->filesdna, "BevelModifierData", "float", "profile")) {
			Object *ob;

			for (ob = main->object.first; ob; ob = ob->id.next) {
				ModifierData *md;
				for (md = ob->modifiers.first; md; md = md->next) {
					if (md->type == eModifierType_Bevel) {
						BevelModifierData *bmd = (BevelModifierData *)md;
						bmd->profile = 0.5f;
						bmd->val_flags = MOD_BEVEL_AMT_OFFSET;
					}
				}
			}
		}

		/* nodes don't use fixed node->id any more, clean up */
		FOREACH_NODETREE(main, ntree, id) {
			if (ntree->type == NTREE_COMPOSIT) {
				bNode *node;
				for (node = ntree->nodes.first; node; node = node->next) {
					if (ELEM(node->type, CMP_NODE_COMPOSITE, CMP_NODE_OUTPUT_FILE)) {
						node->id = NULL;
					}
				}
			}
		} FOREACH_NODETREE_END

		{
			bScreen *screen;

			for (screen = main->screen.first; screen; screen = screen->id.next) {
				ScrArea *area;
				for (area = screen->areabase.first; area; area = area->next) {
					SpaceLink *space_link;
					for (space_link = area->spacedata.first; space_link; space_link = space_link->next) {
						if (space_link->spacetype == SPACE_CLIP) {
							SpaceClip *space_clip = (SpaceClip *) space_link;
							if (space_clip->mode != SC_MODE_MASKEDIT) {
								space_clip->mode = SC_MODE_TRACKING;
							}
						}
					}
				}
			}
		}

		if (!DNA_struct_elem_find(fd->filesdna, "MovieTrackingSettings", "float", "default_weight")) {
			MovieClip *clip;
			for (clip = main->movieclip.first; clip; clip = clip->id.next) {
				clip->tracking.settings.default_weight = 1.0f;
			}
		}
	}

	if (!MAIN_VERSION_ATLEAST(main, 270, 1)) {
		Scene *sce;
		Object *ob;

		/* Update Transform constraint (another deg -> rad stuff). */
		for (ob = main->object.first; ob; ob = ob->id.next) {
			do_version_constraints_radians_degrees_270_1(&ob->constraints);

			if (ob->pose) {
				/* Bones constraints! */
				bPoseChannel *pchan;
				for (pchan = ob->pose->chanbase.first; pchan; pchan = pchan->next) {
					do_version_constraints_radians_degrees_270_1(&pchan->constraints);
				}
			}
		}

		for (sce = main->scene.first; sce; sce = sce->id.next) {
			if (sce->r.raytrace_structure == R_RAYSTRUCTURE_BLIBVH) {
				sce->r.raytrace_structure = R_RAYSTRUCTURE_AUTO;
			}
		}
	}

	if (!MAIN_VERSION_ATLEAST(main, 270, 2)) {
		Mesh *me;

		/* Mesh smoothresh deg->rad. */
		for (me = main->mesh.first; me; me = me->id.next) {
			me->smoothresh = DEG2RADF(me->smoothresh);
		}
	}

	if (!MAIN_VERSION_ATLEAST(main, 270, 3)) {
		FreestyleLineStyle *linestyle;

		for (linestyle = main->linestyle.first; linestyle; linestyle = linestyle->id.next) {
			linestyle->flag |= LS_NO_SORTING;
			linestyle->sort_key = LS_SORT_KEY_DISTANCE_FROM_CAMERA;
			linestyle->integration_type = LS_INTEGRATION_MEAN;
		}
	}

	if (!MAIN_VERSION_ATLEAST(main, 270, 4)) {
		/* ui_previews were not handled correctly when copying areas, leading to corrupted files (see T39847).
		 * This will always reset situation to a valid state.
		 */
		bScreen *sc;

		for (sc = main->screen.first; sc; sc = sc->id.next) {
			ScrArea *sa;
			for (sa = sc->areabase.first; sa; sa = sa->next) {
				SpaceLink *sl;

				for (sl = sa->spacedata.first; sl; sl = sl->next) {
					ARegion *ar;
					ListBase *lb = (sl == sa->spacedata.first) ? &sa->regionbase : &sl->regionbase;

					for (ar = lb->first; ar; ar = ar->next) {
						BLI_listbase_clear(&ar->ui_previews);
					}
				}
			}
		}
	}

	if (!MAIN_VERSION_ATLEAST(main, 270, 5)) {
		Object *ob;

		/* Update Transform constraint (again :|). */
		for (ob = main->object.first; ob; ob = ob->id.next) {
			do_version_constraints_radians_degrees_270_5(&ob->constraints);

			if (ob->pose) {
				/* Bones constraints! */
				bPoseChannel *pchan;
				for (pchan = ob->pose->chanbase.first; pchan; pchan = pchan->next) {
					do_version_constraints_radians_degrees_270_5(&pchan->constraints);
				}
			}
		}
	}

	if (!MAIN_VERSION_ATLEAST(main, 271, 0)) {
		if (!DNA_struct_elem_find(fd->filesdna, "Material", "int", "mode2")) {
			Material *ma;

			for (ma = main->mat.first; ma; ma = ma->id.next)
				ma->mode2 = MA_CASTSHADOW;
		}

		if (!DNA_struct_elem_find(fd->filesdna, "RenderData", "BakeData", "bake")) {
			Scene *sce;

			for (sce = main->scene.first; sce; sce = sce->id.next) {
				sce->r.bake.flag = R_BAKE_CLEAR;
				sce->r.bake.width = 512;
				sce->r.bake.height = 512;
				sce->r.bake.margin = 16;
				sce->r.bake.normal_space = R_BAKE_SPACE_TANGENT;
				sce->r.bake.normal_swizzle[0] = R_BAKE_POSX;
				sce->r.bake.normal_swizzle[1] = R_BAKE_POSY;
				sce->r.bake.normal_swizzle[2] = R_BAKE_POSZ;
				BLI_strncpy(sce->r.bake.filepath, U.renderdir, sizeof(sce->r.bake.filepath));

				sce->r.bake.im_format.planes = R_IMF_PLANES_RGBA;
				sce->r.bake.im_format.imtype = R_IMF_IMTYPE_PNG;
				sce->r.bake.im_format.depth = R_IMF_CHAN_DEPTH_8;
				sce->r.bake.im_format.quality = 90;
				sce->r.bake.im_format.compress = 15;
			}
		}

		if (!DNA_struct_elem_find(fd->filesdna, "FreestyleLineStyle", "float", "texstep")) {
			FreestyleLineStyle *linestyle;

			for (linestyle = main->linestyle.first; linestyle; linestyle = linestyle->id.next) {
				linestyle->flag |= LS_TEXTURE;
				linestyle->texstep = 1.0;
			}
		}

		{
			Scene *scene;
			for (scene = main->scene.first; scene; scene = scene->id.next) {
				int num_layers = BLI_listbase_count(&scene->r.layers);
				scene->r.actlay = min_ff(scene->r.actlay, num_layers - 1);
			}
		}
	}

	if (!MAIN_VERSION_ATLEAST(main, 271, 1)) {
		if (!DNA_struct_elem_find(fd->filesdna, "Material", "float", "line_col[4]")) {
			Material *mat;

			for (mat = main->mat.first; mat; mat = mat->id.next) {
				mat->line_col[0] = mat->line_col[1] = mat->line_col[2] = 0.0f;
				mat->line_col[3] = mat->alpha;
			}
		}

		if (!DNA_struct_elem_find(fd->filesdna, "RenderData", "int", "preview_start_resolution")) {
			Scene *scene;
			for (scene = main->scene.first; scene; scene = scene->id.next) {
				scene->r.preview_start_resolution = 64;
			}
		}
	}

	if (!MAIN_VERSION_ATLEAST(main, 271, 2)) {
		/* init up & track axis property of trackto actuators */
		Object *ob;

		for (ob = main->object.first; ob; ob = ob->id.next) {
			bActuator *act;
			for (act = ob->actuators.first; act; act = act->next) {
				if (act->type == ACT_EDIT_OBJECT) {
					bEditObjectActuator *eoact = act->data;
					eoact->trackflag = ob->trackflag;
					/* if trackflag is pointing +-Z axis then upflag should point Y axis.
					 * Rest of trackflag cases, upflag should be point z axis */
					if ((ob->trackflag == OB_POSZ) || (ob->trackflag == OB_NEGZ)) {
						eoact->upflag = 1;
					}
					else {
						eoact->upflag = 2;
					}
				}
			}
		}
	}

	if (!MAIN_VERSION_ATLEAST(main, 271, 3)) {
		Brush *br;

		for (br = main->brush.first; br; br = br->id.next) {
			br->fill_threshold = 0.2f;
		}

		if (!DNA_struct_elem_find(fd->filesdna, "BevelModifierData", "int", "mat")) {
			Object *ob;
			for (ob = main->object.first; ob; ob = ob->id.next) {
				ModifierData *md;

				for (md = ob->modifiers.first; md; md = md->next) {
					if (md->type == eModifierType_Bevel) {
						BevelModifierData *bmd = (BevelModifierData *)md;
						bmd->mat = -1;
					}
				}
			}
		}
	}

	if (!MAIN_VERSION_ATLEAST(main, 271, 6)) {
		Object *ob;
		for (ob = main->object.first; ob; ob = ob->id.next) {
			ModifierData *md;

			for (md = ob->modifiers.first; md; md = md->next) {
				if (md->type == eModifierType_ParticleSystem) {
					ParticleSystemModifierData *pmd = (ParticleSystemModifierData *)md;
					if (pmd->psys && pmd->psys->clmd) {
						pmd->psys->clmd->sim_parms->vel_damping = 1.0f;
					}
				}
			}
		}
	}

	if (!MAIN_VERSION_ATLEAST(main, 272, 0)) {
		if (!DNA_struct_elem_find(fd->filesdna, "RenderData", "int", "preview_start_resolution")) {
			Scene *scene;
			for (scene = main->scene.first; scene; scene = scene->id.next) {
				scene->r.preview_start_resolution = 64;
			}
		}
	}

	if (!MAIN_VERSION_ATLEAST(main, 272, 1)) {
		Brush *br;
		for (br = main->brush.first; br; br = br->id.next) {
			if ((br->ob_mode & OB_MODE_SCULPT) && ELEM(br->sculpt_tool, SCULPT_TOOL_GRAB, SCULPT_TOOL_SNAKE_HOOK))
				br->alpha = 1.0f;
		}
	}

	if (!MAIN_VERSION_ATLEAST(main, 272, 2)) {
		if (!DNA_struct_elem_find(fd->filesdna, "Image", "float", "gen_color")) {
			Image *image;
			for (image = main->image.first; image != NULL; image = image->id.next) {
				image->gen_color[3] = 1.0f;
			}
		}

		if (!DNA_struct_elem_find(fd->filesdna, "bStretchToConstraint", "float", "bulge_min")) {
			Object *ob;

			/* Update Transform constraint (again :|). */
			for (ob = main->object.first; ob; ob = ob->id.next) {
				do_version_constraints_stretch_to_limits(&ob->constraints);

				if (ob->pose) {
					/* Bones constraints! */
					bPoseChannel *pchan;
					for (pchan = ob->pose->chanbase.first; pchan; pchan = pchan->next) {
						do_version_constraints_stretch_to_limits(&pchan->constraints);
					}
				}
			}
		}
	}

	if (!MAIN_VERSION_ATLEAST(main, 273, 1)) {
#define	BRUSH_RAKE (1 << 7)
#define BRUSH_RANDOM_ROTATION (1 << 25)

		Brush *br;

		for (br = main->brush.first; br; br = br->id.next) {
			if (br->flag & BRUSH_RAKE) {
				br->mtex.brush_angle_mode |= MTEX_ANGLE_RAKE;
				br->mask_mtex.brush_angle_mode |= MTEX_ANGLE_RAKE;
			}
			else if (br->flag & BRUSH_RANDOM_ROTATION) {
				br->mtex.brush_angle_mode |= MTEX_ANGLE_RANDOM;
				br->mask_mtex.brush_angle_mode |= MTEX_ANGLE_RANDOM;
			}
			br->mtex.random_angle = 2.0 * M_PI;
			br->mask_mtex.random_angle = 2.0 * M_PI;
		}
	}

#undef BRUSH_RAKE
#undef BRUSH_RANDOM_ROTATION

	/* Customizable Safe Areas */
	if (!MAIN_VERSION_ATLEAST(main, 273, 2)) {
		if (!DNA_struct_elem_find(fd->filesdna, "Scene", "DisplaySafeAreas", "safe_areas")) {
			Scene *scene;

			for (scene = main->scene.first; scene; scene = scene->id.next) {
				copy_v2_fl2(scene->safe_areas.title, 3.5f / 100.0f, 3.5f / 100.0f);
				copy_v2_fl2(scene->safe_areas.action, 10.0f / 100.0f, 5.0f / 100.0f);
				copy_v2_fl2(scene->safe_areas.title_center, 17.5f / 100.0f, 5.0f / 100.0f);
				copy_v2_fl2(scene->safe_areas.action_center, 15.0f / 100.0f, 5.0f / 100.0f);
			}
		}
	}
	
	if (!MAIN_VERSION_ATLEAST(main, 273, 3)) {
		ParticleSettings *part;
		for (part = main->particle.first; part; part = part->id.next) {
			if (part->clumpcurve)
				part->child_flag |= PART_CHILD_USE_CLUMP_CURVE;
			if (part->roughcurve)
				part->child_flag |= PART_CHILD_USE_ROUGH_CURVE;
		}
	}

	if (!MAIN_VERSION_ATLEAST(main, 273, 6)) {
		if (!DNA_struct_elem_find(fd->filesdna, "ClothSimSettings", "float", "bending_damping")) {
			Object *ob;
			ModifierData *md;
			for (ob = main->object.first; ob; ob = ob->id.next) {
				for (md = ob->modifiers.first; md; md = md->next) {
					if (md->type == eModifierType_Cloth) {
						ClothModifierData *clmd = (ClothModifierData *)md;
						clmd->sim_parms->bending_damping = 0.5f;
					}
					else if (md->type == eModifierType_ParticleSystem) {
						ParticleSystemModifierData *pmd = (ParticleSystemModifierData *)md;
						if (pmd->psys->clmd) {
							pmd->psys->clmd->sim_parms->bending_damping = 0.5f;
						}
					}
				}
			}
		}

		if (!DNA_struct_elem_find(fd->filesdna, "ParticleSettings", "float", "clump_noise_size")) {
			ParticleSettings *part;
			for (part = main->particle.first; part; part = part->id.next) {
				part->clump_noise_size = 1.0f;
			}
		}

		if (!DNA_struct_elem_find(fd->filesdna, "ParticleSettings", "int", "kink_extra_steps")) {
			ParticleSettings *part;
			for (part = main->particle.first; part; part = part->id.next) {
				part->kink_extra_steps = 4;
			}
		}

		if (!DNA_struct_elem_find(fd->filesdna, "MTex", "float", "kinkampfac")) {
			ParticleSettings *part;
			for (part = main->particle.first; part; part = part->id.next) {
				int a;
				for (a = 0; a < MAX_MTEX; a++) {
					MTex *mtex = part->mtex[a];
					if (mtex) {
						mtex->kinkampfac = 1.0f;
					}
				}
			}
		}

		if (!DNA_struct_elem_find(fd->filesdna, "HookModifierData", "char", "flag")) {
			Object *ob;

			for (ob = main->object.first; ob; ob = ob->id.next) {
				ModifierData *md;
				for (md = ob->modifiers.first; md; md = md->next) {
					if (md->type == eModifierType_Hook) {
						HookModifierData *hmd = (HookModifierData *)md;
						hmd->falloff_type = eHook_Falloff_InvSquare;
					}
				}
			}
		}

		if (!DNA_struct_elem_find(fd->filesdna, "NodePlaneTrackDeformData", "char", "flag")) {
			FOREACH_NODETREE(main, ntree, id) {
				if (ntree->type == NTREE_COMPOSIT) {
					bNode *node;
					for (node = ntree->nodes.first; node; node = node->next) {
						if (ELEM(node->type, CMP_NODE_PLANETRACKDEFORM)) {
							NodePlaneTrackDeformData *data = node->storage;
							data->flag = 0;
							data->motion_blur_samples = 16;
							data->motion_blur_shutter = 0.5f;
						}
					}
				}
			}
			FOREACH_NODETREE_END
		}

		if (!DNA_struct_elem_find(fd->filesdna, "Camera", "GPUDOFSettings", "gpu_dof")) {
			Camera *ca;
			for (ca = main->camera.first; ca; ca = ca->id.next) {
				ca->gpu_dof.fstop = 128.0f;
				ca->gpu_dof.focal_length = 1.0f;
				ca->gpu_dof.focus_distance = 1.0f;
				ca->gpu_dof.sensor = 1.0f;
			}
		}
	}

	if (!MAIN_VERSION_ATLEAST(main, 273, 8)) {
		Object *ob;
		for (ob = main->object.first; ob != NULL; ob = ob->id.next) {
			ModifierData *md;
			for (md = ob->modifiers.last; md != NULL; md = md->prev) {
				if (modifier_unique_name(&ob->modifiers, md)) {
					printf("Warning: Object '%s' had several modifiers with the "
					       "same name, renamed one of them to '%s'.\n",
					       ob->id.name + 2, md->name);
				}
			}
		}
	}

	if (!MAIN_VERSION_ATLEAST(main, 273, 9)) {
		bScreen *scr;
		ScrArea *sa;
		SpaceLink *sl;
		ARegion *ar;

		/* Make sure sequencer preview area limits zoom */
		for (scr = main->screen.first; scr; scr = scr->id.next) {
			for (sa = scr->areabase.first; sa; sa = sa->next) {
				for (sl = sa->spacedata.first; sl; sl = sl->next) {
					if (sl->spacetype == SPACE_SEQ) {
						for (ar = sl->regionbase.first; ar; ar = ar->next) {
							if (ar->regiontype == RGN_TYPE_PREVIEW) {
								ar->v2d.keepzoom |= V2D_LIMITZOOM;
								ar->v2d.minzoom = 0.001f;
								ar->v2d.maxzoom = 1000.0f;
								break;
							}
						}
					}
				}
			}
		}
	}

	if (!MAIN_VERSION_ATLEAST(main, 274, 1)) {
		/* particle systems need to be forced to redistribute for jitter mode fix */
		{
			Object *ob;
			ParticleSystem *psys;
			for (ob = main->object.first; ob; ob = ob->id.next) {
				for (psys = ob->particlesystem.first; psys; psys = psys->next) {
					if ((psys->pointcache->flag & PTCACHE_BAKED) == 0) {
						psys->recalc |= PSYS_RECALC_RESET;
					}
				}
			}
		}

		/* hysteresis setted to 10% but not actived */
		if (!DNA_struct_elem_find(fd->filesdna, "LodLevel", "int", "obhysteresis")) {
			Object *ob;
			for (ob = main->object.first; ob; ob = ob->id.next) {
				LodLevel *level;
				for (level = ob->lodlevels.first; level; level = level->next) {
					level->obhysteresis = 10;
				}
			}
		}

		if (!DNA_struct_elem_find(fd->filesdna, "GameData", "int", "scehysteresis")) {
			Scene *scene;
			for (scene = main->scene.first; scene; scene = scene->id.next) {
				scene->gm.scehysteresis = 10;
			}
		}
	}

	if (!MAIN_VERSION_ATLEAST(main, 274, 2)) {
		FOREACH_NODETREE(main, ntree, id) {
			bNode *node;
			bNodeSocket *sock;

			for (node = ntree->nodes.first; node; node = node->next) {
				if (node->type == SH_NODE_MATERIAL) {
					for (sock = node->inputs.first; sock; sock = sock->next) {
						if (STREQ(sock->name, "Refl")) {
							BLI_strncpy(sock->name, "DiffuseIntensity", sizeof(sock->name));
						}
					}
				}
				else if (node->type == SH_NODE_MATERIAL_EXT) {
					for (sock = node->outputs.first; sock; sock = sock->next) {
						if (STREQ(sock->name, "Refl")) {
							BLI_strncpy(sock->name, "DiffuseIntensity", sizeof(sock->name));
						}
						else if (STREQ(sock->name, "Ray Mirror")) {
							BLI_strncpy(sock->name, "Reflectivity", sizeof(sock->name));
						}
					}
				}
			}
		} FOREACH_NODETREE_END
	}

	if (!MAIN_VERSION_ATLEAST(main, 274, 4)) {
		SceneRenderView *srv;
		wmWindowManager *wm;
		bScreen *screen;
		wmWindow *win;
		Scene *scene;
		Camera *cam;
		Image *ima;

		for (scene = main->scene.first; scene; scene = scene->id.next) {
			Sequence *seq;

			BKE_scene_add_render_view(scene, STEREO_LEFT_NAME);
			srv = scene->r.views.first;
			BLI_strncpy(srv->suffix, STEREO_LEFT_SUFFIX, sizeof(srv->suffix));

			BKE_scene_add_render_view(scene, STEREO_RIGHT_NAME);
			srv = scene->r.views.last;
			BLI_strncpy(srv->suffix, STEREO_RIGHT_SUFFIX, sizeof(srv->suffix));

			SEQ_BEGIN (scene->ed, seq)
			{
				seq->stereo3d_format = MEM_callocN(sizeof(Stereo3dFormat), "Stereo Display 3d Format");

#define SEQ_USE_PROXY_CUSTOM_DIR (1 << 19)
#define SEQ_USE_PROXY_CUSTOM_FILE (1 << 21)
				if (seq->strip && seq->strip->proxy && !seq->strip->proxy->storage) {
					if (seq->flag & SEQ_USE_PROXY_CUSTOM_DIR)
						seq->strip->proxy->storage = SEQ_STORAGE_PROXY_CUSTOM_DIR;
					if (seq->flag & SEQ_USE_PROXY_CUSTOM_FILE)
						seq->strip->proxy->storage = SEQ_STORAGE_PROXY_CUSTOM_FILE;
				}
#undef SEQ_USE_PROXY_CUSTOM_DIR
#undef SEQ_USE_PROXY_CUSTOM_FILE

			}
			SEQ_END
		}

		for (screen = main->screen.first; screen; screen = screen->id.next) {
			ScrArea *sa;
			for (sa = screen->areabase.first; sa; sa = sa->next) {
				SpaceLink *sl;

				for (sl = sa->spacedata.first; sl; sl = sl->next) {
					switch (sl->spacetype) {
						case SPACE_VIEW3D:
						{
							View3D *v3d = (View3D *)sl;
							v3d->stereo3d_camera = STEREO_3D_ID;
							v3d->stereo3d_flag |= V3D_S3D_DISPPLANE;
							v3d->stereo3d_convergence_alpha = 0.15f;
							v3d->stereo3d_volume_alpha = 0.05f;
							break;
						}
						case SPACE_IMAGE:
						{
							SpaceImage *sima = (SpaceImage *) sl;
							sima->iuser.flag |= IMA_SHOW_STEREO;
							break;
						}
					}
				}
			}
		}

		for (cam = main->camera.first; cam; cam = cam->id.next) {
			cam->stereo.interocular_distance = 0.065f;
			cam->stereo.convergence_distance = 30.0f * 0.065f;
		}

		for (ima = main->image.first; ima; ima = ima->id.next) {
			ima->stereo3d_format = MEM_callocN(sizeof(Stereo3dFormat), "Image Stereo 3d Format");

			if (ima->packedfile) {
				ImagePackedFile *imapf = MEM_mallocN(sizeof(ImagePackedFile), "Image Packed File");
				BLI_addtail(&ima->packedfiles, imapf);

				imapf->packedfile = ima->packedfile;
				BLI_strncpy(imapf->filepath, ima->name, FILE_MAX);
				ima->packedfile = NULL;
			}
		}

		for (wm = main->wm.first; wm; wm = wm->id.next) {
			for (win = wm->windows.first; win; win = win->next) {
				win->stereo3d_format = MEM_callocN(sizeof(Stereo3dFormat), "Stereo Display 3d Format");
			}
		}
	}

	if (!MAIN_VERSION_ATLEAST(main, 274, 6)) {
		bScreen *screen;

		if (!DNA_struct_elem_find(fd->filesdna, "FileSelectParams", "int", "thumbnail_size")) {
			for (screen = main->screen.first; screen; screen = screen->id.next) {
				ScrArea *sa;

				for (sa = screen->areabase.first; sa; sa = sa->next) {
					SpaceLink *sl;

					for (sl = sa->spacedata.first; sl; sl = sl->next) {
						if (sl->spacetype == SPACE_FILE) {
							SpaceFile *sfile = (SpaceFile *)sl;

							if (sfile->params) {
								sfile->params->thumbnail_size = 128;
							}
						}
					}
				}
			}
		}

		if (!DNA_struct_elem_find(fd->filesdna, "RenderData", "short", "simplify_subsurf_render")) {
			Scene *scene;
			for (scene = main->scene.first; scene != NULL; scene = scene->id.next) {
				scene->r.simplify_subsurf_render = scene->r.simplify_subsurf;
				scene->r.simplify_particles_render = scene->r.simplify_particles;
			}
		}

		if (!DNA_struct_elem_find(fd->filesdna, "DecimateModifierData", "float", "defgrp_factor")) {
			Object *ob;

			for (ob = main->object.first; ob; ob = ob->id.next) {
				ModifierData *md;
				for (md = ob->modifiers.first; md; md = md->next) {
					if (md->type == eModifierType_Decimate) {
						DecimateModifierData *dmd = (DecimateModifierData *)md;
						dmd->defgrp_factor = 1.0f;
					}
				}
			}
		}
	}

	if (!MAIN_VERSION_ATLEAST(main, 275, 3)) {
		Brush *br;
#define BRUSH_TORUS (1 << 1)
		for (br = main->brush.first; br; br = br->id.next) {
			br->flag &= ~BRUSH_TORUS;
		}
#undef BRUSH_TORUS
	}

	if (!MAIN_VERSION_ATLEAST(main, 276, 2)) {
		if (!DNA_struct_elem_find(fd->filesdna, "bPoseChannel", "float", "custom_scale")) {
			Object *ob;

			for (ob = main->object.first; ob; ob = ob->id.next) {
				if (ob->pose) {
					bPoseChannel *pchan;
					for (pchan = ob->pose->chanbase.first; pchan; pchan = pchan->next) {
						pchan->custom_scale = 1.0f;
					}
				}
			}
		}

		{
			bScreen *screen;
#define RV3D_VIEW_PERSPORTHO	 7
			for (screen = main->screen.first; screen; screen = screen->id.next) {
				ScrArea *sa;
				for (sa = screen->areabase.first; sa; sa = sa->next) {
					SpaceLink *sl;
					for (sl = sa->spacedata.first; sl; sl = sl->next) {
						if (sl->spacetype == SPACE_VIEW3D) {
							ARegion *ar;
							ListBase *lb = (sl == sa->spacedata.first) ? &sa->regionbase : &sl->regionbase;
							for (ar = lb->first; ar; ar = ar->next) {
								if (ar->regiontype == RGN_TYPE_WINDOW) {
									if (ar->regiondata) {
										RegionView3D *rv3d = ar->regiondata;
										if (rv3d->view == RV3D_VIEW_PERSPORTHO) {
											rv3d->view = RV3D_VIEW_USER;
										}
									}
								}
							}
							break;
						}
					}
				}
			}
#undef RV3D_VIEW_PERSPORTHO
		}

		{
			Lamp *lamp;
#define LA_YF_PHOTON	5
			for (lamp = main->lamp.first; lamp; lamp = lamp->id.next) {
				if (lamp->type == LA_YF_PHOTON) {
					lamp->type = LA_LOCAL;
				}
			}
#undef LA_YF_PHOTON
		}

		{
			Object *ob;
			for (ob = main->object.first; ob; ob = ob->id.next) {
				if (ob->body_type == OB_BODY_TYPE_CHARACTER && (ob->gameflag & OB_BOUNDS) && ob->collision_boundtype == OB_BOUND_TRIANGLE_MESH) {
					ob->boundtype = ob->collision_boundtype = OB_BOUND_BOX;
				}
			}
		}

	}

	if (!MAIN_VERSION_ATLEAST(main, 276, 3)) {
		if (!DNA_struct_elem_find(fd->filesdna, "RenderData", "CurveMapping", "mblur_shutter_curve")) {
			Scene *scene;
			for (scene = main->scene.first; scene != NULL; scene = scene->id.next) {
				CurveMapping *curve_mapping = &scene->r.mblur_shutter_curve;
				curvemapping_set_defaults(curve_mapping, 1, 0.0f, 0.0f, 1.0f, 1.0f);
				curvemapping_initialize(curve_mapping);
				curvemap_reset(curve_mapping->cm,
				               &curve_mapping->clipr,
				               CURVE_PRESET_MAX,
				               CURVEMAP_SLOPE_POS_NEG);
			}
		}
	}

	if (!MAIN_VERSION_ATLEAST(main, 276, 4)) {
		for (Scene *scene = main->scene.first; scene; scene = scene->id.next) {
			ToolSettings *ts = scene->toolsettings;
			
			if (ts->gp_sculpt.brush[0].size == 0) {
				GP_BrushEdit_Settings *gset = &ts->gp_sculpt;
				GP_EditBrush_Data *brush;
				
				brush = &gset->brush[GP_EDITBRUSH_TYPE_SMOOTH];
				brush->size = 25;
				brush->strength = 0.3f;
				brush->flag = GP_EDITBRUSH_FLAG_USE_FALLOFF | GP_EDITBRUSH_FLAG_SMOOTH_PRESSURE;
				
				brush = &gset->brush[GP_EDITBRUSH_TYPE_THICKNESS];
				brush->size = 25;
				brush->strength = 0.5f;
				brush->flag = GP_EDITBRUSH_FLAG_USE_FALLOFF;
				
				brush = &gset->brush[GP_EDITBRUSH_TYPE_GRAB];
				brush->size = 50;
				brush->strength = 0.3f;
				brush->flag = GP_EDITBRUSH_FLAG_USE_FALLOFF;
				
				brush = &gset->brush[GP_EDITBRUSH_TYPE_PUSH];
				brush->size = 25;
				brush->strength = 0.3f;
				brush->flag = GP_EDITBRUSH_FLAG_USE_FALLOFF;
				
				brush = &gset->brush[GP_EDITBRUSH_TYPE_TWIST];
				brush->size = 50;
				brush->strength = 0.3f; // XXX?
				brush->flag = GP_EDITBRUSH_FLAG_USE_FALLOFF;
				
				brush = &gset->brush[GP_EDITBRUSH_TYPE_PINCH];
				brush->size = 50;
				brush->strength = 0.5f; // XXX?
				brush->flag = GP_EDITBRUSH_FLAG_USE_FALLOFF;
				
				brush = &gset->brush[GP_EDITBRUSH_TYPE_RANDOMIZE];
				brush->size = 25;
				brush->strength = 0.5f;
				brush->flag = GP_EDITBRUSH_FLAG_USE_FALLOFF;
				
				brush = &gset->brush[GP_EDITBRUSH_TYPE_CLONE];
				brush->size = 50;
				brush->strength = 1.0f;
			}
			
			if (!DNA_struct_elem_find(fd->filesdna, "ToolSettings", "char", "gpencil_v3d_align")) {
#if 0 /* XXX: Cannot do this, as we get random crashes... */
				if (scene->gpd) {
					bGPdata *gpd = scene->gpd;
					
					/* Copy over the settings stored in the GP datablock linked to the scene, for minimal disruption */
					ts->gpencil_v3d_align = 0;
					
					if (gpd->flag & GP_DATA_VIEWALIGN)    ts->gpencil_v3d_align |= GP_PROJECT_VIEWSPACE;
					if (gpd->flag & GP_DATA_DEPTH_VIEW)   ts->gpencil_v3d_align |= GP_PROJECT_DEPTH_VIEW;
					if (gpd->flag & GP_DATA_DEPTH_STROKE) ts->gpencil_v3d_align |= GP_PROJECT_DEPTH_STROKE;
					
					if (gpd->flag & GP_DATA_DEPTH_STROKE_ENDPOINTS)
						ts->gpencil_v3d_align |= GP_PROJECT_DEPTH_STROKE_ENDPOINTS;
				}
				else {
					/* Default to cursor for all standard 3D views */
					ts->gpencil_v3d_align = GP_PROJECT_VIEWSPACE;
				}
#endif
				
				ts->gpencil_v3d_align = GP_PROJECT_VIEWSPACE;
				ts->gpencil_v2d_align = GP_PROJECT_VIEWSPACE;
				ts->gpencil_seq_align = GP_PROJECT_VIEWSPACE;
				ts->gpencil_ima_align = GP_PROJECT_VIEWSPACE;
			}
		}
		
		for (bGPdata *gpd = main->gpencil.first; gpd; gpd = gpd->id.next) {
			bool enabled = false;
			
			/* Ensure that the datablock's onionskinning toggle flag
			 * stays in sync with the status of the actual layers
			 */
			for (bGPDlayer *gpl = gpd->layers.first; gpl; gpl = gpl->next) {
				if (gpl->flag & GP_LAYER_ONIONSKIN) {
					enabled = true;
				}
			}
			
			if (enabled)
				gpd->flag |= GP_DATA_SHOW_ONIONSKINS;
			else
				gpd->flag &= ~GP_DATA_SHOW_ONIONSKINS;
		}

		if (!DNA_struct_elem_find(fd->filesdna, "Object", "unsigned char", "max_jumps")) {
			for (Object *ob = main->object.first; ob; ob = ob->id.next) {
				ob->max_jumps = 1;
			}
		}
	}
	if (!MAIN_VERSION_ATLEAST(main, 276, 5)) {
		ListBase *lbarray[MAX_LIBARRAY];
		int a;

		/* Important to clear all non-persistent flags from older versions here, otherwise they could collide
		 * with any new persistent flag we may add in the future. */
		a = set_listbasepointers(main, lbarray);
		while (a--) {
			for (ID *id = lbarray[a]->first; id; id = id->next) {
				id->flag &= LIB_FAKEUSER;
			}
		}
	}

	if (!MAIN_VERSION_ATLEAST(main, 276, 7)) {
		Scene *scene;
		for (scene = main->scene.first; scene != NULL; scene = scene->id.next) {
			scene->r.bake.pass_filter = R_BAKE_PASS_FILTER_ALL;
		}
	}

	if (!MAIN_VERSION_ATLEAST(main, 277, 1)) {
		for (Scene *scene = main->scene.first; scene; scene = scene->id.next) {
			ParticleEditSettings *pset = &scene->toolsettings->particle;
			for (int a = 0; a < PE_TOT_BRUSH; a++) {
				if (pset->brush[a].strength > 1.0f) {
					pset->brush[a].strength *= 0.01f;
				}
			}
		}

		for (bScreen *screen = main->screen.first; screen; screen = screen->id.next) {
			for (ScrArea *sa = screen->areabase.first; sa; sa = sa->next) {
				for (SpaceLink *sl = sa->spacedata.first; sl; sl = sl->next) {
					ListBase *regionbase = (sl == sa->spacedata.first) ? &sa->regionbase : &sl->regionbase;
					/* Bug: Was possible to add preview region to sequencer view by using AZones. */
					if (sl->spacetype == SPACE_SEQ) {
						SpaceSeq *sseq = (SpaceSeq *)sl;
						if (sseq->view == SEQ_VIEW_SEQUENCE) {
							for (ARegion *ar = regionbase->first; ar; ar = ar->next) {
								/* remove preview region for sequencer-only view! */
								if (ar->regiontype == RGN_TYPE_PREVIEW) {
									ar->flag |= RGN_FLAG_HIDDEN;
									ar->alignment = RGN_ALIGN_NONE;
									break;
								}
							}
						}
					}
					/* Remove old deprecated region from filebrowsers */
					else if (sl->spacetype == SPACE_FILE) {
						for (ARegion *ar = regionbase->first; ar; ar = ar->next) {
							if (ar->regiontype == RGN_TYPE_CHANNELS) {
								/* Free old deprecated 'channel' region... */
								BKE_area_region_free(NULL, ar);
								BLI_freelinkN(regionbase, ar);
								break;
							}
						}
					}
				}
			}
		}

		for (Scene *scene = main->scene.first; scene; scene = scene->id.next) {
			CurvePaintSettings *cps = &scene->toolsettings->curve_paint_settings;
			if (cps->error_threshold == 0) {
				cps->curve_type = CU_BEZIER;
				cps->flag |= CURVE_PAINT_FLAG_CORNERS_DETECT;
				cps->error_threshold = 8;
				cps->radius_max = 1.0f;
				cps->corner_angle = DEG2RADF(70.0f);
			}
		}

		for (Scene *scene = main->scene.first; scene; scene = scene->id.next) {
			Sequence *seq;

			SEQ_BEGIN (scene->ed, seq)
			{
				if (seq->type == SEQ_TYPE_TEXT) {
					TextVars *data = seq->effectdata;
					if (data->color[3] == 0.0f) {
						copy_v4_fl(data->color, 1.0f);
						data->shadow_color[3] = 1.0f;
					}
				}
			}
			SEQ_END
		}

		/* Adding "Properties" region to DopeSheet */
		for (bScreen *screen = main->screen.first; screen; screen = screen->id.next) {
			for (ScrArea *sa = screen->areabase.first; sa; sa = sa->next) {
				/* handle pushed-back space data first */
				for (SpaceLink *sl = sa->spacedata.first; sl; sl = sl->next) {
					if (sl->spacetype == SPACE_ACTION) {
						SpaceAction *saction = (SpaceAction *)sl;
						do_version_action_editor_properties_region(&saction->regionbase);
					}
				}
				
				/* active spacedata info must be handled too... */
				if (sa->spacetype == SPACE_ACTION) {
					do_version_action_editor_properties_region(&sa->regionbase);
				}
			}
		}
	}

	if (!MAIN_VERSION_ATLEAST(main, 277, 2)) {
		if (!DNA_struct_elem_find(fd->filesdna, "Bone", "float", "scaleIn")) {
			for (bArmature *arm = main->armature.first; arm; arm = arm->id.next) {
				do_version_bones_super_bbone(&arm->bonebase);
			}
		}
		if (!DNA_struct_elem_find(fd->filesdna, "bPoseChannel", "float", "scaleIn")) {
			for (Object *ob = main->object.first; ob; ob = ob->id.next) {
				if (ob->pose) {
					for (bPoseChannel *pchan = ob->pose->chanbase.first; pchan; pchan = pchan->next) {
						/* see do_version_bones_super_bbone()... */
						pchan->scaleIn = 1.0f;
						pchan->scaleOut = 1.0f;
						
						/* also make sure some legacy (unused for over a decade) flags are unset,
						 * so that we can reuse them for stuff that matters now...
						 * (i.e. POSE_IK_MAT, (unknown/unused x 4), POSE_HAS_IK)
						 *
						 * These seem to have been runtime flags used by the IK solver, but that stuff
						 * should be able to be recalculated automatically anyway, so it should be fine.
						 */
						pchan->flag &= ~((1 << 3) | (1 << 4) | (1 << 5) | (1 << 6) | (1 << 7) | (1 << 8));
					}
				}
			}
		}

		for (Camera *camera = main->camera.first; camera != NULL; camera = camera->id.next) {
			if (camera->stereo.pole_merge_angle_from == 0.0f &&
			    camera->stereo.pole_merge_angle_to == 0.0f)
			{
				camera->stereo.pole_merge_angle_from = DEG2RADF(60.0f);
				camera->stereo.pole_merge_angle_to = DEG2RADF(75.0f);
			}
		}

		if (!DNA_struct_elem_find(fd->filesdna, "NormalEditModifierData", "float", "mix_limit")) {
			Object *ob;

			for (ob = main->object.first; ob; ob = ob->id.next) {
				ModifierData *md;
				for (md = ob->modifiers.first; md; md = md->next) {
					if (md->type == eModifierType_NormalEdit) {
						NormalEditModifierData *nemd = (NormalEditModifierData *)md;
						nemd->mix_limit = DEG2RADF(180.0f);
					}
				}
			}
		}

		if (!DNA_struct_elem_find(fd->filesdna, "BooleanModifierData", "float", "double_threshold")) {
			Object *ob;
			for (ob = main->object.first; ob; ob = ob->id.next) {
				ModifierData *md;
				for (md = ob->modifiers.first; md; md = md->next) {
					if (md->type == eModifierType_Boolean) {
						BooleanModifierData *bmd = (BooleanModifierData *)md;
						bmd->double_threshold = 1e-6f;
					}
				}
			}
		}

		for (Brush *br = main->brush.first; br; br = br->id.next) {
			if (br->sculpt_tool == SCULPT_TOOL_FLATTEN) {
				br->flag |= BRUSH_ACCUMULATE;
			}
		}

		if (!DNA_struct_elem_find(fd->filesdna, "ClothSimSettings", "float", "time_scale")) {
			Object *ob;
			ModifierData *md;
			for (ob = main->object.first; ob; ob = ob->id.next) {
				for (md = ob->modifiers.first; md; md = md->next) {
					if (md->type == eModifierType_Cloth) {
						ClothModifierData *clmd = (ClothModifierData *)md;
						clmd->sim_parms->time_scale = 1.0f;
					}
					else if (md->type == eModifierType_ParticleSystem) {
						ParticleSystemModifierData *pmd = (ParticleSystemModifierData *)md;
						if (pmd->psys->clmd) {
							pmd->psys->clmd->sim_parms->time_scale = 1.0f;
						}
					}
				}
			}
		}
	}

	if (!MAIN_VERSION_ATLEAST(main, 277, 3)) {
		/* ------- init of grease pencil initialization --------------- */
		if (!DNA_struct_elem_find(fd->filesdna, "bGPDstroke", "bGPDpalettecolor", "*palcolor")) {
			for (Scene *scene = main->scene.first; scene; scene = scene->id.next) {
				ToolSettings *ts = scene->toolsettings;
				/* initialize use position for sculpt brushes */
				ts->gp_sculpt.flag |= GP_BRUSHEDIT_FLAG_APPLY_POSITION;
				/* initialize  selected vertices alpha factor */
				ts->gp_sculpt.alpha = 1.0f;

				/* new strength sculpt brush */
				if (ts->gp_sculpt.brush[0].size >= 11) {
					GP_BrushEdit_Settings *gset = &ts->gp_sculpt;
					GP_EditBrush_Data *brush;

					brush = &gset->brush[GP_EDITBRUSH_TYPE_STRENGTH];
					brush->size = 25;
					brush->strength = 0.5f;
					brush->flag = GP_EDITBRUSH_FLAG_USE_FALLOFF;
				}
			}
			/* create a default grease pencil drawing brushes set */
			if (!BLI_listbase_is_empty(&main->gpencil)) {
				for (Scene *scene = main->scene.first; scene; scene = scene->id.next) {
					ToolSettings *ts = scene->toolsettings;
					if (BLI_listbase_is_empty(&ts->gp_brushes)) {
						BKE_gpencil_brush_init_presets(ts);
					}
				}
			}
			/* Convert Grease Pencil to new palettes/brushes
			 * Loop all strokes and create the palette and all colors
			 */
			for (bGPdata *gpd = main->gpencil.first; gpd; gpd = gpd->id.next) {
				if (BLI_listbase_is_empty(&gpd->palettes)) {
					/* create palette */
					bGPDpalette *palette = BKE_gpencil_palette_addnew(gpd, "GP_Palette", true);
					for (bGPDlayer *gpl = gpd->layers.first; gpl; gpl = gpl->next) {
						/* create color using layer name */
						bGPDpalettecolor *palcolor = BKE_gpencil_palettecolor_addnew(palette, gpl->info, true);
						if (palcolor != NULL) {
							/* set color attributes */
							copy_v4_v4(palcolor->color, gpl->color);
							copy_v4_v4(palcolor->fill, gpl->fill);
							
							if (gpl->flag & GP_LAYER_HIDE)       palcolor->flag |= PC_COLOR_HIDE;
							if (gpl->flag & GP_LAYER_LOCKED)     palcolor->flag |= PC_COLOR_LOCKED;
							if (gpl->flag & GP_LAYER_ONIONSKIN)  palcolor->flag |= PC_COLOR_ONIONSKIN;
							if (gpl->flag & GP_LAYER_VOLUMETRIC) palcolor->flag |= PC_COLOR_VOLUMETRIC;
							if (gpl->flag & GP_LAYER_HQ_FILL)    palcolor->flag |= PC_COLOR_HQ_FILL;
							
							/* set layer opacity to 1 */
							gpl->opacity = 1.0f;
							
							/* set tint color */
							ARRAY_SET_ITEMS(gpl->tintcolor, 0.0f, 0.0f, 0.0f, 0.0f);
							
							/* flush relevant layer-settings to strokes */
							for (bGPDframe *gpf = gpl->frames.first; gpf; gpf = gpf->next) {
								for (bGPDstroke *gps = gpf->strokes.first; gps; gps = gps->next) {
									/* set stroke to palette and force recalculation */
									BLI_strncpy(gps->colorname, gpl->info, sizeof(gps->colorname));
									gps->palcolor = NULL;
									gps->flag |= GP_STROKE_RECALC_COLOR;
									gps->thickness = gpl->thickness;
									
									/* set alpha strength to 1 */
									for (int i = 0; i < gps->totpoints; i++) {
										gps->points[i].strength = 1.0f;
									}
								}
							}
						}
						
						/* set thickness to 0 (now it is a factor to override stroke thickness) */
						gpl->thickness = 0.0f;
					}
					/* set first color as active */
					if (palette->colors.first)
						BKE_gpencil_palettecolor_setactive(palette, palette->colors.first);
				}
			}
		}
		/* ------- end of grease pencil initialization --------------- */
	}

	if (!MAIN_VERSION_ATLEAST(main, 278, 0)) {
		if (!DNA_struct_elem_find(fd->filesdna, "MovieTrackingTrack", "float", "weight_stab")) {
			MovieClip *clip;
			for (clip = main->movieclip.first; clip; clip = clip->id.next) {
				MovieTracking *tracking = &clip->tracking;
				MovieTrackingObject *tracking_object;
				for (tracking_object = tracking->objects.first;
				     tracking_object != NULL;
				     tracking_object = tracking_object->next)
				{
					ListBase *tracksbase = BKE_tracking_object_get_tracks(tracking, tracking_object);
					MovieTrackingTrack *track;
					for (track = tracksbase->first;
					     track != NULL;
					     track = track->next)
					{
						track->weight_stab = track->weight;
					}
				}
			}
		}

		if (!DNA_struct_elem_find(fd->filesdna, "MovieTrackingStabilization", "int", "tot_rot_track")) {
			MovieClip *clip;
			for (clip = main->movieclip.first; clip != NULL; clip = clip->id.next) {
				if (clip->tracking.stabilization.rot_track) {
					migrate_single_rot_stabilization_track_settings(&clip->tracking.stabilization);
				}
				if (clip->tracking.stabilization.scale == 0.0f) {
					/* ensure init.
					 * Was previously used for autoscale only,
					 * now used always (as "target scale") */
					clip->tracking.stabilization.scale = 1.0f;
				}
				/* blender prefers 1-based frame counting;
				 * thus using frame 1 as reference typically works best */
				clip->tracking.stabilization.anchor_frame = 1;
				/* by default show the track lists expanded, to improve "discoverability" */
				clip->tracking.stabilization.flag |= TRACKING_SHOW_STAB_TRACKS;
				/* deprecated, not used anymore */
				clip->tracking.stabilization.ok = false;
			}
		}
	}
	if (!MAIN_VERSION_ATLEAST(main, 278, 2)) {
		if (!DNA_struct_elem_find(fd->filesdna, "FFMpegCodecData", "int", "ffmpeg_preset")) {
			for (Scene *scene = main->scene.first; scene; scene = scene->id.next) {
				/* "medium" is the preset FFmpeg uses when no presets are given. */
				scene->r.ffcodecdata.ffmpeg_preset = FFM_PRESET_MEDIUM;
			}
		}
		if (!DNA_struct_elem_find(fd->filesdna, "FFMpegCodecData", "int", "constant_rate_factor")) {
			for (Scene *scene = main->scene.first; scene; scene = scene->id.next) {
				/* fall back to behaviour from before we introduced CRF for old files */
				scene->r.ffcodecdata.constant_rate_factor = FFM_CRF_NONE;
			}
		}

		if (!DNA_struct_elem_find(fd->filesdna, "SmokeModifierData", "float", "slice_per_voxel")) {
			Object *ob;
			ModifierData *md;

			for (ob = main->object.first; ob; ob = ob->id.next) {
				for (md = ob->modifiers.first; md; md = md->next) {
					if (md->type == eModifierType_Smoke) {
						SmokeModifierData *smd = (SmokeModifierData *)md;
						if (smd->domain) {
							smd->domain->slice_per_voxel = 5.0f;
							smd->domain->slice_depth = 0.5f;
							smd->domain->display_thickness = 1.0f;
						}
					}
				}
			}
		}
	}

	if (!MAIN_VERSION_ATLEAST(main, 278, 3)) {
		for (Scene *scene = main->scene.first; scene != NULL; scene = scene->id.next) {
			if (scene->toolsettings != NULL) {
				ToolSettings *ts = scene->toolsettings;
				ParticleEditSettings *pset = &ts->particle;
				for (int a = 0; a < PE_TOT_BRUSH; a++) {
					if (pset->brush[a].count == 0) {
						pset->brush[a].count = 10;
					}
				}
			}
		}

		if (!DNA_struct_elem_find(fd->filesdna, "RigidBodyCon", "float", "spring_stiffness_ang_x")) {
			Object *ob;
			for (ob = main->object.first; ob; ob = ob->id.next) {
				RigidBodyCon *rbc = ob->rigidbody_constraint;
				if (rbc) {
					rbc->spring_stiffness_ang_x = 10.0;
					rbc->spring_stiffness_ang_y = 10.0;
					rbc->spring_stiffness_ang_z = 10.0;
					rbc->spring_damping_ang_x = 0.5;
					rbc->spring_damping_ang_y = 0.5;
					rbc->spring_damping_ang_z = 0.5;
				}
			}
		}

		/* constant detail for sculpting is now a resolution value instead of
		 * a percentage, we reuse old DNA struct member but convert it */
		for (Scene *scene = main->scene.first; scene != NULL; scene = scene->id.next) {
			if (scene->toolsettings != NULL) {
				ToolSettings *ts = scene->toolsettings;
				if (ts->sculpt && ts->sculpt->constant_detail != 0.0f) {
					ts->sculpt->constant_detail = 100.0f / ts->sculpt->constant_detail;
				}
			}
		}
	}

	if (!MAIN_VERSION_ATLEAST(main, 278, 4)) {
		const float sqrt_3 = (float)M_SQRT3;
		for (Brush *br = main->brush.first; br; br = br->id.next) {
			br->fill_threshold /= sqrt_3;
		}

		/* Custom motion paths */
		if (!DNA_struct_elem_find(fd->filesdna, "bMotionPath", "int", "line_thickness")) {
			Object *ob;
			for (ob = main->object.first; ob; ob = ob->id.next) {
				bMotionPath *mpath;
				bPoseChannel *pchan;
				mpath = ob->mpath;
				if (mpath) {
					mpath->color[0] = 1.0f;
					mpath->color[1] = 0.0f;
					mpath->color[2] = 0.0f;
					mpath->line_thickness = 1;
					mpath->flag |= MOTIONPATH_FLAG_LINES;
				}
				/* bones motion path */
				if (ob->pose) {
					for (pchan = ob->pose->chanbase.first; pchan; pchan = pchan->next) {
						mpath = pchan->mpath;
						if (mpath) {
							mpath->color[0] = 1.0f;
							mpath->color[1] = 0.0f;
							mpath->color[2] = 0.0f;
							mpath->line_thickness = 1;
							mpath->flag |= MOTIONPATH_FLAG_LINES;
						}
					}
				}
			}
		}
	}

	if (!MAIN_VERSION_ATLEAST(main, 278, 5)) {
		/* Mask primitive adding code was not initializing correctly id_type of its points' parent. */
		for (Mask *mask = main->mask.first; mask; mask = mask->id.next) {
			for (MaskLayer *mlayer = mask->masklayers.first; mlayer; mlayer = mlayer->next) {
				for (MaskSpline *mspline = mlayer->splines.first; mspline; mspline = mspline->next) {
					int i = 0;
					for (MaskSplinePoint *mspoint = mspline->points; i < mspline->tot_point; mspoint++, i++) {
						if (mspoint->parent.id_type == 0) {
							BKE_mask_parent_init(&mspoint->parent);
						}
					}
				}
			}
		}

		/* Fix for T50736, Glare comp node using same var for two different things. */
		if (!DNA_struct_elem_find(fd->filesdna, "NodeGlare", "char", "star_45")) {
			FOREACH_NODETREE(main, ntree, id) {
				if (ntree->type == NTREE_COMPOSIT) {
					ntreeSetTypes(NULL, ntree);
					for (bNode *node = ntree->nodes.first; node; node = node->next) {
						if (node->type == CMP_NODE_GLARE) {
							NodeGlare *ndg = node->storage;
							switch (ndg->type) {
								case 2:  /* Grrrr! magic numbers :( */
									ndg->streaks = ndg->angle;
									break;
								case 0:
									ndg->star_45 = ndg->angle != 0;
									break;
								default:
									break;
							}
						}
					}
				}
			} FOREACH_NODETREE_END
		}

		if (!DNA_struct_elem_find(fd->filesdna, "SurfaceDeformModifierData", "float", "mat[4][4]")) {
			for (Object *ob = main->object.first; ob; ob = ob->id.next) {
				for (ModifierData *md = ob->modifiers.first; md; md = md->next) {
					if (md->type == eModifierType_SurfaceDeform) {
						SurfaceDeformModifierData *smd = (SurfaceDeformModifierData *)md;
						unit_m4(smd->mat);
					}
				}
			}
		}

		FOREACH_NODETREE(main, ntree, id) {
			if (ntree->type == NTREE_COMPOSIT) {
				bNode *node;
				for (node = ntree->nodes.first; node; node = node->next) {
					if (node->type == CMP_NODE_R_LAYERS) {
						/* Make sure new sockets are properly created. */
						node_verify_socket_templates(ntree, node);
						int pass_index = 0;
						const char *sockname;
						for (bNodeSocket *sock = node->outputs.first; sock && pass_index < 31; sock = sock->next, pass_index++) {
							if (sock->storage == NULL) {
								NodeImageLayer *sockdata = MEM_callocN(sizeof(NodeImageLayer), "node image layer");
								sock->storage = sockdata;
								BLI_strncpy(sockdata->pass_name, node_cmp_rlayers_sock_to_pass(pass_index), sizeof(sockdata->pass_name));

								if (pass_index == 0) sockname = "Image";
								else if (pass_index == 1) sockname = "Alpha";
								else sockname = node_cmp_rlayers_sock_to_pass(pass_index);
								BLI_strncpy(sock->name, sockname, sizeof(sock->name));
							}
						}
					}
				}
			}
		} FOREACH_NODETREE_END
	}

	{
		for (Scene *scene = main->scene.first; scene; scene = scene->id.next) {
			if (scene->r.im_format.exr_codec == R_IMF_EXR_CODEC_DWAB) {
				scene->r.im_format.exr_codec = R_IMF_EXR_CODEC_DWAA;
			}
		}

<<<<<<< HEAD
		if (!DNA_struct_elem_find(fd->filesdna, "View3DDebug", "char", "background")) {
			bScreen *screen;

			for (screen = main->screen.first; screen; screen = screen->id.next) {
				ScrArea *sa;
				for (sa = screen->areabase.first; sa; sa = sa->next) {
					SpaceLink *sl;

					for (sl = sa->spacedata.first; sl; sl = sl->next) {
						switch (sl->spacetype) {
							case SPACE_VIEW3D:
							{
								View3D *v3d = (View3D *)sl;
								v3d->debug.background = V3D_DEBUG_BACKGROUND_NONE;
							}
						}
					}
				}
			}
=======
		/* Fix related to VGroup modifiers creating named defgroup CD layers! See T51520. */
		for (Mesh *me = main->mesh.first; me; me = me->id.next) {
			CustomData_set_layer_name(&me->vdata, CD_MDEFORMVERT, 0, "");
>>>>>>> 9b292338
		}
	}
}

void do_versions_after_linking_270(Main *main)
{
	/* To be added to next subversion bump! */
	{
		FOREACH_NODETREE(main, ntree, id) {
			if (ntree->type == NTREE_COMPOSIT) {
				ntreeSetTypes(NULL, ntree);
				for (bNode *node = ntree->nodes.first; node; node = node->next) {
					if (node->type == CMP_NODE_HUE_SAT) {
						do_version_hue_sat_node(ntree, node);
					}
				}
			}
		} FOREACH_NODETREE_END
	}
}<|MERGE_RESOLUTION|>--- conflicted
+++ resolved
@@ -1644,7 +1644,11 @@
 			}
 		}
 
-<<<<<<< HEAD
+		/* Fix related to VGroup modifiers creating named defgroup CD layers! See T51520. */
+		for (Mesh *me = main->mesh.first; me; me = me->id.next) {
+			CustomData_set_layer_name(&me->vdata, CD_MDEFORMVERT, 0, "");
+		}
+
 		if (!DNA_struct_elem_find(fd->filesdna, "View3DDebug", "char", "background")) {
 			bScreen *screen;
 
@@ -1664,11 +1668,6 @@
 					}
 				}
 			}
-=======
-		/* Fix related to VGroup modifiers creating named defgroup CD layers! See T51520. */
-		for (Mesh *me = main->mesh.first; me; me = me->id.next) {
-			CustomData_set_layer_name(&me->vdata, CD_MDEFORMVERT, 0, "");
->>>>>>> 9b292338
 		}
 	}
 }
