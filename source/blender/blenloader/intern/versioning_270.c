--- conflicted
+++ resolved
@@ -1376,24 +1376,6 @@
 		}
 	}
 
-<<<<<<< HEAD
-	{
-		if (!DNA_struct_elem_find(fd->filesdna, "View3DDebug", "char", "background")) {
-			bScreen *screen;
-
-			for (screen = main->screen.first; screen; screen = screen->id.next) {
-				ScrArea *sa;
-				for (sa = screen->areabase.first; sa; sa = sa->next) {
-					SpaceLink *sl;
-
-					for (sl = sa->spacedata.first; sl; sl = sl->next) {
-						switch (sl->spacetype) {
-							case SPACE_VIEW3D:
-							{
-								View3D *v3d = (View3D *)sl;
-								v3d->debug.background = V3D_DEBUG_BACKGROUND_NONE;
-							}
-=======
 	/* To be added to next subversion bump! */
 	{
 		/* Mask primitive adding code was not initializing correctly id_type of its points' parent. */
@@ -1404,7 +1386,29 @@
 					for (MaskSplinePoint *mspoint = mspline->points; i < mspline->tot_point; mspoint++, i++) {
 						if (mspoint->parent.id_type == 0) {
 							BKE_mask_parent_init(&mspoint->parent);
->>>>>>> 5f852a43
+						}
+					}
+				}
+			}
+		}
+	}
+
+	{
+		if (!DNA_struct_elem_find(fd->filesdna, "View3DDebug", "char", "background")) {
+			bScreen *screen;
+
+			for (screen = main->screen.first; screen; screen = screen->id.next) {
+				ScrArea *sa;
+				for (sa = screen->areabase.first; sa; sa = sa->next) {
+					SpaceLink *sl;
+
+					for (sl = sa->spacedata.first; sl; sl = sl->next) {
+						switch (sl->spacetype) {
+							case SPACE_VIEW3D:
+							{
+								View3D *v3d = (View3D *)sl;
+								v3d->debug.background = V3D_DEBUG_BACKGROUND_NONE;
+							}
 						}
 					}
 				}
