--- conflicted
+++ resolved
@@ -233,17 +233,11 @@
 
 char *BLO_gethome(void);
 int BLO_has_bfile_extension(char *str);
-<<<<<<< HEAD
 
 void BLO_library_append(struct SpaceFile *sfile, char *dir, int idcode, struct Scene *scene);
 void BLO_library_append_(BlendHandle **libfiledata, struct direntry* filelist, int totfile, 
 						 char *dir, char* file, short flag, int idcode, struct Scene *scene);
-void BLO_script_library_append(BlendHandle *bh, char *dir, char *name, int idcode, short flag, struct Scene *scene);
-=======
-void BLO_library_append(struct SpaceFile *sfile, char *dir, int idcode);
-void BLO_library_append_(BlendHandle **libfiledata, struct direntry* filelist, int totfile, char *dir, char* file, short flag, int idcode);
 void BLO_script_library_append(BlendHandle **bh, char *dir, char *name, int idcode, short flag, struct Scene *scene);
->>>>>>> 7e4db234
 
 BlendFileData* blo_read_blendafterruntime(int file, char *name, int actualsize, BlendReadError *error_r);
 
