--- conflicted
+++ resolved
@@ -1098,7 +1098,6 @@
 			shi->actcol= obr->actmcol;
 
 			if(mode & (MA_VERTEXCOL|MA_VERTEXCOLP)) {
-				float alpha[8];
 				for (i=0; (mcol=RE_vlakren_get_mcol(obr, vlr, i, &name, 0)); i++) {
 					ShadeInputCol *scol= &shi->col[i];
 					char *cp1, *cp2, *cp3;
@@ -1110,14 +1109,6 @@
 					cp1= (char *)(mcol+j1);
 					cp2= (char *)(mcol+j2);
 					cp3= (char *)(mcol+j3);
-<<<<<<< HEAD
-					
-					scol->col[0]= (l*((float)cp3[3]) - u*((float)cp1[3]) - v*((float)cp2[3]))/255.0f;
-					scol->col[1]= (l*((float)cp3[2]) - u*((float)cp1[2]) - v*((float)cp2[2]))/255.0f;
-					scol->col[2]= (l*((float)cp3[1]) - u*((float)cp1[1]) - v*((float)cp2[1]))/255.0f;
-
-					alpha[i]= (l*((float)cp3[0]) - u*((float)cp1[0]) - v*((float)cp2[0]))/255.0f;
-=======
 
 					/* alpha values */
 					a[0] = ((float)cp1[0])/255.f;
@@ -1134,18 +1125,13 @@
 					if (scol->col[3]) {
 						mul_v3_fl(scol->col, 1.0f/scol->col[3]);
 					}
->>>>>>> fc42a618
 				}
 
 				if(shi->totcol) {
 					shi->vcol[0]= shi->col[shi->actcol].col[0];
 					shi->vcol[1]= shi->col[shi->actcol].col[1];
 					shi->vcol[2]= shi->col[shi->actcol].col[2];
-<<<<<<< HEAD
-					shi->vcol[3]= shi->mat->vcol_alpha ? alpha[shi->actcol] : 1.0f;
-=======
 					shi->vcol[3]= shi->col[shi->actcol].col[3];
->>>>>>> fc42a618
 				}
 				else {
 					shi->vcol[0]= 0.0f;
