/*
 * ***** BEGIN GPL LICENSE BLOCK *****
 *
 * This program is free software; you can redistribute it and/or
 * modify it under the terms of the GNU General Public License
 * as published by the Free Software Foundation; either version 2
 * of the License, or (at your option) any later version.
 *
 * This program is distributed in the hope that it will be useful,
 * but WITHOUT ANY WARRANTY; without even the implied warranty of
 * MERCHANTABILITY or FITNESS FOR A PARTICULAR PURPOSE.  See the
 * GNU General Public License for more details.
 *
 * You should have received a copy of the GNU General Public License
 * along with this program; if not, write to the Free Software Foundation,
 * Inc., 51 Franklin Street, Fifth Floor, Boston, MA 02110-1301, USA.
 *
 * The Original Code is Copyright (C) 2001-2002 by NaN Holding BV.
 * All rights reserved.
 *
 * Contributor(s): 2004-2006, Blender Foundation, full recode
 *
 * ***** END GPL LICENSE BLOCK *****
 */

/** \file blender/render/intern/source/render_texture.c
 *  \ingroup render
 */


#include <stdio.h>
#include <stdlib.h>
#include <string.h>
#include <math.h>

#include "BLI_math.h"
#include "BLI_noise.h"
#include "BLI_rand.h"
#include "BLI_utildefines.h"

#include "DNA_anim_types.h"
#include "DNA_texture_types.h"
#include "DNA_object_types.h"
#include "DNA_lamp_types.h"
#include "DNA_meshdata_types.h"
#include "DNA_material_types.h"
#include "DNA_image_types.h"
#include "DNA_node_types.h"

#include "IMB_imbuf_types.h"
#include "IMB_colormanagement.h"

#include "BKE_image.h"
#include "BKE_node.h"

#include "BKE_animsys.h"
#include "BKE_colorband.h"
#include "BKE_DerivedMesh.h"
#include "BKE_global.h"
#include "BKE_main.h"
#include "BKE_material.h"
#include "BKE_scene.h"

#include "BKE_texture.h"

#include "MEM_guardedalloc.h"

#include "render_types.h"
#include "texture.h"

#include "RE_render_ext.h"
#include "RE_shader_ext.h"

static RNG_THREAD_ARRAY *random_tex_array;


void RE_texture_rng_init(void)
{
	random_tex_array = BLI_rng_threaded_new();
}

void RE_texture_rng_exit(void)
{
	BLI_rng_threaded_free(random_tex_array);
}


/* ------------------------------------------------------------------------- */


/* this allows colorbanded textures to control normals as well */
static void tex_normal_derivate(Tex *tex, TexResult *texres)
{
	if (tex->flag & TEX_COLORBAND) {
		float col[4];
		if (BKE_colorband_evaluate(tex->coba, texres->tin, col)) {
			float fac0, fac1, fac2, fac3;

			fac0= (col[0]+col[1]+col[2]);
			BKE_colorband_evaluate(tex->coba, texres->nor[0], col);
			fac1= (col[0]+col[1]+col[2]);
			BKE_colorband_evaluate(tex->coba, texres->nor[1], col);
			fac2= (col[0]+col[1]+col[2]);
			BKE_colorband_evaluate(tex->coba, texres->nor[2], col);
			fac3= (col[0]+col[1]+col[2]);

			texres->nor[0]= (fac0 - fac1) / 3.0f;
			texres->nor[1]= (fac0 - fac2) / 3.0f;
			texres->nor[2]= (fac0 - fac3) / 3.0f;

			return;
		}
	}
	texres->nor[0]= texres->tin - texres->nor[0];
	texres->nor[1]= texres->tin - texres->nor[1];
	texres->nor[2]= texres->tin - texres->nor[2];
}



static int blend(Tex *tex, const float texvec[3], TexResult *texres)
{
	float x, y, t;

	if (tex->flag & TEX_FLIPBLEND) {
		x= texvec[1];
		y= texvec[0];
	}
	else {
		x= texvec[0];
		y= texvec[1];
	}

	if (tex->stype==TEX_LIN) {	/* lin */
		texres->tin= (1.0f+x)/2.0f;
	}
	else if (tex->stype==TEX_QUAD) {	/* quad */
		texres->tin= (1.0f+x)/2.0f;
		if (texres->tin<0.0f) texres->tin= 0.0f;
		else texres->tin*= texres->tin;
	}
	else if (tex->stype==TEX_EASE) {	/* ease */
		texres->tin= (1.0f+x)/2.0f;
		if (texres->tin<=0.0f) texres->tin= 0.0f;
		else if (texres->tin>=1.0f) texres->tin= 1.0f;
		else {
			t= texres->tin*texres->tin;
			texres->tin= (3.0f*t-2.0f*t*texres->tin);
		}
	}
	else if (tex->stype==TEX_DIAG) { /* diag */
		texres->tin= (2.0f+x+y)/4.0f;
	}
	else if (tex->stype==TEX_RAD) { /* radial */
		texres->tin = (atan2f(y, x) / (float)(2 * M_PI) + 0.5f);
	}
	else {  /* sphere TEX_SPHERE */
		texres->tin = 1.0f - sqrtf(x * x + y * y + texvec[2] * texvec[2]);
		if (texres->tin<0.0f) texres->tin= 0.0f;
		if (tex->stype==TEX_HALO) texres->tin*= texres->tin;  /* halo */
	}

	BRICONT;

	return TEX_INT;
}

/* ------------------------------------------------------------------------- */
/* ************************************************************************* */

/* newnoise: all noisebased types now have different noisebases to choose from */

static int clouds(Tex *tex, const float texvec[3], TexResult *texres)
{
	int rv = TEX_INT;

	texres->tin = BLI_gTurbulence(tex->noisesize, texvec[0], texvec[1], texvec[2], tex->noisedepth, (tex->noisetype!=TEX_NOISESOFT), tex->noisebasis);

	if (texres->nor!=NULL) {
		/* calculate bumpnormal */
		texres->nor[0] = BLI_gTurbulence(tex->noisesize, texvec[0] + tex->nabla, texvec[1], texvec[2], tex->noisedepth,  (tex->noisetype!=TEX_NOISESOFT), tex->noisebasis);
		texres->nor[1] = BLI_gTurbulence(tex->noisesize, texvec[0], texvec[1] + tex->nabla, texvec[2], tex->noisedepth,  (tex->noisetype!=TEX_NOISESOFT), tex->noisebasis);
		texres->nor[2] = BLI_gTurbulence(tex->noisesize, texvec[0], texvec[1], texvec[2] + tex->nabla, tex->noisedepth,  (tex->noisetype!=TEX_NOISESOFT), tex->noisebasis);

		tex_normal_derivate(tex, texres);
		rv |= TEX_NOR;
	}

	if (tex->stype==TEX_COLOR) {
		/* in this case, int. value should really be computed from color,
		 * and bumpnormal from that, would be too slow, looks ok as is */
		texres->tr = texres->tin;
		texres->tg = BLI_gTurbulence(tex->noisesize, texvec[1], texvec[0], texvec[2], tex->noisedepth, (tex->noisetype!=TEX_NOISESOFT), tex->noisebasis);
		texres->tb = BLI_gTurbulence(tex->noisesize, texvec[1], texvec[2], texvec[0], tex->noisedepth, (tex->noisetype!=TEX_NOISESOFT), tex->noisebasis);
		BRICONTRGB;
		texres->ta = 1.0;
		return (rv | TEX_RGB);
	}

	BRICONT;

	return rv;

}

/* creates a sine wave */
static float tex_sin(float a)
{
	a = 0.5f + 0.5f * sinf(a);

	return a;
}

/* creates a saw wave */
static float tex_saw(float a)
{
	const float b = 2*M_PI;

	int n = (int)(a / b);
	a -= n*b;
	if (a < 0) a += b;
	return a / b;
}

/* creates a triangle wave */
static float tex_tri(float a)
{
	const float b = 2*M_PI;
	const float rmax = 1.0;

	a = rmax - 2.0f*fabsf(floorf((a*(1.0f/b))+0.5f) - (a*(1.0f/b)));

	return a;
}

/* computes basic wood intensity value at x,y,z */
static float wood_int(Tex *tex, float x, float y, float z)
{
	float wi = 0;
	short wf = tex->noisebasis2;	/* wave form:	TEX_SIN=0,  TEX_SAW=1,  TEX_TRI=2						 */
	short wt = tex->stype;			/* wood type:	TEX_BAND=0, TEX_RING=1, TEX_BANDNOISE=2, TEX_RINGNOISE=3 */

	float (*waveform[3])(float);	/* create array of pointers to waveform functions */
	waveform[0] = tex_sin;			/* assign address of tex_sin() function to pointer array */
	waveform[1] = tex_saw;
	waveform[2] = tex_tri;

	if ((wf>TEX_TRI) || (wf<TEX_SIN)) wf=0; /* check to be sure noisebasis2 is initialized ahead of time */

	if (wt==TEX_BAND) {
		wi = waveform[wf]((x + y + z)*10.0f);
	}
	else if (wt==TEX_RING) {
		wi = waveform[wf](sqrtf(x*x + y*y + z*z)*20.0f);
	}
	else if (wt==TEX_BANDNOISE) {
		wi = tex->turbul*BLI_gNoise(tex->noisesize, x, y, z, (tex->noisetype!=TEX_NOISESOFT), tex->noisebasis);
		wi = waveform[wf]((x + y + z)*10.0f + wi);
	}
	else if (wt==TEX_RINGNOISE) {
		wi = tex->turbul*BLI_gNoise(tex->noisesize, x, y, z, (tex->noisetype!=TEX_NOISESOFT), tex->noisebasis);
		wi = waveform[wf](sqrtf(x*x + y*y + z*z)*20.0f + wi);
	}

	return wi;
}

static int wood(Tex *tex, const float texvec[3], TexResult *texres)
{
	int rv=TEX_INT;

	texres->tin = wood_int(tex, texvec[0], texvec[1], texvec[2]);
	if (texres->nor!=NULL) {
		/* calculate bumpnormal */
		texres->nor[0] = wood_int(tex, texvec[0] + tex->nabla, texvec[1], texvec[2]);
		texres->nor[1] = wood_int(tex, texvec[0], texvec[1] + tex->nabla, texvec[2]);
		texres->nor[2] = wood_int(tex, texvec[0], texvec[1], texvec[2] + tex->nabla);

		tex_normal_derivate(tex, texres);
		rv |= TEX_NOR;
	}

	BRICONT;

	return rv;
}

/* computes basic marble intensity at x,y,z */
static float marble_int(Tex *tex, float x, float y, float z)
{
	float n, mi;
	short wf = tex->noisebasis2;	/* wave form:	TEX_SIN=0,  TEX_SAW=1,  TEX_TRI=2						*/
	short mt = tex->stype;			/* marble type:	TEX_SOFT=0,	TEX_SHARP=1,TEX_SHAPER=2 					*/

	float (*waveform[3])(float);	/* create array of pointers to waveform functions */
	waveform[0] = tex_sin;			/* assign address of tex_sin() function to pointer array */
	waveform[1] = tex_saw;
	waveform[2] = tex_tri;

	if ((wf>TEX_TRI) || (wf<TEX_SIN)) wf=0; /* check to be sure noisebasis2 isn't initialized ahead of time */

	n = 5.0f * (x + y + z);

	mi = n + tex->turbul * BLI_gTurbulence(tex->noisesize, x, y, z, tex->noisedepth, (tex->noisetype!=TEX_NOISESOFT),  tex->noisebasis);

	if (mt>=TEX_SOFT) {  /* TEX_SOFT always true */
		mi = waveform[wf](mi);
		if (mt==TEX_SHARP) {
			mi = sqrtf(mi);
		}
		else if (mt==TEX_SHARPER) {
			mi = sqrtf(sqrtf(mi));
		}
	}

	return mi;
}

static int marble(Tex *tex, const float texvec[3], TexResult *texres)
{
	int rv=TEX_INT;

	texres->tin = marble_int(tex, texvec[0], texvec[1], texvec[2]);

	if (texres->nor!=NULL) {
		/* calculate bumpnormal */
		texres->nor[0] = marble_int(tex, texvec[0] + tex->nabla, texvec[1], texvec[2]);
		texres->nor[1] = marble_int(tex, texvec[0], texvec[1] + tex->nabla, texvec[2]);
		texres->nor[2] = marble_int(tex, texvec[0], texvec[1], texvec[2] + tex->nabla);

		tex_normal_derivate(tex, texres);

		rv |= TEX_NOR;
	}

	BRICONT;

	return rv;
}

/* ------------------------------------------------------------------------- */

static int magic(Tex *tex, const float texvec[3], TexResult *texres)
{
	float x, y, z, turb;
	int n;

	n= tex->noisedepth;
	turb= tex->turbul/5.0f;

	x =  sinf(( texvec[0] + texvec[1] + texvec[2]) * 5.0f);
	y =  cosf((-texvec[0] + texvec[1] - texvec[2]) * 5.0f);
	z = -cosf((-texvec[0] - texvec[1] + texvec[2]) * 5.0f);
	if (n>0) {
		x*= turb;
		y*= turb;
		z*= turb;
		y= -cosf(x-y+z);
		y*= turb;
		if (n>1) {
			x= cosf(x-y-z);
			x*= turb;
			if (n>2) {
				z= sinf(-x-y-z);
				z*= turb;
				if (n>3) {
					x= -cosf(-x+y-z);
					x*= turb;
					if (n>4) {
						y= -sinf(-x+y+z);
						y*= turb;
						if (n>5) {
							y= -cosf(-x+y+z);
							y*= turb;
							if (n>6) {
								x= cosf(x+y+z);
								x*= turb;
								if (n>7) {
									z= sinf(x+y-z);
									z*= turb;
									if (n>8) {
										x= -cosf(-x-y+z);
										x*= turb;
										if (n>9) {
											y= -sinf(x-y+z);
											y*= turb;
										}
									}
								}
							}
						}
					}
				}
			}
		}
	}

	if (turb!=0.0f) {
		turb*= 2.0f;
		x/= turb;
		y/= turb;
		z/= turb;
	}
	texres->tr = 0.5f - x;
	texres->tg = 0.5f - y;
	texres->tb = 0.5f - z;

	texres->tin= (1.0f / 3.0f) * (texres->tr + texres->tg + texres->tb);

	BRICONTRGB;
	texres->ta = 1.0f;

	return TEX_RGB;
}

/* ------------------------------------------------------------------------- */

/* newnoise: stucci also modified to use different noisebasis */
static int stucci(Tex *tex, const float texvec[3], TexResult *texres)
{
	float nor[3], b2, ofs;
	int retval= TEX_INT;

	b2= BLI_gNoise(tex->noisesize, texvec[0], texvec[1], texvec[2], (tex->noisetype!=TEX_NOISESOFT), tex->noisebasis);

	ofs= tex->turbul/200.0f;

	if (tex->stype) ofs*=(b2*b2);
	nor[0] = BLI_gNoise(tex->noisesize, texvec[0]+ofs, texvec[1], texvec[2], (tex->noisetype!=TEX_NOISESOFT), tex->noisebasis);
	nor[1] = BLI_gNoise(tex->noisesize, texvec[0], texvec[1]+ofs, texvec[2], (tex->noisetype!=TEX_NOISESOFT), tex->noisebasis);
	nor[2] = BLI_gNoise(tex->noisesize, texvec[0], texvec[1], texvec[2]+ofs, (tex->noisetype!=TEX_NOISESOFT), tex->noisebasis);

	texres->tin= nor[2];

	if (texres->nor) {

		copy_v3_v3(texres->nor, nor);
		tex_normal_derivate(tex, texres);

		if (tex->stype==TEX_WALLOUT) {
			texres->nor[0]= -texres->nor[0];
			texres->nor[1]= -texres->nor[1];
			texres->nor[2]= -texres->nor[2];
		}

		retval |= TEX_NOR;
	}

	if (tex->stype==TEX_WALLOUT)
		texres->tin= 1.0f-texres->tin;

	if (texres->tin<0.0f)
		texres->tin= 0.0f;

	return retval;
}

/* ------------------------------------------------------------------------- */
/* newnoise: musgrave terrain noise types */

static float mg_mFractalOrfBmTex(Tex *tex, const float texvec[3], TexResult *texres)
{
	int rv = TEX_INT;
	float (*mgravefunc)(float, float, float, float, float, float, int);

	if (tex->stype==TEX_MFRACTAL)
		mgravefunc = mg_MultiFractal;
	else
		mgravefunc = mg_fBm;

	texres->tin = tex->ns_outscale*mgravefunc(texvec[0], texvec[1], texvec[2], tex->mg_H, tex->mg_lacunarity, tex->mg_octaves, tex->noisebasis);

	if (texres->nor!=NULL) {
		float offs= tex->nabla/tex->noisesize;	/* also scaling of texvec */

		/* calculate bumpnormal */
		texres->nor[0] = tex->ns_outscale*mgravefunc(texvec[0] + offs, texvec[1], texvec[2], tex->mg_H, tex->mg_lacunarity, tex->mg_octaves, tex->noisebasis);
		texres->nor[1] = tex->ns_outscale*mgravefunc(texvec[0], texvec[1] + offs, texvec[2], tex->mg_H, tex->mg_lacunarity, tex->mg_octaves, tex->noisebasis);
		texres->nor[2] = tex->ns_outscale*mgravefunc(texvec[0], texvec[1], texvec[2] + offs, tex->mg_H, tex->mg_lacunarity, tex->mg_octaves, tex->noisebasis);

		tex_normal_derivate(tex, texres);
		rv |= TEX_NOR;
	}

	BRICONT;

	return rv;

}

static float mg_ridgedOrHybridMFTex(Tex *tex, const float texvec[3], TexResult *texres)
{
	int rv = TEX_INT;
	float (*mgravefunc)(float, float, float, float, float, float, float, float, int);

	if (tex->stype==TEX_RIDGEDMF)
		mgravefunc = mg_RidgedMultiFractal;
	else
		mgravefunc = mg_HybridMultiFractal;

	texres->tin = tex->ns_outscale*mgravefunc(texvec[0], texvec[1], texvec[2], tex->mg_H, tex->mg_lacunarity, tex->mg_octaves, tex->mg_offset, tex->mg_gain, tex->noisebasis);

	if (texres->nor!=NULL) {
		float offs= tex->nabla/tex->noisesize;	/* also scaling of texvec */

		/* calculate bumpnormal */
		texres->nor[0] = tex->ns_outscale*mgravefunc(texvec[0] + offs, texvec[1], texvec[2], tex->mg_H, tex->mg_lacunarity, tex->mg_octaves, tex->mg_offset, tex->mg_gain, tex->noisebasis);
		texres->nor[1] = tex->ns_outscale*mgravefunc(texvec[0], texvec[1] + offs, texvec[2], tex->mg_H, tex->mg_lacunarity, tex->mg_octaves, tex->mg_offset, tex->mg_gain, tex->noisebasis);
		texres->nor[2] = tex->ns_outscale*mgravefunc(texvec[0], texvec[1], texvec[2] + offs, tex->mg_H, tex->mg_lacunarity, tex->mg_octaves, tex->mg_offset, tex->mg_gain, tex->noisebasis);

		tex_normal_derivate(tex, texres);
		rv |= TEX_NOR;
	}

	BRICONT;

	return rv;

}


static float mg_HTerrainTex(Tex *tex, const float texvec[3], TexResult *texres)
{
	int rv = TEX_INT;

	texres->tin = tex->ns_outscale*mg_HeteroTerrain(texvec[0], texvec[1], texvec[2], tex->mg_H, tex->mg_lacunarity, tex->mg_octaves, tex->mg_offset, tex->noisebasis);

	if (texres->nor!=NULL) {
		float offs= tex->nabla/tex->noisesize;	/* also scaling of texvec */

		/* calculate bumpnormal */
		texres->nor[0] = tex->ns_outscale*mg_HeteroTerrain(texvec[0] + offs, texvec[1], texvec[2], tex->mg_H, tex->mg_lacunarity, tex->mg_octaves, tex->mg_offset, tex->noisebasis);
		texres->nor[1] = tex->ns_outscale*mg_HeteroTerrain(texvec[0], texvec[1] + offs, texvec[2], tex->mg_H, tex->mg_lacunarity, tex->mg_octaves, tex->mg_offset, tex->noisebasis);
		texres->nor[2] = tex->ns_outscale*mg_HeteroTerrain(texvec[0], texvec[1], texvec[2] + offs, tex->mg_H, tex->mg_lacunarity, tex->mg_octaves, tex->mg_offset, tex->noisebasis);

		tex_normal_derivate(tex, texres);
		rv |= TEX_NOR;
	}

	BRICONT;

	return rv;

}


static float mg_distNoiseTex(Tex *tex, const float texvec[3], TexResult *texres)
{
	int rv = TEX_INT;

	texres->tin = mg_VLNoise(texvec[0], texvec[1], texvec[2], tex->dist_amount, tex->noisebasis, tex->noisebasis2);

	if (texres->nor!=NULL) {
		float offs= tex->nabla/tex->noisesize;	/* also scaling of texvec */

		/* calculate bumpnormal */
		texres->nor[0] = mg_VLNoise(texvec[0] + offs, texvec[1], texvec[2], tex->dist_amount, tex->noisebasis, tex->noisebasis2);
		texres->nor[1] = mg_VLNoise(texvec[0], texvec[1] + offs, texvec[2], tex->dist_amount, tex->noisebasis, tex->noisebasis2);
		texres->nor[2] = mg_VLNoise(texvec[0], texvec[1], texvec[2] + offs, tex->dist_amount, tex->noisebasis, tex->noisebasis2);

		tex_normal_derivate(tex, texres);
		rv |= TEX_NOR;
	}

	BRICONT;


	return rv;

}


/* ------------------------------------------------------------------------- */
/* newnoise: Voronoi texture type, probably the slowest, especially with minkovsky, bumpmapping, could be done another way */

static float voronoiTex(Tex *tex, const float texvec[3], TexResult *texres)
{
	int rv = TEX_INT;
	float da[4], pa[12];	/* distance and point coordinate arrays of 4 nearest neighbors */
	float aw1 = fabsf(tex->vn_w1);
	float aw2 = fabsf(tex->vn_w2);
	float aw3 = fabsf(tex->vn_w3);
	float aw4 = fabsf(tex->vn_w4);
	float sc = (aw1 + aw2 + aw3 + aw4);
	if (sc!=0.f) sc =  tex->ns_outscale/sc;

	voronoi(texvec[0], texvec[1], texvec[2], da, pa, tex->vn_mexp, tex->vn_distm);
	texres->tin = sc * fabsf(tex->vn_w1*da[0] + tex->vn_w2*da[1] + tex->vn_w3*da[2] + tex->vn_w4*da[3]);

	if (tex->vn_coltype) {
		float ca[3];	/* cell color */
		cellNoiseV(pa[0], pa[1], pa[2], ca);
		texres->tr = aw1*ca[0];
		texres->tg = aw1*ca[1];
		texres->tb = aw1*ca[2];
		cellNoiseV(pa[3], pa[4], pa[5], ca);
		texres->tr += aw2*ca[0];
		texres->tg += aw2*ca[1];
		texres->tb += aw2*ca[2];
		cellNoiseV(pa[6], pa[7], pa[8], ca);
		texres->tr += aw3*ca[0];
		texres->tg += aw3*ca[1];
		texres->tb += aw3*ca[2];
		cellNoiseV(pa[9], pa[10], pa[11], ca);
		texres->tr += aw4*ca[0];
		texres->tg += aw4*ca[1];
		texres->tb += aw4*ca[2];
		if (tex->vn_coltype>=2) {
			float t1 = (da[1]-da[0])*10;
			if (t1>1) t1=1;
			if (tex->vn_coltype==3) t1*=texres->tin; else t1*=sc;
			texres->tr *= t1;
			texres->tg *= t1;
			texres->tb *= t1;
		}
		else {
			texres->tr *= sc;
			texres->tg *= sc;
			texres->tb *= sc;
		}
	}

	if (texres->nor!=NULL) {
		float offs= tex->nabla/tex->noisesize;	/* also scaling of texvec */

		/* calculate bumpnormal */
		voronoi(texvec[0] + offs, texvec[1], texvec[2], da, pa, tex->vn_mexp,  tex->vn_distm);
		texres->nor[0] = sc * fabsf(tex->vn_w1*da[0] + tex->vn_w2*da[1] + tex->vn_w3*da[2] + tex->vn_w4*da[3]);
		voronoi(texvec[0], texvec[1] + offs, texvec[2], da, pa, tex->vn_mexp,  tex->vn_distm);
		texres->nor[1] = sc * fabsf(tex->vn_w1*da[0] + tex->vn_w2*da[1] + tex->vn_w3*da[2] + tex->vn_w4*da[3]);
		voronoi(texvec[0], texvec[1], texvec[2] + offs, da, pa, tex->vn_mexp,  tex->vn_distm);
		texres->nor[2] = sc * fabsf(tex->vn_w1*da[0] + tex->vn_w2*da[1] + tex->vn_w3*da[2] + tex->vn_w4*da[3]);

		tex_normal_derivate(tex, texres);
		rv |= TEX_NOR;
	}

	if (tex->vn_coltype) {
		BRICONTRGB;
		texres->ta = 1.0;
		return (rv | TEX_RGB);
	}

	BRICONT;

	return rv;

}

/* ------------------------------------------------------------------------- */

static int texnoise(Tex *tex, TexResult *texres, int thread)
{
	float div=3.0;
	int val, ran, loop, shift = 29;

	ran=  BLI_rng_thread_rand(random_tex_array, thread);

	loop= tex->noisedepth;

	/* start from top bits since they have more variance */
	val= ((ran >> shift) & 3);

	while (loop--) {
		shift -= 2;
		val *= ((ran >> shift) & 3);
		div *= 3.0f;
	}

	texres->tin= ((float)val)/div;

	BRICONT;
	return TEX_INT;
}

/* ------------------------------------------------------------------------- */

static int cubemap_glob(const float n[3], float x, float y, float z, float *adr1, float *adr2)
{
	float x1, y1, z1, nor[3];
	int ret;

	if (n==NULL) {
		nor[0]= x; nor[1]= y; nor[2]= z;	/* use local render coord */
	}
	else {
		copy_v3_v3(nor, n);
	}

	x1 = fabsf(nor[0]);
	y1 = fabsf(nor[1]);
	z1 = fabsf(nor[2]);

	if (z1>=x1 && z1>=y1) {
		*adr1 = (x + 1.0f) / 2.0f;
		*adr2 = (y + 1.0f) / 2.0f;
		ret= 0;
	}
	else if (y1>=x1 && y1>=z1) {
		*adr1 = (x + 1.0f) / 2.0f;
		*adr2 = (z + 1.0f) / 2.0f;
		ret= 1;
	}
	else {
		*adr1 = (y + 1.0f) / 2.0f;
		*adr2 = (z + 1.0f) / 2.0f;
		ret= 2;
	}
	return ret;
}

/* ------------------------------------------------------------------------- */

/* ------------------------------------------------------------------------- */

static void do_2d_mapping(
        const MTex *mtex, float texvec[3], const float n[3], float dxt[3], float dyt[3])
{
	Tex *tex;
	float fx, fy, fac1, area[8];
	int ok, proj, areaflag= 0, wrap;

	/* mtex variables localized, only cubemap doesn't cooperate yet... */
	wrap= mtex->mapping;
	tex= mtex->tex;

	if (!(dxt && dyt)) {

		if (wrap==MTEX_FLAT) {
			fx = (texvec[0] + 1.0f) / 2.0f;
			fy = (texvec[1] + 1.0f) / 2.0f;
		}
		else if (wrap == MTEX_TUBE)   map_to_tube( &fx, &fy, texvec[0], texvec[1], texvec[2]);
		else if (wrap == MTEX_SPHERE) map_to_sphere(&fx, &fy, texvec[0], texvec[1], texvec[2]);
		else {
			cubemap_glob(n, texvec[0], texvec[1], texvec[2], &fx, &fy);
		}

		/* repeat */
		if (tex->extend==TEX_REPEAT) {
			if (tex->xrepeat>1) {
				float origf= fx *= tex->xrepeat;

				if (fx>1.0f) fx -= (int)(fx);
				else if (fx<0.0f) fx+= 1-(int)(fx);

				if (tex->flag & TEX_REPEAT_XMIR) {
					int orig= (int)floor(origf);
					if (orig & 1)
						fx= 1.0f-fx;
				}
			}
			if (tex->yrepeat>1) {
				float origf= fy *= tex->yrepeat;

				if (fy>1.0f) fy -= (int)(fy);
				else if (fy<0.0f) fy+= 1-(int)(fy);

				if (tex->flag & TEX_REPEAT_YMIR) {
					int orig= (int)floor(origf);
					if (orig & 1)
						fy= 1.0f-fy;
				}
			}
		}
		/* crop */
		if (tex->cropxmin!=0.0f || tex->cropxmax!=1.0f) {
			fac1= tex->cropxmax - tex->cropxmin;
			fx= tex->cropxmin+ fx*fac1;
		}
		if (tex->cropymin!=0.0f || tex->cropymax!=1.0f) {
			fac1= tex->cropymax - tex->cropymin;
			fy= tex->cropymin+ fy*fac1;
		}

		texvec[0]= fx;
		texvec[1]= fy;
	}
	else {

		if (wrap==MTEX_FLAT) {
			fx= (texvec[0] + 1.0f) / 2.0f;
			fy= (texvec[1] + 1.0f) / 2.0f;
			dxt[0]/= 2.0f;
			dxt[1]/= 2.0f;
			dxt[2]/= 2.0f;
			dyt[0]/= 2.0f;
			dyt[1]/= 2.0f;
			dyt[2]/= 2.0f;
		}
		else if (ELEM(wrap, MTEX_TUBE, MTEX_SPHERE)) {
			/* exception: the seam behind (y<0.0) */
			ok= 1;
			if (texvec[1]<=0.0f) {
				fx= texvec[0]+dxt[0];
				fy= texvec[0]+dyt[0];
				if (fx>=0.0f && fy>=0.0f && texvec[0]>=0.0f) {
					/* pass */
				}
				else if (fx<=0.0f && fy<=0.0f && texvec[0]<=0.0f) {
					/* pass */
				}
				else {
					ok = 0;
				}
			}

			if (ok) {
				if (wrap==MTEX_TUBE) {
					map_to_tube(area, area+1, texvec[0], texvec[1], texvec[2]);
					map_to_tube(area + 2, area + 3, texvec[0] + dxt[0], texvec[1] + dxt[1], texvec[2] + dxt[2]);
					map_to_tube(area + 4, area + 5, texvec[0] + dyt[0], texvec[1] + dyt[1], texvec[2] + dyt[2]);
				}
				else {
					map_to_sphere(area, area+1, texvec[0], texvec[1], texvec[2]);
					map_to_sphere(area + 2, area + 3, texvec[0] + dxt[0], texvec[1] + dxt[1], texvec[2] + dxt[2]);
					map_to_sphere(area + 4, area + 5, texvec[0] + dyt[0], texvec[1] + dyt[1], texvec[2] + dyt[2]);
				}
				areaflag= 1;
			}
			else {
				if (wrap==MTEX_TUBE) map_to_tube( &fx, &fy, texvec[0], texvec[1], texvec[2]);
				else map_to_sphere(&fx, &fy, texvec[0], texvec[1], texvec[2]);
				dxt[0]/= 2.0f;
				dxt[1]/= 2.0f;
				dyt[0]/= 2.0f;
				dyt[1]/= 2.0f;
			}
		}
		else {

			proj = cubemap_glob(n, texvec[0], texvec[1], texvec[2], &fx, &fy);

			if (proj==1) {
				SWAP(float, dxt[1], dxt[2]);
				SWAP(float, dyt[1], dyt[2]);
			}
			else if (proj==2) {
				float f1= dxt[0], f2= dyt[0];
				dxt[0]= dxt[1];
				dyt[0]= dyt[1];
				dxt[1]= dxt[2];
				dyt[1]= dyt[2];
				dxt[2]= f1;
				dyt[2]= f2;
			}

			dxt[0] *= 0.5f;
			dxt[1] *= 0.5f;
			dxt[2] *= 0.5f;

			dyt[0] *= 0.5f;
			dyt[1] *= 0.5f;
			dyt[2] *= 0.5f;

		}

		/* if area, then reacalculate dxt[] and dyt[] */
		if (areaflag) {
			fx= area[0];
			fy= area[1];
			dxt[0]= area[2]-fx;
			dxt[1]= area[3]-fy;
			dyt[0]= area[4]-fx;
			dyt[1]= area[5]-fy;
		}

		/* repeat */
		if (tex->extend==TEX_REPEAT) {
			float max= 1.0f;
			if (tex->xrepeat>1) {
				float origf= fx *= tex->xrepeat;

				/* TXF: omit mirror here, see comments in do_material_tex() after do_2d_mapping() call */
				if (tex->texfilter == TXF_BOX) {
					if (fx>1.0f) fx -= (int)(fx);
					else if (fx<0.0f) fx+= 1-(int)(fx);

					if (tex->flag & TEX_REPEAT_XMIR) {
						int orig= (int)floor(origf);
						if (orig & 1)
							fx= 1.0f-fx;
					}
				}

				max= tex->xrepeat;

				dxt[0]*= tex->xrepeat;
				dyt[0]*= tex->xrepeat;
			}
			if (tex->yrepeat>1) {
				float origf= fy *= tex->yrepeat;

				/* TXF: omit mirror here, see comments in do_material_tex() after do_2d_mapping() call */
				if (tex->texfilter == TXF_BOX) {
					if (fy>1.0f) fy -= (int)(fy);
					else if (fy<0.0f) fy+= 1-(int)(fy);

					if (tex->flag & TEX_REPEAT_YMIR) {
						int orig= (int)floor(origf);
						if (orig & 1)
							fy= 1.0f-fy;
					}
				}

				if (max<tex->yrepeat)
					max= tex->yrepeat;

				dxt[1]*= tex->yrepeat;
				dyt[1]*= tex->yrepeat;
			}
			if (max!=1.0f) {
				dxt[2]*= max;
				dyt[2]*= max;
			}

		}
		/* crop */
		if (tex->cropxmin!=0.0f || tex->cropxmax!=1.0f) {
			fac1= tex->cropxmax - tex->cropxmin;
			fx= tex->cropxmin+ fx*fac1;
			dxt[0]*= fac1;
			dyt[0]*= fac1;
		}
		if (tex->cropymin!=0.0f || tex->cropymax!=1.0f) {
			fac1= tex->cropymax - tex->cropymin;
			fy= tex->cropymin+ fy*fac1;
			dxt[1]*= fac1;
			dyt[1]*= fac1;
		}

		texvec[0]= fx;
		texvec[1]= fy;

	}
}

/* ************************************** */

static int multitex(Tex *tex,
                    float texvec[3],
                    float dxt[3], float dyt[3],
                    int osatex,
                    TexResult *texres,
                    const short thread,
                    const short which_output,
                    struct ImagePool *pool,
                    const bool skip_load_image,
                    const bool texnode_preview,
                    const bool use_nodes)
{
	float tmpvec[3];
	int retval = 0; /* return value, int:0, col:1, nor:2, everything:3 */

	texres->talpha = false;  /* is set when image texture returns alpha (considered premul) */

	if (use_nodes && tex->use_nodes && tex->nodetree) {
		const float cfra = 1.0f; /* This was only set for Blender Internal render before. */
		retval = ntreeTexExecTree(tex->nodetree, texres, texvec, dxt, dyt, osatex, thread,
		                          tex, which_output, cfra, texnode_preview, NULL);
	}
	else {
		switch (tex->type) {
			case 0:
				texres->tin= 0.0f;
				return 0;
			case TEX_CLOUDS:
				retval = clouds(tex, texvec, texres);
				break;
			case TEX_WOOD:
				retval = wood(tex, texvec, texres);
				break;
			case TEX_MARBLE:
				retval = marble(tex, texvec, texres);
				break;
			case TEX_MAGIC:
				retval = magic(tex, texvec, texres);
				break;
			case TEX_BLEND:
				retval = blend(tex, texvec, texres);
				break;
			case TEX_STUCCI:
				retval = stucci(tex, texvec, texres);
				break;
			case TEX_NOISE:
				retval = texnoise(tex, texres, thread);
				break;
			case TEX_IMAGE:
				if (osatex) retval = imagewraposa(tex, tex->ima, NULL, texvec, dxt, dyt, texres, pool, skip_load_image);
				else        retval = imagewrap(tex, tex->ima, NULL, texvec, texres, pool, skip_load_image);
				if (tex->ima) {
					BKE_image_tag_time(tex->ima);
				}
				break;
			case TEX_MUSGRAVE:
				/* newnoise: musgrave types */

				/* ton: added this, for Blender convention reason.
				 * artificer: added the use of tmpvec to avoid scaling texvec
				 */
				copy_v3_v3(tmpvec, texvec);
				mul_v3_fl(tmpvec, 1.0f / tex->noisesize);

				switch (tex->stype) {
					case TEX_MFRACTAL:
					case TEX_FBM:
						retval = mg_mFractalOrfBmTex(tex, tmpvec, texres);
						break;
					case TEX_RIDGEDMF:
					case TEX_HYBRIDMF:
						retval = mg_ridgedOrHybridMFTex(tex, tmpvec, texres);
						break;
					case TEX_HTERRAIN:
						retval = mg_HTerrainTex(tex, tmpvec, texres);
						break;
				}
				break;
				/* newnoise: voronoi type */
			case TEX_VORONOI:
				/* ton: added this, for Blender convention reason.
				 * artificer: added the use of tmpvec to avoid scaling texvec
				 */
				copy_v3_v3(tmpvec, texvec);
				mul_v3_fl(tmpvec, 1.0f / tex->noisesize);

				retval = voronoiTex(tex, tmpvec, texres);
				break;
			case TEX_DISTNOISE:
				/* ton: added this, for Blender convention reason.
				 * artificer: added the use of tmpvec to avoid scaling texvec
				 */
				copy_v3_v3(tmpvec, texvec);
				mul_v3_fl(tmpvec, 1.0f / tex->noisesize);

				retval = mg_distNoiseTex(tex, tmpvec, texres);
				break;
		}
	}

	if (tex->flag & TEX_COLORBAND) {
		float col[4];
		if (BKE_colorband_evaluate(tex->coba, texres->tin, col)) {
			texres->talpha = true;
			texres->tr= col[0];
			texres->tg= col[1];
			texres->tb= col[2];
			texres->ta= col[3];
			retval |= TEX_RGB;
		}
	}
	return retval;
}

static int multitex_nodes_intern(Tex *tex,
                                 float texvec[3],
                                 float dxt[3], float dyt[3],
                                 int osatex,
                                 TexResult *texres,
                                 const short thread,
                                 short which_output,
                                 MTex *mtex, struct
                                 ImagePool *pool,
                                 const bool scene_color_manage,
                                 const bool skip_load_image,
                                 const bool texnode_preview,
                                 const bool use_nodes)
{
	if (tex==NULL) {
		memset(texres, 0, sizeof(TexResult));
		return 0;
	}

	if (mtex)
		which_output= mtex->which_output;

	if (tex->type==TEX_IMAGE) {
		int rgbnor;

		if (mtex) {
			/* we have mtex, use it for 2d mapping images only */
			do_2d_mapping(mtex, texvec, NULL, dxt, dyt);
			rgbnor = multitex(tex,
			                  texvec,
			                  dxt, dyt,
			                  osatex,
			                  texres,
			                  thread,
			                  which_output,
			                  pool,
			                  skip_load_image,
			                  texnode_preview,
			                  use_nodes);

			if (mtex->mapto & (MAP_COL)) {
				ImBuf *ibuf = BKE_image_pool_acquire_ibuf(tex->ima, &tex->iuser, pool);

				/* don't linearize float buffers, assumed to be linear */
				if (ibuf != NULL &&
				    ibuf->rect_float == NULL &&
				    (rgbnor & TEX_RGB) &&
				    scene_color_manage)
				{
					IMB_colormanagement_colorspace_to_scene_linear_v3(&texres->tr, ibuf->rect_colorspace);
				}

				BKE_image_pool_release_ibuf(tex->ima, ibuf, pool);
			}
		}
		else {
			/* we don't have mtex, do default flat 2d projection */
			MTex localmtex;
			float texvec_l[3], dxt_l[3], dyt_l[3];

			localmtex.mapping= MTEX_FLAT;
			localmtex.tex= tex;
			localmtex.object= NULL;
			localmtex.texco= TEXCO_ORCO;

			copy_v3_v3(texvec_l, texvec);
			if (dxt && dyt) {
				copy_v3_v3(dxt_l, dxt);
				copy_v3_v3(dyt_l, dyt);
			}
			else {
				zero_v3(dxt_l);
				zero_v3(dyt_l);
			}

			do_2d_mapping(&localmtex, texvec_l, NULL, dxt_l, dyt_l);
			rgbnor = multitex(tex,
			                  texvec_l,
			                  dxt_l, dyt_l,
			                  osatex,
			                  texres,
			                  thread,
			                  which_output,
			                  pool,
			                  skip_load_image,
			                  texnode_preview,
			                  use_nodes);

			{
				ImBuf *ibuf = BKE_image_pool_acquire_ibuf(tex->ima, &tex->iuser, pool);

				/* don't linearize float buffers, assumed to be linear */
				if (ibuf != NULL &&
				    ibuf->rect_float == NULL &&
				    (rgbnor & TEX_RGB) &&
				    scene_color_manage)
				{
					IMB_colormanagement_colorspace_to_scene_linear_v3(&texres->tr, ibuf->rect_colorspace);
				}

				BKE_image_pool_release_ibuf(tex->ima, ibuf, pool);
			}
		}

		return rgbnor;
	}
	else {
		return multitex(tex,
		                texvec,
		                dxt, dyt,
		                osatex,
		                texres,
		                thread,
		                which_output,
		                pool,
		                skip_load_image,
		                texnode_preview,
		                use_nodes);
	}
}

/* this is called from the shader and texture nodes
 * Use it from render pipeline only!
 */
int multitex_nodes(Tex *tex, float texvec[3], float dxt[3], float dyt[3], int osatex, TexResult *texres,
                   const short thread, short which_output, MTex *mtex, struct ImagePool *pool)
{
	return multitex_nodes_intern(tex, texvec, dxt, dyt, osatex, texres,
	                             thread, which_output, mtex, pool, true,
	                             false,
	                             false,
	                             true);
}

/* Warning, if the texres's values are not declared zero, check the return value to be sure
 * the color values are set before using the r/g/b values, otherwise you may use uninitialized values - Campbell
 *
 * Use it for stuff which is out of render pipeline.
 */
int multitex_ext(Tex *tex,
                 float texvec[3],
                 float dxt[3], float dyt[3],
                 int osatex,
                 TexResult *texres,
                 const short thread,
                 struct ImagePool *pool,
                 bool scene_color_manage,
                 const bool skip_load_image)
{
	return multitex_nodes_intern(tex,
	                             texvec,
	                             dxt, dyt,
	                             osatex,
	                             texres,
	                             thread,
	                             0,
	                             NULL,
	                             pool,
	                             scene_color_manage,
	                             skip_load_image,
	                             false,
	                             true);
}

/* extern-tex doesn't support nodes (ntreeBeginExec() can't be called when rendering is going on)\
 *
 * Use it for stuff which is out of render pipeline.
 */
int multitex_ext_safe(Tex *tex, float texvec[3], TexResult *texres, struct ImagePool *pool, bool scene_color_manage, const bool skip_load_image)
{
	return multitex_nodes_intern(tex,
	                             texvec,
	                             NULL, NULL,
	                             0,
	                             texres,
	                             0,
	                             0,
	                             NULL,
	                             pool,
	                             scene_color_manage,
	                             skip_load_image,
	                             false,
	                             false);
}


/* ------------------------------------------------------------------------- */

/* in = destination, tex = texture, out = previous color */
/* fact = texture strength, facg = button strength value */
void texture_rgb_blend(float in[3], const float tex[3], const float out[3], float fact, float facg, int blendtype)
{
	float facm;

	switch (blendtype) {
		case MTEX_BLEND:
			fact*= facg;
			facm= 1.0f-fact;

			in[0]= (fact*tex[0] + facm*out[0]);
			in[1]= (fact*tex[1] + facm*out[1]);
			in[2]= (fact*tex[2] + facm*out[2]);
			break;

		case MTEX_MUL:
			fact*= facg;
			facm= 1.0f-fact;
			in[0]= (facm+fact*tex[0])*out[0];
			in[1]= (facm+fact*tex[1])*out[1];
			in[2]= (facm+fact*tex[2])*out[2];
			break;

		case MTEX_SCREEN:
			fact*= facg;
			facm= 1.0f-fact;
			in[0]= 1.0f - (facm+fact*(1.0f-tex[0])) * (1.0f-out[0]);
			in[1]= 1.0f - (facm+fact*(1.0f-tex[1])) * (1.0f-out[1]);
			in[2]= 1.0f - (facm+fact*(1.0f-tex[2])) * (1.0f-out[2]);
			break;

		case MTEX_OVERLAY:
			fact*= facg;
			facm= 1.0f-fact;

			if (out[0] < 0.5f)
				in[0] = out[0] * (facm + 2.0f*fact*tex[0]);
			else
				in[0] = 1.0f - (facm + 2.0f*fact*(1.0f - tex[0])) * (1.0f - out[0]);
			if (out[1] < 0.5f)
				in[1] = out[1] * (facm + 2.0f*fact*tex[1]);
			else
				in[1] = 1.0f - (facm + 2.0f*fact*(1.0f - tex[1])) * (1.0f - out[1]);
			if (out[2] < 0.5f)
				in[2] = out[2] * (facm + 2.0f*fact*tex[2]);
			else
				in[2] = 1.0f - (facm + 2.0f*fact*(1.0f - tex[2])) * (1.0f - out[2]);
			break;

		case MTEX_SUB:
			fact= -fact;
			ATTR_FALLTHROUGH;
		case MTEX_ADD:
			fact*= facg;
			in[0]= (fact*tex[0] + out[0]);
			in[1]= (fact*tex[1] + out[1]);
			in[2]= (fact*tex[2] + out[2]);
			break;

		case MTEX_DIV:
			fact*= facg;
			facm= 1.0f-fact;

			if (tex[0]!=0.0f)
				in[0]= facm*out[0] + fact*out[0]/tex[0];
			if (tex[1]!=0.0f)
				in[1]= facm*out[1] + fact*out[1]/tex[1];
			if (tex[2]!=0.0f)
				in[2]= facm*out[2] + fact*out[2]/tex[2];

			break;

		case MTEX_DIFF:
			fact*= facg;
			facm= 1.0f-fact;
			in[0]= facm*out[0] + fact*fabsf(tex[0]-out[0]);
			in[1]= facm*out[1] + fact*fabsf(tex[1]-out[1]);
			in[2]= facm*out[2] + fact*fabsf(tex[2]-out[2]);
			break;

		case MTEX_DARK:
			fact*= facg;
			facm= 1.0f-fact;

			in[0] = min_ff(out[0], tex[0])*fact + out[0]*facm;
			in[1] = min_ff(out[1], tex[1])*fact + out[1]*facm;
			in[2] = min_ff(out[2], tex[2])*fact + out[2]*facm;
			break;

		case MTEX_LIGHT:
			fact*= facg;

			in[0] = max_ff(fact * tex[0], out[0]);
			in[1] = max_ff(fact * tex[1], out[1]);
			in[2] = max_ff(fact * tex[2], out[2]);
			break;

		case MTEX_BLEND_HUE:
			fact*= facg;
			copy_v3_v3(in, out);
			ramp_blend(MA_RAMP_HUE, in, fact, tex);
			break;
		case MTEX_BLEND_SAT:
			fact*= facg;
			copy_v3_v3(in, out);
			ramp_blend(MA_RAMP_SAT, in, fact, tex);
			break;
		case MTEX_BLEND_VAL:
			fact*= facg;
			copy_v3_v3(in, out);
			ramp_blend(MA_RAMP_VAL, in, fact, tex);
			break;
		case MTEX_BLEND_COLOR:
			fact*= facg;
			copy_v3_v3(in, out);
			ramp_blend(MA_RAMP_COLOR, in, fact, tex);
			break;
		case MTEX_SOFT_LIGHT:
			fact*= facg;
			copy_v3_v3(in, out);
			ramp_blend(MA_RAMP_SOFT, in, fact, tex);
			break;
		case MTEX_LIN_LIGHT:
			fact*= facg;
			copy_v3_v3(in, out);
			ramp_blend(MA_RAMP_LINEAR, in, fact, tex);
			break;
	}
}

float texture_value_blend(float tex, float out, float fact, float facg, int blendtype)
{
	float in=0.0, facm, col, scf;
	int flip= (facg < 0.0f);

	facg= fabsf(facg);

	fact*= facg;
	facm= 1.0f-fact;
	if (flip) SWAP(float, fact, facm);

	switch (blendtype) {
		case MTEX_BLEND:
			in= fact*tex + facm*out;
			break;

		case MTEX_MUL:
			facm= 1.0f-facg;
			in= (facm+fact*tex)*out;
			break;

		case MTEX_SCREEN:
			facm= 1.0f-facg;
			in= 1.0f-(facm+fact*(1.0f-tex))*(1.0f-out);
			break;

		case MTEX_OVERLAY:
			facm= 1.0f-facg;
			if (out < 0.5f)
				in = out * (facm + 2.0f*fact*tex);
			else
				in = 1.0f - (facm + 2.0f*fact*(1.0f - tex)) * (1.0f - out);
			break;

		case MTEX_SUB:
			fact= -fact;
			ATTR_FALLTHROUGH;
		case MTEX_ADD:
			in= fact*tex + out;
			break;

		case MTEX_DIV:
			if (tex!=0.0f)
				in= facm*out + fact*out/tex;
			break;

		case MTEX_DIFF:
			in= facm*out + fact*fabsf(tex-out);
			break;

		case MTEX_DARK:
			in = min_ff(out, tex)*fact + out*facm;
			break;

		case MTEX_LIGHT:
			col= fact*tex;
			if (col > out) in= col; else in= out;
			break;

		case MTEX_SOFT_LIGHT:
			scf=1.0f - (1.0f - tex) * (1.0f - out);
			in= facm*out + fact * ((1.0f - out) * tex * out) + (out * scf);
			break;

		case MTEX_LIN_LIGHT:
			if (tex > 0.5f)
				in = out + fact*(2.0f*(tex - 0.5f));
			else
				in = out + fact*(2.0f*tex - 1.0f);
			break;
	}

	return in;
}

/* ------------------------------------------------------------------------- */

int externtex(const MTex *mtex,
              const float vec[3],
              float *tin, float *tr, float *tg, float *tb, float *ta,
              const int thread,
              struct ImagePool *pool,
              const bool skip_load_image,
              const bool texnode_preview)
{
	Tex *tex;
	TexResult texr;
	float dxt[3], dyt[3], texvec[3];
	int rgb;

	tex= mtex->tex;
	if (tex==NULL) return 0;
	texr.nor= NULL;

	/* placement */
	if (mtex->projx) texvec[0]= mtex->size[0]*(vec[mtex->projx-1]+mtex->ofs[0]);
	else texvec[0]= mtex->size[0]*(mtex->ofs[0]);

	if (mtex->projy) texvec[1]= mtex->size[1]*(vec[mtex->projy-1]+mtex->ofs[1]);
	else texvec[1]= mtex->size[1]*(mtex->ofs[1]);

	if (mtex->projz) texvec[2]= mtex->size[2]*(vec[mtex->projz-1]+mtex->ofs[2]);
	else texvec[2]= mtex->size[2]*(mtex->ofs[2]);

	/* texture */
	if (tex->type==TEX_IMAGE) {
		do_2d_mapping(mtex, texvec, NULL, dxt, dyt);
	}

	rgb = multitex(tex,
	               texvec,
	               dxt, dyt,
	               0, &texr,
	               thread,
	               mtex->which_output,
	               pool,
	               skip_load_image,
	               texnode_preview,
	               true);

	if (rgb) {
		texr.tin = IMB_colormanagement_get_luminance(&texr.tr);
	}
	else {
		texr.tr= mtex->r;
		texr.tg= mtex->g;
		texr.tb= mtex->b;
	}

<<<<<<< HEAD
=======
	rgbnor |= TEX_NOR;
	return rgbnor;
}

void do_material_tex(ShadeInput *shi, Render *re)
{
	const bool skip_load_image = (R.r.scemode & R_NO_IMAGE_LOAD) != 0;
	CompatibleBump compat_bump;
	NTapBump ntap_bump;
	MTex *mtex;
	Tex *tex;
	TexResult texres= {0.0f, 0.0f, 0.0f, 0.0f, 0.0f, 0, NULL};
	float *co = NULL, *dx = NULL, *dy = NULL;
	float fact, facm, factt, facmm, stencilTin=1.0;
	float texvec[3], dxt[3], dyt[3], tempvec[3], norvec[3], warpvec[3]={0.0f, 0.0f, 0.0f}, Tnor=1.0;
	int tex_nr, rgbnor= 0;
	bool warp_done = false, use_compat_bump = false, use_ntap_bump = false;
	bool found_nmapping = false, found_deriv_map = false;
	bool iFirstTimeNMap = true;

	compatible_bump_init(&compat_bump);
	ntap_bump_init(&ntap_bump);

	if (re->r.scemode & R_NO_TEX) return;
	/* here: test flag if there's a tex (todo) */

	for (tex_nr=0; tex_nr<MAX_MTEX; tex_nr++) {

		/* separate tex switching */
		if (shi->mat->septex & (1<<tex_nr)) continue;

		if (shi->mat->mtex[tex_nr]) {
			mtex= shi->mat->mtex[tex_nr];

			tex= mtex->tex;
			if (tex == NULL) continue;

			found_deriv_map = (tex->type==TEX_IMAGE) && (tex->imaflag & TEX_DERIVATIVEMAP);
			use_compat_bump= (mtex->texflag & MTEX_COMPAT_BUMP) != 0;
			use_ntap_bump = ((mtex->texflag & (MTEX_3TAP_BUMP|MTEX_5TAP_BUMP|MTEX_BICUBIC_BUMP))!=0 || found_deriv_map!=0) ? true : false;

			/* XXX texture node trees don't work for this yet */
			if (tex->nodetree && tex->use_nodes) {
				use_compat_bump = false;
				use_ntap_bump = false;
			}

			/* case displacement mapping */
			if (shi->osatex == 0 && use_ntap_bump) {
				use_ntap_bump = false;
				use_compat_bump = true;
			}

			/* case ocean */
			if (tex->type == TEX_OCEAN) {
				use_ntap_bump = false;
				use_compat_bump = false;
			}

			/* which coords */
			if (mtex->texco==TEXCO_ORCO) {
				if (mtex->texflag & MTEX_DUPLI_MAPTO) {
					co= shi->duplilo; dx= dxt; dy= dyt;
					dxt[0]= dxt[1]= dxt[2]= 0.0f;
					dyt[0]= dyt[1]= dyt[2]= 0.0f;
				}
				else {
					co= shi->lo; dx= shi->dxlo; dy= shi->dylo;
				}
			}
			else if (mtex->texco==TEXCO_OBJECT) {
				Object *ob= mtex->object;
				if (ob) {
					co= tempvec;
					dx= dxt;
					dy= dyt;
					copy_v3_v3(tempvec, shi->co);
					if (mtex->texflag & MTEX_OB_DUPLI_ORIG)
						if (shi->obi && shi->obi->duplitexmat)
							mul_m4_v3(shi->obi->duplitexmat, tempvec);
					mul_m4_v3(ob->imat_ren, tempvec);
					if (shi->osatex) {
						copy_v3_v3(dxt, shi->dxco);
						copy_v3_v3(dyt, shi->dyco);
						mul_mat3_m4_v3(ob->imat_ren, dxt);
						mul_mat3_m4_v3(ob->imat_ren, dyt);
					}
				}
				else {
					/* if object doesn't exist, do not use orcos (not initialized) */
					co= shi->co;
					dx= shi->dxco; dy= shi->dyco;
				}
			}
			else if (mtex->texco==TEXCO_REFL) {
				calc_R_ref(shi);
				co= shi->ref; dx= shi->dxref; dy= shi->dyref;
			}
			else if (mtex->texco==TEXCO_NORM) {
				co= shi->orn; dx= shi->dxno; dy= shi->dyno;
			}
			else if (mtex->texco==TEXCO_TANGENT) {
				co= shi->tang; dx= shi->dxno; dy= shi->dyno;
			}
			else if (mtex->texco==TEXCO_GLOB) {
				co= shi->gl; dx= shi->dxgl; dy= shi->dygl;
			}
			else if (mtex->texco==TEXCO_UV) {
				if (mtex->texflag & MTEX_DUPLI_MAPTO) {
					co= shi->dupliuv; dx= dxt; dy= dyt;
					dxt[0]= dxt[1]= dxt[2]= 0.0f;
					dyt[0]= dyt[1]= dyt[2]= 0.0f;
				}
				else {
					ShadeInputUV *suv= &shi->uv[shi->actuv];
					int i = shi->actuv;

					if (mtex->uvname[0] != 0) {
						for (i = 0; i < shi->totuv; i++) {
							if (STREQ(shi->uv[i].name, mtex->uvname)) {
								suv= &shi->uv[i];
								break;
							}
						}
					}

					co= suv->uv;
					dx= suv->dxuv;
					dy= suv->dyuv;

					compatible_bump_uv_derivs(&compat_bump, shi, mtex, i);
				}
			}
			else if (mtex->texco==TEXCO_WINDOW) {
				co= shi->winco; dx= shi->dxwin; dy= shi->dywin;
			}
			else if (mtex->texco==TEXCO_STRAND) {
				co= tempvec; dx= dxt; dy= dyt;
				co[0]= shi->strandco;
				co[1]= co[2]= 0.0f;
				dx[0]= shi->dxstrand;
				dx[1]= dx[2]= 0.0f;
				dy[0]= shi->dystrand;
				dy[1]= dy[2]= 0.0f;
			}
			else if (mtex->texco==TEXCO_STRESS) {
				co= tempvec; dx= dxt; dy= dyt;
				co[0]= shi->stress;
				co[1]= co[2]= 0.0f;
				dx[0]= 0.0f;
				dx[1]= dx[2]= 0.0f;
				dy[0]= 0.0f;
				dy[1]= dy[2]= 0.0f;
			}
			else {
				continue;  /* can happen when texco defines disappear and it renders old files */
			}

			/* the pointer defines if bumping happens */
			if (mtex->mapto & (MAP_NORM|MAP_WARP)) {
				texres.nor= norvec;
				norvec[0]= norvec[1]= norvec[2]= 0.0;
			}
			else texres.nor= NULL;

			if (warp_done) {
				add_v3_v3v3(tempvec, co, warpvec);
				co= tempvec;
			}

			/* XXX texture node trees don't work for this yet */
			if (texres.nor && !((tex->type==TEX_IMAGE) && (tex->imaflag & TEX_NORMALMAP))) {
				if (use_compat_bump) {
					rgbnor = compatible_bump_compute(&compat_bump, shi, mtex, tex,
					                                 &texres, Tnor*stencilTin, co, dx, dy, texvec, dxt, dyt,
					                                 re->pool, skip_load_image);
				}
				else if (use_ntap_bump) {
					rgbnor = ntap_bump_compute(&ntap_bump, shi, mtex, tex,
					                           &texres, Tnor*stencilTin, co, dx, dy, texvec, dxt, dyt,
					                           re->pool, skip_load_image);
				}
				else {
					texco_mapping(shi, tex, mtex, co, dx, dy, texvec, dxt, dyt);
					rgbnor = multitex_mtex(shi, mtex, texvec, dxt, dyt, &texres, re->pool, skip_load_image);
				}
			}
			else {
				texco_mapping(shi, tex, mtex, co, dx, dy, texvec, dxt, dyt);
				rgbnor = multitex_mtex(shi, mtex, texvec, dxt, dyt, &texres, re->pool, skip_load_image);
			}

			/* texture output */

			if ((rgbnor & TEX_RGB) && (mtex->texflag & MTEX_RGBTOINT)) {
				texres.tin = IMB_colormanagement_get_luminance(&texres.tr);
				rgbnor -= TEX_RGB;
			}
			if (mtex->texflag & MTEX_NEGATIVE) {
				if (rgbnor & TEX_RGB) {
					texres.tr= 1.0f-texres.tr;
					texres.tg= 1.0f-texres.tg;
					texres.tb= 1.0f-texres.tb;
				}
				texres.tin= 1.0f-texres.tin;
			}
			if (mtex->texflag & MTEX_STENCIL) {
				if (rgbnor & TEX_RGB) {
					fact= texres.ta;
					texres.ta*= stencilTin;
					stencilTin*= fact;
				}
				else {
					fact= texres.tin;
					texres.tin*= stencilTin;
					stencilTin*= fact;
				}
			}
			else {
				Tnor*= stencilTin;
			}

			if (texres.nor) {
				if ((rgbnor & TEX_NOR)==0) {
					/* make our own normal */
					if (rgbnor & TEX_RGB) {
						copy_v3_v3(texres.nor, &texres.tr);
					}
					else {
						float co_nor= 0.5f * cosf(texres.tin - 0.5f);
						float si = 0.5f * sinf(texres.tin - 0.5f);
						float f1, f2;

						f1= shi->vn[0];
						f2= shi->vn[1];
						texres.nor[0]= f1*co_nor+f2*si;
						f1= shi->vn[1];
						f2= shi->vn[2];
						texres.nor[1]= f1*co_nor+f2*si;
						texres.nor[2]= f2*co_nor-f1*si;
					}
				}
				/* warping, local space */
				if (mtex->mapto & MAP_WARP) {
					float *warpnor= texres.nor, warpnor_[3];

					if (use_ntap_bump) {
						copy_v3_v3(warpnor_, texres.nor);
						warpnor= warpnor_;
						normalize_v3(warpnor_);
					}
					warpvec[0]= mtex->warpfac*warpnor[0];
					warpvec[1]= mtex->warpfac*warpnor[1];
					warpvec[2]= mtex->warpfac*warpnor[2];
					warp_done = true;
				}
#if 0
				if (mtex->texflag & MTEX_VIEWSPACE) {
					/* rotate to global coords */
					if (mtex->texco==TEXCO_ORCO || mtex->texco==TEXCO_UV) {
						if (shi->vlr && shi->obr && shi->obr->ob) {
							float len= normalize_v3(texres.nor);
							/* can be optimized... (ton) */
							mul_mat3_m4_v3(shi->obr->ob->obmat, texres.nor);
							mul_mat3_m4_v3(re->viewmat, texres.nor);
							normalize_v3_length(texres.nor, len);
						}
					}
				}
#endif
			}

			/* mapping */
			if (mtex->mapto & (MAP_COL | MAP_COLSPEC | MAP_COLMIR)) {
				float tcol[3];

				/* stencil maps on the texture control slider, not texture intensity value */
				copy_v3_v3(tcol, &texres.tr);

				if ((rgbnor & TEX_RGB) == 0) {
					copy_v3_v3(tcol, &mtex->r);
				}
				else if (mtex->mapto & MAP_ALPHA) {
					texres.tin = stencilTin;
				}
				else {
					texres.tin = texres.ta;
				}

				/* inverse gamma correction */
				if (tex->type==TEX_IMAGE) {
					Image *ima = tex->ima;
					ImBuf *ibuf = BKE_image_pool_acquire_ibuf(ima, &tex->iuser, re->pool);

					/* don't linearize float buffers, assumed to be linear */
					if (ibuf != NULL &&
					    ibuf->rect_float == NULL &&
					    (rgbnor & TEX_RGB) &&
					    R.scene_color_manage)
					{
						IMB_colormanagement_colorspace_to_scene_linear_v3(tcol, ibuf->rect_colorspace);
					}

					BKE_image_pool_release_ibuf(ima, ibuf, re->pool);
				}

				if (mtex->mapto & MAP_COL) {
					float colfac= mtex->colfac*stencilTin;
					texture_rgb_blend(&shi->r, tcol, &shi->r, texres.tin, colfac, mtex->blendtype);
				}
				if (mtex->mapto & MAP_COLSPEC) {
					float colspecfac= mtex->colspecfac*stencilTin;
					texture_rgb_blend(&shi->specr, tcol, &shi->specr, texres.tin, colspecfac, mtex->blendtype);
				}
				if (mtex->mapto & MAP_COLMIR) {
					float mirrfac= mtex->mirrfac*stencilTin;

					/* exception for envmap only */
					if (tex->type==TEX_ENVMAP && mtex->blendtype==MTEX_BLEND) {
						fact= texres.tin*mirrfac;
						facm= 1.0f- fact;
						shi->refcol[0]= fact + facm*shi->refcol[0];
						shi->refcol[1]= fact*tcol[0] + facm*shi->refcol[1];
						shi->refcol[2]= fact*tcol[1] + facm*shi->refcol[2];
						shi->refcol[3]= fact*tcol[2] + facm*shi->refcol[3];
					}
					else {
						texture_rgb_blend(&shi->mirr, tcol, &shi->mirr, texres.tin, mirrfac, mtex->blendtype);
					}
				}
			}
			if ( (mtex->mapto & MAP_NORM) ) {
				if (texres.nor) {
					float norfac= mtex->norfac;

					/* we need to code blending modes for normals too once.. now 1 exception hardcoded */

					if ((tex->type==TEX_IMAGE) && (tex->imaflag & TEX_NORMALMAP)) {

						found_nmapping = 1;

						/* qdn: for normalmaps, to invert the normalmap vector,
						 * it is better to negate x & y instead of subtracting the vector as was done before */
						if (norfac < 0.0f) {
							texres.nor[0] = -texres.nor[0];
							texres.nor[1] = -texres.nor[1];
						}
						fact = Tnor*fabsf(norfac);
						if (fact>1.f) fact = 1.f;
						facm = 1.f-fact;
						if (mtex->normapspace == MTEX_NSPACE_TANGENT) {
							/* qdn: tangent space */
							float B[3], tv[3];
							const float *no = iFirstTimeNMap ? shi->nmapnorm : shi->vn;
							iFirstTimeNMap = false;
							cross_v3_v3v3(B, no, shi->nmaptang);	/* bitangent */
							mul_v3_fl(B, shi->nmaptang[3]);
							/* transform norvec from tangent space to object surface in camera space */
							tv[0] = texres.nor[0]*shi->nmaptang[0] + texres.nor[1]*B[0] + texres.nor[2]*no[0];
							tv[1] = texres.nor[0]*shi->nmaptang[1] + texres.nor[1]*B[1] + texres.nor[2]*no[1];
							tv[2] = texres.nor[0]*shi->nmaptang[2] + texres.nor[1]*B[2] + texres.nor[2]*no[2];
							shi->vn[0]= facm*no[0] + fact*tv[0];
							shi->vn[1]= facm*no[1] + fact*tv[1];
							shi->vn[2]= facm*no[2] + fact*tv[2];
						}
						else {
							float nor[3];

							copy_v3_v3(nor, texres.nor);

							if (mtex->normapspace == MTEX_NSPACE_CAMERA) {
								/* pass */
							}
							else if (mtex->normapspace == MTEX_NSPACE_WORLD) {
								mul_mat3_m4_v3(re->viewmat, nor);
							}
							else if (mtex->normapspace == MTEX_NSPACE_OBJECT) {
								if (shi->obr && shi->obr->ob)
									mul_mat3_m4_v3(shi->obr->ob->obmat, nor);
								mul_mat3_m4_v3(re->viewmat, nor);
							}

							normalize_v3(nor);

							/* qdn: worldspace */
							shi->vn[0]= facm*shi->vn[0] + fact*nor[0];
							shi->vn[1]= facm*shi->vn[1] + fact*nor[1];
							shi->vn[2]= facm*shi->vn[2] + fact*nor[2];
						}
					}
					else {
						/* XXX texture node trees don't work for this yet */
						if (use_compat_bump || use_ntap_bump) {
							shi->vn[0] = texres.nor[0];
							shi->vn[1] = texres.nor[1];
							shi->vn[2] = texres.nor[2];
						}
						else {
							float nor[3], dot;

							if (shi->mat->mode & MA_TANGENT_V) {
								shi->tang[0]+= Tnor*norfac*texres.nor[0];
								shi->tang[1]+= Tnor*norfac*texres.nor[1];
								shi->tang[2]+= Tnor*norfac*texres.nor[2];
							}

							/* prevent bump to become negative normal */
							nor[0]= Tnor*norfac*texres.nor[0];
							nor[1]= Tnor*norfac*texres.nor[1];
							nor[2]= Tnor*norfac*texres.nor[2];

							dot= 0.5f + 0.5f * dot_v3v3(nor, shi->vn);

							shi->vn[0]+= dot*nor[0];
							shi->vn[1]+= dot*nor[1];
							shi->vn[2]+= dot*nor[2];
						}
					}
					normalize_v3(shi->vn);

					/* this makes sure the bump is passed on to the next texture */
					shi->orn[0]= -shi->vn[0];
					shi->orn[1]= -shi->vn[1];
					shi->orn[2]= -shi->vn[2];
				}
			}

			if ( mtex->mapto & MAP_DISPLACE ) {
				/* Now that most textures offer both Nor and Intensity, allow  */
				/* both to work, and let user select with slider.   */
				if (texres.nor) {
					float norfac= mtex->norfac;

					shi->displace[0]+= 0.2f*Tnor*norfac*texres.nor[0];
					shi->displace[1]+= 0.2f*Tnor*norfac*texres.nor[1];
					shi->displace[2]+= 0.2f*Tnor*norfac*texres.nor[2];
				}

				if (rgbnor & TEX_RGB) {
					texres.tin = IMB_colormanagement_get_luminance(&texres.tr);
				}

				factt= (0.5f-texres.tin)*mtex->dispfac*stencilTin; facmm= 1.0f-factt;

				if (mtex->blendtype==MTEX_BLEND) {
					shi->displace[0]= factt*shi->vn[0] + facmm*shi->displace[0];
					shi->displace[1]= factt*shi->vn[1] + facmm*shi->displace[1];
					shi->displace[2]= factt*shi->vn[2] + facmm*shi->displace[2];
				}
				else if (mtex->blendtype==MTEX_MUL) {
					shi->displace[0]*= factt*shi->vn[0];
					shi->displace[1]*= factt*shi->vn[1];
					shi->displace[2]*= factt*shi->vn[2];
				}
				else { /* add or sub */
					if (mtex->blendtype==MTEX_SUB) factt= -factt;
					shi->displace[0]+= factt*shi->vn[0];
					shi->displace[1]+= factt*shi->vn[1];
					shi->displace[2]+= factt*shi->vn[2];
				}
			}

			if (mtex->mapto & MAP_VARS) {
				/* stencil maps on the texture control slider, not texture intensity value */

				if (rgbnor & TEX_RGB) {
					if (texres.talpha) texres.tin = texres.ta;
					else               texres.tin = IMB_colormanagement_get_luminance(&texres.tr);
				}

				if (mtex->mapto & MAP_REF) {
					float difffac= mtex->difffac*stencilTin;

					shi->refl= texture_value_blend(mtex->def_var, shi->refl, texres.tin, difffac, mtex->blendtype);
					if (shi->refl<0.0f) shi->refl= 0.0f;
				}
				if (mtex->mapto & MAP_SPEC) {
					float specfac= mtex->specfac*stencilTin;

					shi->spec= texture_value_blend(mtex->def_var, shi->spec, texres.tin, specfac, mtex->blendtype);
					if (shi->spec<0.0f) shi->spec= 0.0f;
				}
				if (mtex->mapto & MAP_EMIT) {
					float emitfac= mtex->emitfac*stencilTin;

					shi->emit= texture_value_blend(mtex->def_var, shi->emit, texres.tin, emitfac, mtex->blendtype);
					if (shi->emit<0.0f) shi->emit= 0.0f;
				}
				if (mtex->mapto & MAP_ALPHA) {
					float alphafac= mtex->alphafac*stencilTin;

					shi->alpha= texture_value_blend(mtex->def_var, shi->alpha, texres.tin, alphafac, mtex->blendtype);
					if (shi->alpha<0.0f) shi->alpha= 0.0f;
					else if (shi->alpha>1.0f) shi->alpha= 1.0f;
				}
				if (mtex->mapto & MAP_HAR) {
					float har;  /* have to map to 0-1 */
					float hardfac= mtex->hardfac*stencilTin;

					har= ((float)shi->har)/128.0f;
					har= 128.0f*texture_value_blend(mtex->def_var, har, texres.tin, hardfac, mtex->blendtype);

					if (har<1.0f) shi->har= 1;
					else if (har>511) shi->har= 511;
					else shi->har= (int)har;
				}
				if (mtex->mapto & MAP_RAYMIRR) {
					float raymirrfac= mtex->raymirrfac*stencilTin;

					shi->ray_mirror= texture_value_blend(mtex->def_var, shi->ray_mirror, texres.tin, raymirrfac, mtex->blendtype);
					if (shi->ray_mirror<0.0f) shi->ray_mirror= 0.0f;
					else if (shi->ray_mirror>1.0f) shi->ray_mirror= 1.0f;
				}
				if (mtex->mapto & MAP_TRANSLU) {
					float translfac= mtex->translfac*stencilTin;

					shi->translucency= texture_value_blend(mtex->def_var, shi->translucency, texres.tin, translfac, mtex->blendtype);
					if (shi->translucency<0.0f) shi->translucency= 0.0f;
					else if (shi->translucency>1.0f) shi->translucency= 1.0f;
				}
				if (mtex->mapto & MAP_AMB) {
					float ambfac= mtex->ambfac*stencilTin;

					shi->amb= texture_value_blend(mtex->def_var, shi->amb, texres.tin, ambfac, mtex->blendtype);
					if (shi->amb<0.0f) shi->amb= 0.0f;
					else if (shi->amb>1.0f) shi->amb= 1.0f;

					shi->ambr= shi->amb*re->wrld.ambr;
					shi->ambg= shi->amb*re->wrld.ambg;
					shi->ambb= shi->amb*re->wrld.ambb;
				}
			}
		}
	}
	if ((use_compat_bump || use_ntap_bump || found_nmapping) && (shi->mat->mode & MA_TANGENT_V) != 0) {
		const float fnegdot = -dot_v3v3(shi->vn, shi->tang);
		/* apply Gram-Schmidt projection */
		madd_v3_v3fl(shi->tang,  shi->vn, fnegdot);
		normalize_v3(shi->tang);
	}
}


void do_volume_tex(ShadeInput *shi, const float *xyz, int mapto_flag, float col_r[3], float *val, Render *re)
{
	const bool skip_load_image = (re->r.scemode & R_NO_IMAGE_LOAD) != 0;
	const bool texnode_preview = (re->r.scemode & R_TEXNODE_PREVIEW) != 0;
	MTex *mtex;
	Tex *tex;
	TexResult texres= {0.0f, 0.0f, 0.0f, 0.0f, 0.0f, 0, NULL};
	int tex_nr, rgbnor= 0;
	float co[3], texvec[3];
	float fact, stencilTin=1.0;

	if (re->r.scemode & R_NO_TEX) return;
	/* here: test flag if there's a tex (todo) */

	for (tex_nr=0; tex_nr<MAX_MTEX; tex_nr++) {
		/* separate tex switching */
		if (shi->mat->septex & (1<<tex_nr)) continue;

		if (shi->mat->mtex[tex_nr]) {
			mtex= shi->mat->mtex[tex_nr];
			tex= mtex->tex;
			if (tex == NULL) continue;

			/* only process if this texture is mapped
			 * to one that we're interested in */
			if (!(mtex->mapto & mapto_flag)) continue;

			/* which coords */
			if (mtex->texco==TEXCO_OBJECT) {
				Object *ob= mtex->object;
				if (ob) {
					copy_v3_v3(co, xyz);
					if (mtex->texflag & MTEX_OB_DUPLI_ORIG) {
						if (shi->obi && shi->obi->duplitexmat)
							mul_m4_v3(shi->obi->duplitexmat, co);
					}
					mul_m4_v3(ob->imat_ren, co);

					if (mtex->texflag & MTEX_MAPTO_BOUNDS && ob->bb) {
						/* use bb vec[0] as min and bb vec[6] as max */
						co[0] = (co[0] - ob->bb->vec[0][0]) / (ob->bb->vec[6][0]-ob->bb->vec[0][0]) * 2.0f - 1.0f;
						co[1] = (co[1] - ob->bb->vec[0][1]) / (ob->bb->vec[6][1]-ob->bb->vec[0][1]) * 2.0f - 1.0f;
						co[2] = (co[2] - ob->bb->vec[0][2]) / (ob->bb->vec[6][2]-ob->bb->vec[0][2]) * 2.0f - 1.0f;
					}
				}
			}
			/* not really orco, but 'local' */
			else if (mtex->texco==TEXCO_ORCO) {

				if (mtex->texflag & MTEX_DUPLI_MAPTO) {
					copy_v3_v3(co, shi->duplilo);
				}
				else {
					Object *ob= shi->obi->ob;
					copy_v3_v3(co, xyz);
					mul_m4_v3(ob->imat_ren, co);

					if (mtex->texflag & MTEX_MAPTO_BOUNDS && ob->bb) {
						/* use bb vec[0] as min and bb vec[6] as max */
						co[0] = (co[0] - ob->bb->vec[0][0]) / (ob->bb->vec[6][0]-ob->bb->vec[0][0]) * 2.0f - 1.0f;
						co[1] = (co[1] - ob->bb->vec[0][1]) / (ob->bb->vec[6][1]-ob->bb->vec[0][1]) * 2.0f - 1.0f;
						co[2] = (co[2] - ob->bb->vec[0][2]) / (ob->bb->vec[6][2]-ob->bb->vec[0][2]) * 2.0f - 1.0f;
					}
				}
			}
			else if (mtex->texco==TEXCO_GLOB) {
				copy_v3_v3(co, xyz);
				mul_m4_v3(re->viewinv, co);
			}
			else {
				continue;  /* can happen when texco defines disappear and it renders old files */
			}

			texres.nor= NULL;

			if (tex->type == TEX_IMAGE) {
				continue;  /* not supported yet */
				//do_2d_mapping(mtex, texvec, NULL, NULL, dxt, dyt);
			}
			else {
				/* placement */
				if (mtex->projx) texvec[0]= mtex->size[0]*(co[mtex->projx-1]+mtex->ofs[0]);
				else texvec[0]= mtex->size[0]*(mtex->ofs[0]);

				if (mtex->projy) texvec[1]= mtex->size[1]*(co[mtex->projy-1]+mtex->ofs[1]);
				else texvec[1]= mtex->size[1]*(mtex->ofs[1]);

				if (mtex->projz) texvec[2]= mtex->size[2]*(co[mtex->projz-1]+mtex->ofs[2]);
				else texvec[2]= mtex->size[2]*(mtex->ofs[2]);
			}

			rgbnor = multitex(tex,
			                  texvec,
			                  NULL, NULL,
			                  0,
			                  &texres,
			                  shi->thread,
			                  mtex->which_output,
			                  re->pool,
			                  skip_load_image,
			                  texnode_preview,
			                  true);	/* NULL = dxt/dyt, 0 = shi->osatex - not supported */

			/* texture output */

			if ((rgbnor & TEX_RGB) && (mtex->texflag & MTEX_RGBTOINT)) {
				texres.tin = IMB_colormanagement_get_luminance(&texres.tr);
				rgbnor -= TEX_RGB;
			}
			if (mtex->texflag & MTEX_NEGATIVE) {
				if (rgbnor & TEX_RGB) {
					texres.tr= 1.0f-texres.tr;
					texres.tg= 1.0f-texres.tg;
					texres.tb= 1.0f-texres.tb;
				}
				texres.tin= 1.0f-texres.tin;
			}
			if (mtex->texflag & MTEX_STENCIL) {
				if (rgbnor & TEX_RGB) {
					fact= texres.ta;
					texres.ta*= stencilTin;
					stencilTin*= fact;
				}
				else {
					fact= texres.tin;
					texres.tin*= stencilTin;
					stencilTin*= fact;
				}
			}


			if ((mapto_flag & (MAP_EMISSION_COL+MAP_TRANSMISSION_COL+MAP_REFLECTION_COL)) && (mtex->mapto & (MAP_EMISSION_COL+MAP_TRANSMISSION_COL+MAP_REFLECTION_COL))) {
				float tcol[3];

				/* stencil maps on the texture control slider, not texture intensity value */

				if ((rgbnor & TEX_RGB) == 0) {
					copy_v3_v3(tcol, &mtex->r);
				}
				else if (mtex->mapto & MAP_DENSITY) {
					copy_v3_v3(tcol, &texres.tr);
					if (texres.talpha) {
						texres.tin = stencilTin;
					}
				}
				else {
					copy_v3_v3(tcol, &texres.tr);
					if (texres.talpha) {
						texres.tin= texres.ta;
					}
				}

				/* used for emit */
				if ((mapto_flag & MAP_EMISSION_COL) && (mtex->mapto & MAP_EMISSION_COL)) {
					float colemitfac= mtex->colemitfac*stencilTin;
					texture_rgb_blend(col_r, tcol, col_r, texres.tin, colemitfac, mtex->blendtype);
				}

				if ((mapto_flag & MAP_REFLECTION_COL) && (mtex->mapto & MAP_REFLECTION_COL)) {
					float colreflfac= mtex->colreflfac*stencilTin;
					texture_rgb_blend(col_r, tcol, col_r, texres.tin, colreflfac, mtex->blendtype);
				}

				if ((mapto_flag & MAP_TRANSMISSION_COL) && (mtex->mapto & MAP_TRANSMISSION_COL)) {
					float coltransfac= mtex->coltransfac*stencilTin;
					texture_rgb_blend(col_r, tcol, col_r, texres.tin, coltransfac, mtex->blendtype);
				}
			}

			if ((mapto_flag & MAP_VARS) && (mtex->mapto & MAP_VARS)) {
				/* stencil maps on the texture control slider, not texture intensity value */

				/* convert RGB to intensity if intensity info isn't provided */
				if (rgbnor & TEX_RGB) {
					if (texres.talpha)  texres.tin = texres.ta;
					else                texres.tin = IMB_colormanagement_get_luminance(&texres.tr);
				}

				if ((mapto_flag & MAP_EMISSION) && (mtex->mapto & MAP_EMISSION)) {
					float emitfac= mtex->emitfac*stencilTin;

					*val = texture_value_blend(mtex->def_var, *val, texres.tin, emitfac, mtex->blendtype);
					if (*val<0.0f) *val= 0.0f;
				}
				if ((mapto_flag & MAP_DENSITY) && (mtex->mapto & MAP_DENSITY)) {
					float densfac= mtex->densfac*stencilTin;

					*val = texture_value_blend(mtex->def_var, *val, texres.tin, densfac, mtex->blendtype);
					CLAMP(*val, 0.0f, 1.0f);
				}
				if ((mapto_flag & MAP_SCATTERING) && (mtex->mapto & MAP_SCATTERING)) {
					float scatterfac= mtex->scatterfac*stencilTin;

					*val = texture_value_blend(mtex->def_var, *val, texres.tin, scatterfac, mtex->blendtype);
					CLAMP(*val, 0.0f, 1.0f);
				}
				if ((mapto_flag & MAP_REFLECTION) && (mtex->mapto & MAP_REFLECTION)) {
					float reflfac= mtex->reflfac*stencilTin;

					*val = texture_value_blend(mtex->def_var, *val, texres.tin, reflfac, mtex->blendtype);
					CLAMP(*val, 0.0f, 1.0f);
				}
			}
		}
	}
}


/* ------------------------------------------------------------------------- */

void do_halo_tex(HaloRen *har, float xn, float yn, float col_r[4])
{
	const bool skip_load_image = har->skip_load_image;
	const bool texnode_preview = har->texnode_preview;
	MTex *mtex;
	TexResult texres= {0.0f, 0.0f, 0.0f, 0.0f, 0.0f, 0, NULL};
	float texvec[3], dxt[3], dyt[3], fact, facm, dx;
	int rgb, osatex;

	if (R.r.scemode & R_NO_TEX) return;

	mtex= har->mat->mtex[0];
	if (har->mat->septex & (1<<0)) return;
	if (mtex->tex==NULL) return;

	/* no normal mapping */
	texres.nor= NULL;

	texvec[0]= xn/har->rad;
	texvec[1]= yn/har->rad;
	texvec[2]= 0.0;

	osatex= (har->mat->texco & TEXCO_OSA);

	/* placement */
	if (mtex->projx) texvec[0]= mtex->size[0]*(texvec[mtex->projx-1]+mtex->ofs[0]);
	else texvec[0]= mtex->size[0]*(mtex->ofs[0]);

	if (mtex->projy) texvec[1]= mtex->size[1]*(texvec[mtex->projy-1]+mtex->ofs[1]);
	else texvec[1]= mtex->size[1]*(mtex->ofs[1]);

	if (mtex->projz) texvec[2]= mtex->size[2]*(texvec[mtex->projz-1]+mtex->ofs[2]);
	else texvec[2]= mtex->size[2]*(mtex->ofs[2]);

	if (osatex) {

		dx= 1.0f/har->rad;

		if (mtex->projx) {
			dxt[0]= mtex->size[0]*dx;
			dyt[0]= mtex->size[0]*dx;
		}
		else dxt[0]= dyt[0]= 0.0;

		if (mtex->projy) {
			dxt[1]= mtex->size[1]*dx;
			dyt[1]= mtex->size[1]*dx;
		}
		else dxt[1]= dyt[1]= 0.0;

		if (mtex->projz) {
			dxt[2]= 0.0;
			dyt[2]= 0.0;
		}
		else dxt[2]= dyt[2]= 0.0;

	}

	if (mtex->tex->type==TEX_IMAGE) do_2d_mapping(mtex, texvec, NULL, NULL, dxt, dyt);

	rgb = multitex(mtex->tex,
	               texvec,
	               dxt, dyt,
	               osatex,
	               &texres,
	               0,
	               mtex->which_output,
	               har->pool,
	               skip_load_image,
	               texnode_preview,
	               true);

	/* texture output */
	if (rgb && (mtex->texflag & MTEX_RGBTOINT)) {
		texres.tin = IMB_colormanagement_get_luminance(&texres.tr);
		rgb= 0;
	}
	if (mtex->texflag & MTEX_NEGATIVE) {
		if (rgb) {
			texres.tr= 1.0f-texres.tr;
			texres.tg= 1.0f-texres.tg;
			texres.tb= 1.0f-texres.tb;
		}
		else texres.tin= 1.0f-texres.tin;
	}

	/* mapping */
	if (mtex->mapto & MAP_COL) {

		if (rgb==0) {
			texres.tr= mtex->r;
			texres.tg= mtex->g;
			texres.tb= mtex->b;
		}
		else if (mtex->mapto & MAP_ALPHA) {
			texres.tin= 1.0;
		}
		else texres.tin= texres.ta;

		/* inverse gamma correction */
		if (mtex->tex->type==TEX_IMAGE) {
			Image *ima = mtex->tex->ima;
			ImBuf *ibuf = BKE_image_pool_acquire_ibuf(ima, &mtex->tex->iuser, har->pool);

			/* don't linearize float buffers, assumed to be linear */
			if (ibuf && !(ibuf->rect_float) && R.scene_color_manage)
				IMB_colormanagement_colorspace_to_scene_linear_v3(&texres.tr, ibuf->rect_colorspace);

			BKE_image_pool_release_ibuf(ima, ibuf, har->pool);
		}

		fact= texres.tin*mtex->colfac;
		facm= 1.0f-fact;

		if (mtex->blendtype==MTEX_MUL) {
			facm= 1.0f-mtex->colfac;
		}

		if (mtex->blendtype==MTEX_SUB) fact= -fact;

		if (mtex->blendtype==MTEX_BLEND) {
			col_r[0]= (fact*texres.tr + facm*har->r);
			col_r[1]= (fact*texres.tg + facm*har->g);
			col_r[2]= (fact*texres.tb + facm*har->b);
		}
		else if (mtex->blendtype==MTEX_MUL) {
			col_r[0]= (facm+fact*texres.tr)*har->r;
			col_r[1]= (facm+fact*texres.tg)*har->g;
			col_r[2]= (facm+fact*texres.tb)*har->b;
		}
		else {
			col_r[0]= (fact*texres.tr + har->r);
			col_r[1]= (fact*texres.tg + har->g);
			col_r[2]= (fact*texres.tb + har->b);

			CLAMP(col_r[0], 0.0f, 1.0f);
			CLAMP(col_r[1], 0.0f, 1.0f);
			CLAMP(col_r[2], 0.0f, 1.0f);
		}
	}
	if (mtex->mapto & MAP_ALPHA) {
		if (rgb) {
			if (texres.talpha) {
				texres.tin = texres.ta;
			}
			else {
				texres.tin = IMB_colormanagement_get_luminance(&texres.tr);
			}
		}

		col_r[3]*= texres.tin;
	}
}

/* ------------------------------------------------------------------------- */

/* hor and zen are RGB vectors, blend is 1 float, should all be initialized */
void do_sky_tex(
        const float rco[3], const float view[3], const float lo[3], const float dxyview[2],
        float hor[3], float zen[3], float *blend, int skyflag, short thread)
{
	const bool skip_load_image = (R.r.scemode & R_NO_IMAGE_LOAD) != 0;
	const bool texnode_preview = (R.r.scemode & R_TEXNODE_PREVIEW) != 0;
	MTex *mtex;
	Tex *tex;
	TexResult texres= {0.0f, 0.0f, 0.0f, 0.0f, 0.0f, 0, NULL};
	float fact, stencilTin=1.0;
	float tempvec[3], texvec[3], dxt[3], dyt[3];
	int tex_nr, rgb= 0;

	if (R.r.scemode & R_NO_TEX) return;
	/* todo: add flag to test if there's a tex */
	texres.nor= NULL;

	for (tex_nr=0; tex_nr<MAX_MTEX; tex_nr++) {
		if (R.wrld.mtex[tex_nr]) {
			const float *co;

			mtex= R.wrld.mtex[tex_nr];

			tex= mtex->tex;
			if (tex == NULL) continue;
			/* if (mtex->mapto==0) continue; */

			/* which coords */
			co= lo;

			/* dxt dyt just from 1 value */
			if (dxyview) {
				dxt[0]= dxt[1]= dxt[2]= dxyview[0];
				dyt[0]= dyt[1]= dyt[2]= dxyview[1];
			}
			else {
				dxt[0]= dxt[1]= dxt[2]= 0.0;
				dyt[0]= dyt[1]= dyt[2]= 0.0;
			}

			/* Grab the mapping settings for this texture */
			switch (mtex->texco) {
				case TEXCO_ANGMAP:
					/* only works with texture being "real" */
					/* use saacos(), fixes bug [#22398], float precision caused lo[2] to be slightly less than -1.0 */
					if (lo[0] || lo[1]) { /* check for zero case [#24807] */
						fact= (1.0f/(float)M_PI)*saacos(lo[2])/(sqrtf(lo[0]*lo[0] + lo[1]*lo[1]));
						tempvec[0]= lo[0]*fact;
						tempvec[1]= lo[1]*fact;
						tempvec[2]= 0.0;
					}
					else {
						/* this value has no angle, the vector is directly along the view.
						 * avoid divide by zero and use a dummy value. */
						tempvec[0]= 1.0f;
						tempvec[1]= 0.0;
						tempvec[2]= 0.0;
					}
					co= tempvec;
					break;

				case TEXCO_H_SPHEREMAP:
				case TEXCO_H_TUBEMAP:
					if (skyflag & WO_ZENUP) {
						if (mtex->texco==TEXCO_H_TUBEMAP) map_to_tube( tempvec, tempvec+1, lo[0], lo[2], lo[1]);
						else map_to_sphere(tempvec, tempvec+1, lo[0], lo[2], lo[1]);
						/* tube/spheremap maps for outside view, not inside */
						tempvec[0]= 1.0f-tempvec[0];
						/* only top half */
						tempvec[1]= 2.0f*tempvec[1]-1.0f;
						tempvec[2]= 0.0;
						/* and correction for do_2d_mapping */
						tempvec[0]= 2.0f*tempvec[0]-1.0f;
						tempvec[1]= 2.0f*tempvec[1]-1.0f;
						co= tempvec;
					}
					else {
						/* potentially dangerous... check with multitex! */
						continue;
					}
					break;
				case TEXCO_EQUIRECTMAP:
					tempvec[0]= -atan2f(lo[2], lo[0]) / (float)M_PI;
					tempvec[1]=  atan2f(lo[1], hypot(lo[0], lo[2])) / (float)M_PI_2;
					tempvec[2]= 0.0f;
					co= tempvec;
					break;
				case TEXCO_OBJECT:
					if (mtex->object) {
						copy_v3_v3(tempvec, lo);
						mul_m4_v3(mtex->object->imat_ren, tempvec);
						co= tempvec;
					}
					break;

				case TEXCO_GLOB:
					if (rco) {
						copy_v3_v3(tempvec, rco);
						mul_m4_v3(R.viewinv, tempvec);
						co= tempvec;
					}
					else
						co= lo;

//					copy_v3_v3(shi->dxgl, shi->dxco);
//					mul_m3_v3(R.imat, shi->dxco);
//					copy_v3_v3(shi->dygl, shi->dyco);
//					mul_m3_v3(R.imat, shi->dyco);
					break;
				case TEXCO_VIEW:
					co = view;
					break;
			}

			/* placement */
			if (mtex->projx) texvec[0]= mtex->size[0]*(co[mtex->projx-1]+mtex->ofs[0]);
			else texvec[0]= mtex->size[0]*(mtex->ofs[0]);

			if (mtex->projy) texvec[1]= mtex->size[1]*(co[mtex->projy-1]+mtex->ofs[1]);
			else texvec[1]= mtex->size[1]*(mtex->ofs[1]);

			if (mtex->projz) texvec[2]= mtex->size[2]*(co[mtex->projz-1]+mtex->ofs[2]);
			else texvec[2]= mtex->size[2]*(mtex->ofs[2]);

			/* texture */
			if (tex->type==TEX_IMAGE) do_2d_mapping(mtex, texvec, NULL, NULL, dxt, dyt);

			rgb = multitex(mtex->tex,
			               texvec,
			               dxt, dyt,
			               R.osa,
			               &texres,
			               thread,
			               mtex->which_output,
			               R.pool,
			               skip_load_image,
			               texnode_preview,
			               true);

			/* texture output */
			if (rgb && (mtex->texflag & MTEX_RGBTOINT)) {
				texres.tin = IMB_colormanagement_get_luminance(&texres.tr);
				rgb= 0;
			}
			if (mtex->texflag & MTEX_NEGATIVE) {
				if (rgb) {
					texres.tr= 1.0f-texres.tr;
					texres.tg= 1.0f-texres.tg;
					texres.tb= 1.0f-texres.tb;
				}
				else texres.tin= 1.0f-texres.tin;
			}
			if (mtex->texflag & MTEX_STENCIL) {
				if (rgb) {
					fact= texres.ta;
					texres.ta*= stencilTin;
					stencilTin*= fact;
				}
				else {
					fact= texres.tin;
					texres.tin*= stencilTin;
					stencilTin*= fact;
				}
			}
			else {
				if (rgb) texres.ta *= stencilTin;
				else texres.tin*= stencilTin;
			}

			/* color mapping */
			if (mtex->mapto & (WOMAP_HORIZ+WOMAP_ZENUP+WOMAP_ZENDOWN)) {
				float tcol[3];

				if (rgb==0) {
					texres.tr= mtex->r;
					texres.tg= mtex->g;
					texres.tb= mtex->b;
				}
				else texres.tin= texres.ta;

				tcol[0]= texres.tr; tcol[1]= texres.tg; tcol[2]= texres.tb;

				/* inverse gamma correction */
				if (tex->type==TEX_IMAGE) {
					Image *ima = tex->ima;
					ImBuf *ibuf = BKE_image_pool_acquire_ibuf(ima, &tex->iuser, R.pool);

					/* don't linearize float buffers, assumed to be linear */
					if (ibuf && !(ibuf->rect_float) && R.scene_color_manage)
						IMB_colormanagement_colorspace_to_scene_linear_v3(tcol, ibuf->rect_colorspace);

					BKE_image_pool_release_ibuf(ima, ibuf, R.pool);
				}

				if (mtex->mapto & WOMAP_HORIZ) {
					texture_rgb_blend(hor, tcol, hor, texres.tin, mtex->colfac, mtex->blendtype);
				}
				if (mtex->mapto & (WOMAP_ZENUP+WOMAP_ZENDOWN)) {
					float zenfac = 0.0f;

					if (R.wrld.skytype & WO_SKYREAL) {
						if ((skyflag & WO_ZENUP)) {
							if (mtex->mapto & WOMAP_ZENUP) zenfac= mtex->zenupfac;
						}
						else if (mtex->mapto & WOMAP_ZENDOWN) zenfac= mtex->zendownfac;
					}
					else {
						if (mtex->mapto & WOMAP_ZENUP) zenfac= mtex->zenupfac;
						else if (mtex->mapto & WOMAP_ZENDOWN) zenfac= mtex->zendownfac;
					}

					if (zenfac != 0.0f)
						texture_rgb_blend(zen, tcol, zen, texres.tin, zenfac, mtex->blendtype);
				}
			}
			if (mtex->mapto & WOMAP_BLEND) {
				if (rgb) texres.tin = IMB_colormanagement_get_luminance(&texres.tr);

				*blend= texture_value_blend(mtex->def_var, *blend, texres.tin, mtex->blendfac, mtex->blendtype);
			}
		}
	}
}

/* ------------------------------------------------------------------------- */
/* col_r supposed to be initialized with la->r,g,b */

void do_lamp_tex(LampRen *la, const float lavec[3], ShadeInput *shi, float col_r[3], int effect)
{
	const bool skip_load_image = (R.r.scemode & R_NO_IMAGE_LOAD) != 0;
	const bool texnode_preview = (R.r.scemode & R_TEXNODE_PREVIEW) != 0;
	Object *ob;
	MTex *mtex;
	Tex *tex;
	TexResult texres= {0.0f, 0.0f, 0.0f, 0.0f, 0.0f, 0, NULL};
	float *co = NULL, *dx = NULL, *dy = NULL, fact, stencilTin=1.0;
	float texvec[3], dxt[3], dyt[3], tempvec[3];
	int i, tex_nr, rgb= 0;

	if (R.r.scemode & R_NO_TEX) return;
	tex_nr= 0;

	for (; tex_nr<MAX_MTEX; tex_nr++) {

		if (la->mtex[tex_nr]) {
			mtex= la->mtex[tex_nr];

			tex= mtex->tex;
			if (tex==NULL) continue;
			texres.nor= NULL;

			/* which coords */
			if (mtex->texco==TEXCO_OBJECT) {
				ob= mtex->object;
				if (ob) {
					co= tempvec;
					dx= dxt;
					dy= dyt;
					copy_v3_v3(tempvec, shi->co);
					mul_m4_v3(ob->imat_ren, tempvec);
					if (shi->osatex) {
						copy_v3_v3(dxt, shi->dxco);
						copy_v3_v3(dyt, shi->dyco);
						mul_mat3_m4_v3(ob->imat_ren, dxt);
						mul_mat3_m4_v3(ob->imat_ren, dyt);
					}
				}
				else {
					co= shi->co;
					dx= shi->dxco; dy= shi->dyco;
				}
			}
			else if (mtex->texco==TEXCO_GLOB) {
				co= shi->gl; dx= shi->dxco; dy= shi->dyco;
				copy_v3_v3(shi->gl, shi->co);
				mul_m4_v3(R.viewinv, shi->gl);
			}
			else if (mtex->texco==TEXCO_VIEW) {

				copy_v3_v3(tempvec, lavec);
				mul_m3_v3(la->imat, tempvec);

				if (la->type==LA_SPOT) {
					tempvec[0]*= la->spottexfac;
					tempvec[1]*= la->spottexfac;
				/* project from 3d to 2d */
					tempvec[0] /= -tempvec[2];
					tempvec[1] /= -tempvec[2];
				}
				co= tempvec;

				dx= dxt; dy= dyt;
				if (shi->osatex) {
					copy_v3_v3(dxt, shi->dxlv);
					copy_v3_v3(dyt, shi->dylv);
					/* need some matrix conversion here? la->imat is a [3][3]  matrix!!! **/
					mul_m3_v3(la->imat, dxt);
					mul_m3_v3(la->imat, dyt);

					mul_v3_fl(dxt, la->spottexfac);
					mul_v3_fl(dyt, la->spottexfac);
				}
			}


			/* placement */
			if (mtex->projx && co) texvec[0]= mtex->size[0]*(co[mtex->projx-1]+mtex->ofs[0]);
			else texvec[0]= mtex->size[0]*(mtex->ofs[0]);

			if (mtex->projy && co) texvec[1]= mtex->size[1]*(co[mtex->projy-1]+mtex->ofs[1]);
			else texvec[1]= mtex->size[1]*(mtex->ofs[1]);

			if (mtex->projz && co) texvec[2]= mtex->size[2]*(co[mtex->projz-1]+mtex->ofs[2]);
			else texvec[2]= mtex->size[2]*(mtex->ofs[2]);

			if (shi->osatex) {
				if (!dx) {
					for (i=0;i<2;i++) {
						dxt[i] = dyt[i] = 0.0;
					}
				}
				else {
					if (mtex->projx) {
						dxt[0]= mtex->size[0]*dx[mtex->projx-1];
						dyt[0]= mtex->size[0]*dy[mtex->projx-1];
					}
					else {
						dxt[0]= 0.0;
						dyt[0]= 0.0;
					}
					if (mtex->projy) {
						dxt[1]= mtex->size[1]*dx[mtex->projy-1];
						dyt[1]= mtex->size[1]*dy[mtex->projy-1];
					}
					else {
						dxt[1]= 0.0;
						dyt[1]= 0.0;
					}
					if (mtex->projz) {
						dxt[2]= mtex->size[2]*dx[mtex->projz-1];
						dyt[2]= mtex->size[2]*dy[mtex->projz-1];
					}
					else {
						dxt[2]= 0.0;
						dyt[2]= 0.0;
					}
				}
			}

			/* texture */
			if (tex->type==TEX_IMAGE) {
				do_2d_mapping(mtex, texvec, NULL, NULL, dxt, dyt);
			}

			rgb = multitex(tex,
			               texvec,
			               dxt, dyt,
			               shi->osatex,
			               &texres,
			               shi->thread,
			               mtex->which_output,
			               R.pool,
			               skip_load_image,
			               texnode_preview,
			               true);

			/* texture output */
			if (rgb && (mtex->texflag & MTEX_RGBTOINT)) {
				texres.tin = IMB_colormanagement_get_luminance(&texres.tr);
				rgb= 0;
			}
			if (mtex->texflag & MTEX_NEGATIVE) {
				if (rgb) {
					texres.tr= 1.0f-texres.tr;
					texres.tg= 1.0f-texres.tg;
					texres.tb= 1.0f-texres.tb;
				}
				else texres.tin= 1.0f-texres.tin;
			}
			if (mtex->texflag & MTEX_STENCIL) {
				if (rgb) {
					fact= texres.ta;
					texres.ta*= stencilTin;
					stencilTin*= fact;
				}
				else {
					fact= texres.tin;
					texres.tin*= stencilTin;
					stencilTin*= fact;
				}
			}
			else {
				if (rgb) texres.ta*= stencilTin;
				else texres.tin*= stencilTin;
			}

			/* mapping */
			if (((mtex->mapto & LAMAP_COL) && (effect & LA_TEXTURE))||((mtex->mapto & LAMAP_SHAD) && (effect & LA_SHAD_TEX))) {
				float col[3];

				if (rgb==0) {
					texres.tr= mtex->r;
					texres.tg= mtex->g;
					texres.tb= mtex->b;
				}
				else if (mtex->mapto & MAP_ALPHA) {
					texres.tin= stencilTin;
				}
				else texres.tin= texres.ta;

				/* inverse gamma correction */
				if (tex->type==TEX_IMAGE) {
					Image *ima = tex->ima;
					ImBuf *ibuf = BKE_image_pool_acquire_ibuf(ima, &tex->iuser, R.pool);

					/* don't linearize float buffers, assumed to be linear */
					if (ibuf && !(ibuf->rect_float) && R.scene_color_manage)
						IMB_colormanagement_colorspace_to_scene_linear_v3(&texres.tr, ibuf->rect_colorspace);

					BKE_image_pool_release_ibuf(ima, ibuf, R.pool);
				}

				/* lamp colors were premultiplied with this */
				col[0]= texres.tr*la->energy;
				col[1]= texres.tg*la->energy;
				col[2]= texres.tb*la->energy;

				if (effect & LA_SHAD_TEX)
					texture_rgb_blend(col_r, col, col_r, texres.tin, mtex->shadowfac, mtex->blendtype);
				else
					texture_rgb_blend(col_r, col, col_r, texres.tin, mtex->colfac, mtex->blendtype);
			}
		}
	}
}

/* ------------------------------------------------------------------------- */

int externtex(const MTex *mtex,
              const float vec[3],
              float *tin, float *tr, float *tg, float *tb, float *ta,
              const int thread,
              struct ImagePool *pool,
              const bool skip_load_image,
              const bool texnode_preview)
{
	Tex *tex;
	TexResult texr;
	float dxt[3], dyt[3], texvec[3];
	int rgb;

	tex= mtex->tex;
	if (tex==NULL) return 0;
	texr.nor= NULL;

	/* placement */
	if (mtex->projx) texvec[0]= mtex->size[0]*(vec[mtex->projx-1]+mtex->ofs[0]);
	else texvec[0]= mtex->size[0]*(mtex->ofs[0]);

	if (mtex->projy) texvec[1]= mtex->size[1]*(vec[mtex->projy-1]+mtex->ofs[1]);
	else texvec[1]= mtex->size[1]*(mtex->ofs[1]);

	if (mtex->projz) texvec[2]= mtex->size[2]*(vec[mtex->projz-1]+mtex->ofs[2]);
	else texvec[2]= mtex->size[2]*(mtex->ofs[2]);

	/* texture */
	if (tex->type==TEX_IMAGE) {
		do_2d_mapping(mtex, texvec, NULL, NULL, dxt, dyt);
	}

	rgb = multitex(tex,
	               texvec,
	               dxt, dyt,
	               0, &texr,
	               thread,
	               mtex->which_output,
	               pool,
	               skip_load_image,
	               texnode_preview,
	               true);

	if (rgb) {
		texr.tin = IMB_colormanagement_get_luminance(&texr.tr);
	}
	else {
		texr.tr= mtex->r;
		texr.tg= mtex->g;
		texr.tb= mtex->b;
	}

>>>>>>> 39eb0516
	*tin= texr.tin;
	*tr= texr.tr;
	*tg= texr.tg;
	*tb= texr.tb;
	*ta= texr.ta;

	return (rgb != 0);
}<|MERGE_RESOLUTION|>--- conflicted
+++ resolved
@@ -1499,1409 +1499,6 @@
 		texr.tb= mtex->b;
 	}
 
-<<<<<<< HEAD
-=======
-	rgbnor |= TEX_NOR;
-	return rgbnor;
-}
-
-void do_material_tex(ShadeInput *shi, Render *re)
-{
-	const bool skip_load_image = (R.r.scemode & R_NO_IMAGE_LOAD) != 0;
-	CompatibleBump compat_bump;
-	NTapBump ntap_bump;
-	MTex *mtex;
-	Tex *tex;
-	TexResult texres= {0.0f, 0.0f, 0.0f, 0.0f, 0.0f, 0, NULL};
-	float *co = NULL, *dx = NULL, *dy = NULL;
-	float fact, facm, factt, facmm, stencilTin=1.0;
-	float texvec[3], dxt[3], dyt[3], tempvec[3], norvec[3], warpvec[3]={0.0f, 0.0f, 0.0f}, Tnor=1.0;
-	int tex_nr, rgbnor= 0;
-	bool warp_done = false, use_compat_bump = false, use_ntap_bump = false;
-	bool found_nmapping = false, found_deriv_map = false;
-	bool iFirstTimeNMap = true;
-
-	compatible_bump_init(&compat_bump);
-	ntap_bump_init(&ntap_bump);
-
-	if (re->r.scemode & R_NO_TEX) return;
-	/* here: test flag if there's a tex (todo) */
-
-	for (tex_nr=0; tex_nr<MAX_MTEX; tex_nr++) {
-
-		/* separate tex switching */
-		if (shi->mat->septex & (1<<tex_nr)) continue;
-
-		if (shi->mat->mtex[tex_nr]) {
-			mtex= shi->mat->mtex[tex_nr];
-
-			tex= mtex->tex;
-			if (tex == NULL) continue;
-
-			found_deriv_map = (tex->type==TEX_IMAGE) && (tex->imaflag & TEX_DERIVATIVEMAP);
-			use_compat_bump= (mtex->texflag & MTEX_COMPAT_BUMP) != 0;
-			use_ntap_bump = ((mtex->texflag & (MTEX_3TAP_BUMP|MTEX_5TAP_BUMP|MTEX_BICUBIC_BUMP))!=0 || found_deriv_map!=0) ? true : false;
-
-			/* XXX texture node trees don't work for this yet */
-			if (tex->nodetree && tex->use_nodes) {
-				use_compat_bump = false;
-				use_ntap_bump = false;
-			}
-
-			/* case displacement mapping */
-			if (shi->osatex == 0 && use_ntap_bump) {
-				use_ntap_bump = false;
-				use_compat_bump = true;
-			}
-
-			/* case ocean */
-			if (tex->type == TEX_OCEAN) {
-				use_ntap_bump = false;
-				use_compat_bump = false;
-			}
-
-			/* which coords */
-			if (mtex->texco==TEXCO_ORCO) {
-				if (mtex->texflag & MTEX_DUPLI_MAPTO) {
-					co= shi->duplilo; dx= dxt; dy= dyt;
-					dxt[0]= dxt[1]= dxt[2]= 0.0f;
-					dyt[0]= dyt[1]= dyt[2]= 0.0f;
-				}
-				else {
-					co= shi->lo; dx= shi->dxlo; dy= shi->dylo;
-				}
-			}
-			else if (mtex->texco==TEXCO_OBJECT) {
-				Object *ob= mtex->object;
-				if (ob) {
-					co= tempvec;
-					dx= dxt;
-					dy= dyt;
-					copy_v3_v3(tempvec, shi->co);
-					if (mtex->texflag & MTEX_OB_DUPLI_ORIG)
-						if (shi->obi && shi->obi->duplitexmat)
-							mul_m4_v3(shi->obi->duplitexmat, tempvec);
-					mul_m4_v3(ob->imat_ren, tempvec);
-					if (shi->osatex) {
-						copy_v3_v3(dxt, shi->dxco);
-						copy_v3_v3(dyt, shi->dyco);
-						mul_mat3_m4_v3(ob->imat_ren, dxt);
-						mul_mat3_m4_v3(ob->imat_ren, dyt);
-					}
-				}
-				else {
-					/* if object doesn't exist, do not use orcos (not initialized) */
-					co= shi->co;
-					dx= shi->dxco; dy= shi->dyco;
-				}
-			}
-			else if (mtex->texco==TEXCO_REFL) {
-				calc_R_ref(shi);
-				co= shi->ref; dx= shi->dxref; dy= shi->dyref;
-			}
-			else if (mtex->texco==TEXCO_NORM) {
-				co= shi->orn; dx= shi->dxno; dy= shi->dyno;
-			}
-			else if (mtex->texco==TEXCO_TANGENT) {
-				co= shi->tang; dx= shi->dxno; dy= shi->dyno;
-			}
-			else if (mtex->texco==TEXCO_GLOB) {
-				co= shi->gl; dx= shi->dxgl; dy= shi->dygl;
-			}
-			else if (mtex->texco==TEXCO_UV) {
-				if (mtex->texflag & MTEX_DUPLI_MAPTO) {
-					co= shi->dupliuv; dx= dxt; dy= dyt;
-					dxt[0]= dxt[1]= dxt[2]= 0.0f;
-					dyt[0]= dyt[1]= dyt[2]= 0.0f;
-				}
-				else {
-					ShadeInputUV *suv= &shi->uv[shi->actuv];
-					int i = shi->actuv;
-
-					if (mtex->uvname[0] != 0) {
-						for (i = 0; i < shi->totuv; i++) {
-							if (STREQ(shi->uv[i].name, mtex->uvname)) {
-								suv= &shi->uv[i];
-								break;
-							}
-						}
-					}
-
-					co= suv->uv;
-					dx= suv->dxuv;
-					dy= suv->dyuv;
-
-					compatible_bump_uv_derivs(&compat_bump, shi, mtex, i);
-				}
-			}
-			else if (mtex->texco==TEXCO_WINDOW) {
-				co= shi->winco; dx= shi->dxwin; dy= shi->dywin;
-			}
-			else if (mtex->texco==TEXCO_STRAND) {
-				co= tempvec; dx= dxt; dy= dyt;
-				co[0]= shi->strandco;
-				co[1]= co[2]= 0.0f;
-				dx[0]= shi->dxstrand;
-				dx[1]= dx[2]= 0.0f;
-				dy[0]= shi->dystrand;
-				dy[1]= dy[2]= 0.0f;
-			}
-			else if (mtex->texco==TEXCO_STRESS) {
-				co= tempvec; dx= dxt; dy= dyt;
-				co[0]= shi->stress;
-				co[1]= co[2]= 0.0f;
-				dx[0]= 0.0f;
-				dx[1]= dx[2]= 0.0f;
-				dy[0]= 0.0f;
-				dy[1]= dy[2]= 0.0f;
-			}
-			else {
-				continue;  /* can happen when texco defines disappear and it renders old files */
-			}
-
-			/* the pointer defines if bumping happens */
-			if (mtex->mapto & (MAP_NORM|MAP_WARP)) {
-				texres.nor= norvec;
-				norvec[0]= norvec[1]= norvec[2]= 0.0;
-			}
-			else texres.nor= NULL;
-
-			if (warp_done) {
-				add_v3_v3v3(tempvec, co, warpvec);
-				co= tempvec;
-			}
-
-			/* XXX texture node trees don't work for this yet */
-			if (texres.nor && !((tex->type==TEX_IMAGE) && (tex->imaflag & TEX_NORMALMAP))) {
-				if (use_compat_bump) {
-					rgbnor = compatible_bump_compute(&compat_bump, shi, mtex, tex,
-					                                 &texres, Tnor*stencilTin, co, dx, dy, texvec, dxt, dyt,
-					                                 re->pool, skip_load_image);
-				}
-				else if (use_ntap_bump) {
-					rgbnor = ntap_bump_compute(&ntap_bump, shi, mtex, tex,
-					                           &texres, Tnor*stencilTin, co, dx, dy, texvec, dxt, dyt,
-					                           re->pool, skip_load_image);
-				}
-				else {
-					texco_mapping(shi, tex, mtex, co, dx, dy, texvec, dxt, dyt);
-					rgbnor = multitex_mtex(shi, mtex, texvec, dxt, dyt, &texres, re->pool, skip_load_image);
-				}
-			}
-			else {
-				texco_mapping(shi, tex, mtex, co, dx, dy, texvec, dxt, dyt);
-				rgbnor = multitex_mtex(shi, mtex, texvec, dxt, dyt, &texres, re->pool, skip_load_image);
-			}
-
-			/* texture output */
-
-			if ((rgbnor & TEX_RGB) && (mtex->texflag & MTEX_RGBTOINT)) {
-				texres.tin = IMB_colormanagement_get_luminance(&texres.tr);
-				rgbnor -= TEX_RGB;
-			}
-			if (mtex->texflag & MTEX_NEGATIVE) {
-				if (rgbnor & TEX_RGB) {
-					texres.tr= 1.0f-texres.tr;
-					texres.tg= 1.0f-texres.tg;
-					texres.tb= 1.0f-texres.tb;
-				}
-				texres.tin= 1.0f-texres.tin;
-			}
-			if (mtex->texflag & MTEX_STENCIL) {
-				if (rgbnor & TEX_RGB) {
-					fact= texres.ta;
-					texres.ta*= stencilTin;
-					stencilTin*= fact;
-				}
-				else {
-					fact= texres.tin;
-					texres.tin*= stencilTin;
-					stencilTin*= fact;
-				}
-			}
-			else {
-				Tnor*= stencilTin;
-			}
-
-			if (texres.nor) {
-				if ((rgbnor & TEX_NOR)==0) {
-					/* make our own normal */
-					if (rgbnor & TEX_RGB) {
-						copy_v3_v3(texres.nor, &texres.tr);
-					}
-					else {
-						float co_nor= 0.5f * cosf(texres.tin - 0.5f);
-						float si = 0.5f * sinf(texres.tin - 0.5f);
-						float f1, f2;
-
-						f1= shi->vn[0];
-						f2= shi->vn[1];
-						texres.nor[0]= f1*co_nor+f2*si;
-						f1= shi->vn[1];
-						f2= shi->vn[2];
-						texres.nor[1]= f1*co_nor+f2*si;
-						texres.nor[2]= f2*co_nor-f1*si;
-					}
-				}
-				/* warping, local space */
-				if (mtex->mapto & MAP_WARP) {
-					float *warpnor= texres.nor, warpnor_[3];
-
-					if (use_ntap_bump) {
-						copy_v3_v3(warpnor_, texres.nor);
-						warpnor= warpnor_;
-						normalize_v3(warpnor_);
-					}
-					warpvec[0]= mtex->warpfac*warpnor[0];
-					warpvec[1]= mtex->warpfac*warpnor[1];
-					warpvec[2]= mtex->warpfac*warpnor[2];
-					warp_done = true;
-				}
-#if 0
-				if (mtex->texflag & MTEX_VIEWSPACE) {
-					/* rotate to global coords */
-					if (mtex->texco==TEXCO_ORCO || mtex->texco==TEXCO_UV) {
-						if (shi->vlr && shi->obr && shi->obr->ob) {
-							float len= normalize_v3(texres.nor);
-							/* can be optimized... (ton) */
-							mul_mat3_m4_v3(shi->obr->ob->obmat, texres.nor);
-							mul_mat3_m4_v3(re->viewmat, texres.nor);
-							normalize_v3_length(texres.nor, len);
-						}
-					}
-				}
-#endif
-			}
-
-			/* mapping */
-			if (mtex->mapto & (MAP_COL | MAP_COLSPEC | MAP_COLMIR)) {
-				float tcol[3];
-
-				/* stencil maps on the texture control slider, not texture intensity value */
-				copy_v3_v3(tcol, &texres.tr);
-
-				if ((rgbnor & TEX_RGB) == 0) {
-					copy_v3_v3(tcol, &mtex->r);
-				}
-				else if (mtex->mapto & MAP_ALPHA) {
-					texres.tin = stencilTin;
-				}
-				else {
-					texres.tin = texres.ta;
-				}
-
-				/* inverse gamma correction */
-				if (tex->type==TEX_IMAGE) {
-					Image *ima = tex->ima;
-					ImBuf *ibuf = BKE_image_pool_acquire_ibuf(ima, &tex->iuser, re->pool);
-
-					/* don't linearize float buffers, assumed to be linear */
-					if (ibuf != NULL &&
-					    ibuf->rect_float == NULL &&
-					    (rgbnor & TEX_RGB) &&
-					    R.scene_color_manage)
-					{
-						IMB_colormanagement_colorspace_to_scene_linear_v3(tcol, ibuf->rect_colorspace);
-					}
-
-					BKE_image_pool_release_ibuf(ima, ibuf, re->pool);
-				}
-
-				if (mtex->mapto & MAP_COL) {
-					float colfac= mtex->colfac*stencilTin;
-					texture_rgb_blend(&shi->r, tcol, &shi->r, texres.tin, colfac, mtex->blendtype);
-				}
-				if (mtex->mapto & MAP_COLSPEC) {
-					float colspecfac= mtex->colspecfac*stencilTin;
-					texture_rgb_blend(&shi->specr, tcol, &shi->specr, texres.tin, colspecfac, mtex->blendtype);
-				}
-				if (mtex->mapto & MAP_COLMIR) {
-					float mirrfac= mtex->mirrfac*stencilTin;
-
-					/* exception for envmap only */
-					if (tex->type==TEX_ENVMAP && mtex->blendtype==MTEX_BLEND) {
-						fact= texres.tin*mirrfac;
-						facm= 1.0f- fact;
-						shi->refcol[0]= fact + facm*shi->refcol[0];
-						shi->refcol[1]= fact*tcol[0] + facm*shi->refcol[1];
-						shi->refcol[2]= fact*tcol[1] + facm*shi->refcol[2];
-						shi->refcol[3]= fact*tcol[2] + facm*shi->refcol[3];
-					}
-					else {
-						texture_rgb_blend(&shi->mirr, tcol, &shi->mirr, texres.tin, mirrfac, mtex->blendtype);
-					}
-				}
-			}
-			if ( (mtex->mapto & MAP_NORM) ) {
-				if (texres.nor) {
-					float norfac= mtex->norfac;
-
-					/* we need to code blending modes for normals too once.. now 1 exception hardcoded */
-
-					if ((tex->type==TEX_IMAGE) && (tex->imaflag & TEX_NORMALMAP)) {
-
-						found_nmapping = 1;
-
-						/* qdn: for normalmaps, to invert the normalmap vector,
-						 * it is better to negate x & y instead of subtracting the vector as was done before */
-						if (norfac < 0.0f) {
-							texres.nor[0] = -texres.nor[0];
-							texres.nor[1] = -texres.nor[1];
-						}
-						fact = Tnor*fabsf(norfac);
-						if (fact>1.f) fact = 1.f;
-						facm = 1.f-fact;
-						if (mtex->normapspace == MTEX_NSPACE_TANGENT) {
-							/* qdn: tangent space */
-							float B[3], tv[3];
-							const float *no = iFirstTimeNMap ? shi->nmapnorm : shi->vn;
-							iFirstTimeNMap = false;
-							cross_v3_v3v3(B, no, shi->nmaptang);	/* bitangent */
-							mul_v3_fl(B, shi->nmaptang[3]);
-							/* transform norvec from tangent space to object surface in camera space */
-							tv[0] = texres.nor[0]*shi->nmaptang[0] + texres.nor[1]*B[0] + texres.nor[2]*no[0];
-							tv[1] = texres.nor[0]*shi->nmaptang[1] + texres.nor[1]*B[1] + texres.nor[2]*no[1];
-							tv[2] = texres.nor[0]*shi->nmaptang[2] + texres.nor[1]*B[2] + texres.nor[2]*no[2];
-							shi->vn[0]= facm*no[0] + fact*tv[0];
-							shi->vn[1]= facm*no[1] + fact*tv[1];
-							shi->vn[2]= facm*no[2] + fact*tv[2];
-						}
-						else {
-							float nor[3];
-
-							copy_v3_v3(nor, texres.nor);
-
-							if (mtex->normapspace == MTEX_NSPACE_CAMERA) {
-								/* pass */
-							}
-							else if (mtex->normapspace == MTEX_NSPACE_WORLD) {
-								mul_mat3_m4_v3(re->viewmat, nor);
-							}
-							else if (mtex->normapspace == MTEX_NSPACE_OBJECT) {
-								if (shi->obr && shi->obr->ob)
-									mul_mat3_m4_v3(shi->obr->ob->obmat, nor);
-								mul_mat3_m4_v3(re->viewmat, nor);
-							}
-
-							normalize_v3(nor);
-
-							/* qdn: worldspace */
-							shi->vn[0]= facm*shi->vn[0] + fact*nor[0];
-							shi->vn[1]= facm*shi->vn[1] + fact*nor[1];
-							shi->vn[2]= facm*shi->vn[2] + fact*nor[2];
-						}
-					}
-					else {
-						/* XXX texture node trees don't work for this yet */
-						if (use_compat_bump || use_ntap_bump) {
-							shi->vn[0] = texres.nor[0];
-							shi->vn[1] = texres.nor[1];
-							shi->vn[2] = texres.nor[2];
-						}
-						else {
-							float nor[3], dot;
-
-							if (shi->mat->mode & MA_TANGENT_V) {
-								shi->tang[0]+= Tnor*norfac*texres.nor[0];
-								shi->tang[1]+= Tnor*norfac*texres.nor[1];
-								shi->tang[2]+= Tnor*norfac*texres.nor[2];
-							}
-
-							/* prevent bump to become negative normal */
-							nor[0]= Tnor*norfac*texres.nor[0];
-							nor[1]= Tnor*norfac*texres.nor[1];
-							nor[2]= Tnor*norfac*texres.nor[2];
-
-							dot= 0.5f + 0.5f * dot_v3v3(nor, shi->vn);
-
-							shi->vn[0]+= dot*nor[0];
-							shi->vn[1]+= dot*nor[1];
-							shi->vn[2]+= dot*nor[2];
-						}
-					}
-					normalize_v3(shi->vn);
-
-					/* this makes sure the bump is passed on to the next texture */
-					shi->orn[0]= -shi->vn[0];
-					shi->orn[1]= -shi->vn[1];
-					shi->orn[2]= -shi->vn[2];
-				}
-			}
-
-			if ( mtex->mapto & MAP_DISPLACE ) {
-				/* Now that most textures offer both Nor and Intensity, allow  */
-				/* both to work, and let user select with slider.   */
-				if (texres.nor) {
-					float norfac= mtex->norfac;
-
-					shi->displace[0]+= 0.2f*Tnor*norfac*texres.nor[0];
-					shi->displace[1]+= 0.2f*Tnor*norfac*texres.nor[1];
-					shi->displace[2]+= 0.2f*Tnor*norfac*texres.nor[2];
-				}
-
-				if (rgbnor & TEX_RGB) {
-					texres.tin = IMB_colormanagement_get_luminance(&texres.tr);
-				}
-
-				factt= (0.5f-texres.tin)*mtex->dispfac*stencilTin; facmm= 1.0f-factt;
-
-				if (mtex->blendtype==MTEX_BLEND) {
-					shi->displace[0]= factt*shi->vn[0] + facmm*shi->displace[0];
-					shi->displace[1]= factt*shi->vn[1] + facmm*shi->displace[1];
-					shi->displace[2]= factt*shi->vn[2] + facmm*shi->displace[2];
-				}
-				else if (mtex->blendtype==MTEX_MUL) {
-					shi->displace[0]*= factt*shi->vn[0];
-					shi->displace[1]*= factt*shi->vn[1];
-					shi->displace[2]*= factt*shi->vn[2];
-				}
-				else { /* add or sub */
-					if (mtex->blendtype==MTEX_SUB) factt= -factt;
-					shi->displace[0]+= factt*shi->vn[0];
-					shi->displace[1]+= factt*shi->vn[1];
-					shi->displace[2]+= factt*shi->vn[2];
-				}
-			}
-
-			if (mtex->mapto & MAP_VARS) {
-				/* stencil maps on the texture control slider, not texture intensity value */
-
-				if (rgbnor & TEX_RGB) {
-					if (texres.talpha) texres.tin = texres.ta;
-					else               texres.tin = IMB_colormanagement_get_luminance(&texres.tr);
-				}
-
-				if (mtex->mapto & MAP_REF) {
-					float difffac= mtex->difffac*stencilTin;
-
-					shi->refl= texture_value_blend(mtex->def_var, shi->refl, texres.tin, difffac, mtex->blendtype);
-					if (shi->refl<0.0f) shi->refl= 0.0f;
-				}
-				if (mtex->mapto & MAP_SPEC) {
-					float specfac= mtex->specfac*stencilTin;
-
-					shi->spec= texture_value_blend(mtex->def_var, shi->spec, texres.tin, specfac, mtex->blendtype);
-					if (shi->spec<0.0f) shi->spec= 0.0f;
-				}
-				if (mtex->mapto & MAP_EMIT) {
-					float emitfac= mtex->emitfac*stencilTin;
-
-					shi->emit= texture_value_blend(mtex->def_var, shi->emit, texres.tin, emitfac, mtex->blendtype);
-					if (shi->emit<0.0f) shi->emit= 0.0f;
-				}
-				if (mtex->mapto & MAP_ALPHA) {
-					float alphafac= mtex->alphafac*stencilTin;
-
-					shi->alpha= texture_value_blend(mtex->def_var, shi->alpha, texres.tin, alphafac, mtex->blendtype);
-					if (shi->alpha<0.0f) shi->alpha= 0.0f;
-					else if (shi->alpha>1.0f) shi->alpha= 1.0f;
-				}
-				if (mtex->mapto & MAP_HAR) {
-					float har;  /* have to map to 0-1 */
-					float hardfac= mtex->hardfac*stencilTin;
-
-					har= ((float)shi->har)/128.0f;
-					har= 128.0f*texture_value_blend(mtex->def_var, har, texres.tin, hardfac, mtex->blendtype);
-
-					if (har<1.0f) shi->har= 1;
-					else if (har>511) shi->har= 511;
-					else shi->har= (int)har;
-				}
-				if (mtex->mapto & MAP_RAYMIRR) {
-					float raymirrfac= mtex->raymirrfac*stencilTin;
-
-					shi->ray_mirror= texture_value_blend(mtex->def_var, shi->ray_mirror, texres.tin, raymirrfac, mtex->blendtype);
-					if (shi->ray_mirror<0.0f) shi->ray_mirror= 0.0f;
-					else if (shi->ray_mirror>1.0f) shi->ray_mirror= 1.0f;
-				}
-				if (mtex->mapto & MAP_TRANSLU) {
-					float translfac= mtex->translfac*stencilTin;
-
-					shi->translucency= texture_value_blend(mtex->def_var, shi->translucency, texres.tin, translfac, mtex->blendtype);
-					if (shi->translucency<0.0f) shi->translucency= 0.0f;
-					else if (shi->translucency>1.0f) shi->translucency= 1.0f;
-				}
-				if (mtex->mapto & MAP_AMB) {
-					float ambfac= mtex->ambfac*stencilTin;
-
-					shi->amb= texture_value_blend(mtex->def_var, shi->amb, texres.tin, ambfac, mtex->blendtype);
-					if (shi->amb<0.0f) shi->amb= 0.0f;
-					else if (shi->amb>1.0f) shi->amb= 1.0f;
-
-					shi->ambr= shi->amb*re->wrld.ambr;
-					shi->ambg= shi->amb*re->wrld.ambg;
-					shi->ambb= shi->amb*re->wrld.ambb;
-				}
-			}
-		}
-	}
-	if ((use_compat_bump || use_ntap_bump || found_nmapping) && (shi->mat->mode & MA_TANGENT_V) != 0) {
-		const float fnegdot = -dot_v3v3(shi->vn, shi->tang);
-		/* apply Gram-Schmidt projection */
-		madd_v3_v3fl(shi->tang,  shi->vn, fnegdot);
-		normalize_v3(shi->tang);
-	}
-}
-
-
-void do_volume_tex(ShadeInput *shi, const float *xyz, int mapto_flag, float col_r[3], float *val, Render *re)
-{
-	const bool skip_load_image = (re->r.scemode & R_NO_IMAGE_LOAD) != 0;
-	const bool texnode_preview = (re->r.scemode & R_TEXNODE_PREVIEW) != 0;
-	MTex *mtex;
-	Tex *tex;
-	TexResult texres= {0.0f, 0.0f, 0.0f, 0.0f, 0.0f, 0, NULL};
-	int tex_nr, rgbnor= 0;
-	float co[3], texvec[3];
-	float fact, stencilTin=1.0;
-
-	if (re->r.scemode & R_NO_TEX) return;
-	/* here: test flag if there's a tex (todo) */
-
-	for (tex_nr=0; tex_nr<MAX_MTEX; tex_nr++) {
-		/* separate tex switching */
-		if (shi->mat->septex & (1<<tex_nr)) continue;
-
-		if (shi->mat->mtex[tex_nr]) {
-			mtex= shi->mat->mtex[tex_nr];
-			tex= mtex->tex;
-			if (tex == NULL) continue;
-
-			/* only process if this texture is mapped
-			 * to one that we're interested in */
-			if (!(mtex->mapto & mapto_flag)) continue;
-
-			/* which coords */
-			if (mtex->texco==TEXCO_OBJECT) {
-				Object *ob= mtex->object;
-				if (ob) {
-					copy_v3_v3(co, xyz);
-					if (mtex->texflag & MTEX_OB_DUPLI_ORIG) {
-						if (shi->obi && shi->obi->duplitexmat)
-							mul_m4_v3(shi->obi->duplitexmat, co);
-					}
-					mul_m4_v3(ob->imat_ren, co);
-
-					if (mtex->texflag & MTEX_MAPTO_BOUNDS && ob->bb) {
-						/* use bb vec[0] as min and bb vec[6] as max */
-						co[0] = (co[0] - ob->bb->vec[0][0]) / (ob->bb->vec[6][0]-ob->bb->vec[0][0]) * 2.0f - 1.0f;
-						co[1] = (co[1] - ob->bb->vec[0][1]) / (ob->bb->vec[6][1]-ob->bb->vec[0][1]) * 2.0f - 1.0f;
-						co[2] = (co[2] - ob->bb->vec[0][2]) / (ob->bb->vec[6][2]-ob->bb->vec[0][2]) * 2.0f - 1.0f;
-					}
-				}
-			}
-			/* not really orco, but 'local' */
-			else if (mtex->texco==TEXCO_ORCO) {
-
-				if (mtex->texflag & MTEX_DUPLI_MAPTO) {
-					copy_v3_v3(co, shi->duplilo);
-				}
-				else {
-					Object *ob= shi->obi->ob;
-					copy_v3_v3(co, xyz);
-					mul_m4_v3(ob->imat_ren, co);
-
-					if (mtex->texflag & MTEX_MAPTO_BOUNDS && ob->bb) {
-						/* use bb vec[0] as min and bb vec[6] as max */
-						co[0] = (co[0] - ob->bb->vec[0][0]) / (ob->bb->vec[6][0]-ob->bb->vec[0][0]) * 2.0f - 1.0f;
-						co[1] = (co[1] - ob->bb->vec[0][1]) / (ob->bb->vec[6][1]-ob->bb->vec[0][1]) * 2.0f - 1.0f;
-						co[2] = (co[2] - ob->bb->vec[0][2]) / (ob->bb->vec[6][2]-ob->bb->vec[0][2]) * 2.0f - 1.0f;
-					}
-				}
-			}
-			else if (mtex->texco==TEXCO_GLOB) {
-				copy_v3_v3(co, xyz);
-				mul_m4_v3(re->viewinv, co);
-			}
-			else {
-				continue;  /* can happen when texco defines disappear and it renders old files */
-			}
-
-			texres.nor= NULL;
-
-			if (tex->type == TEX_IMAGE) {
-				continue;  /* not supported yet */
-				//do_2d_mapping(mtex, texvec, NULL, NULL, dxt, dyt);
-			}
-			else {
-				/* placement */
-				if (mtex->projx) texvec[0]= mtex->size[0]*(co[mtex->projx-1]+mtex->ofs[0]);
-				else texvec[0]= mtex->size[0]*(mtex->ofs[0]);
-
-				if (mtex->projy) texvec[1]= mtex->size[1]*(co[mtex->projy-1]+mtex->ofs[1]);
-				else texvec[1]= mtex->size[1]*(mtex->ofs[1]);
-
-				if (mtex->projz) texvec[2]= mtex->size[2]*(co[mtex->projz-1]+mtex->ofs[2]);
-				else texvec[2]= mtex->size[2]*(mtex->ofs[2]);
-			}
-
-			rgbnor = multitex(tex,
-			                  texvec,
-			                  NULL, NULL,
-			                  0,
-			                  &texres,
-			                  shi->thread,
-			                  mtex->which_output,
-			                  re->pool,
-			                  skip_load_image,
-			                  texnode_preview,
-			                  true);	/* NULL = dxt/dyt, 0 = shi->osatex - not supported */
-
-			/* texture output */
-
-			if ((rgbnor & TEX_RGB) && (mtex->texflag & MTEX_RGBTOINT)) {
-				texres.tin = IMB_colormanagement_get_luminance(&texres.tr);
-				rgbnor -= TEX_RGB;
-			}
-			if (mtex->texflag & MTEX_NEGATIVE) {
-				if (rgbnor & TEX_RGB) {
-					texres.tr= 1.0f-texres.tr;
-					texres.tg= 1.0f-texres.tg;
-					texres.tb= 1.0f-texres.tb;
-				}
-				texres.tin= 1.0f-texres.tin;
-			}
-			if (mtex->texflag & MTEX_STENCIL) {
-				if (rgbnor & TEX_RGB) {
-					fact= texres.ta;
-					texres.ta*= stencilTin;
-					stencilTin*= fact;
-				}
-				else {
-					fact= texres.tin;
-					texres.tin*= stencilTin;
-					stencilTin*= fact;
-				}
-			}
-
-
-			if ((mapto_flag & (MAP_EMISSION_COL+MAP_TRANSMISSION_COL+MAP_REFLECTION_COL)) && (mtex->mapto & (MAP_EMISSION_COL+MAP_TRANSMISSION_COL+MAP_REFLECTION_COL))) {
-				float tcol[3];
-
-				/* stencil maps on the texture control slider, not texture intensity value */
-
-				if ((rgbnor & TEX_RGB) == 0) {
-					copy_v3_v3(tcol, &mtex->r);
-				}
-				else if (mtex->mapto & MAP_DENSITY) {
-					copy_v3_v3(tcol, &texres.tr);
-					if (texres.talpha) {
-						texres.tin = stencilTin;
-					}
-				}
-				else {
-					copy_v3_v3(tcol, &texres.tr);
-					if (texres.talpha) {
-						texres.tin= texres.ta;
-					}
-				}
-
-				/* used for emit */
-				if ((mapto_flag & MAP_EMISSION_COL) && (mtex->mapto & MAP_EMISSION_COL)) {
-					float colemitfac= mtex->colemitfac*stencilTin;
-					texture_rgb_blend(col_r, tcol, col_r, texres.tin, colemitfac, mtex->blendtype);
-				}
-
-				if ((mapto_flag & MAP_REFLECTION_COL) && (mtex->mapto & MAP_REFLECTION_COL)) {
-					float colreflfac= mtex->colreflfac*stencilTin;
-					texture_rgb_blend(col_r, tcol, col_r, texres.tin, colreflfac, mtex->blendtype);
-				}
-
-				if ((mapto_flag & MAP_TRANSMISSION_COL) && (mtex->mapto & MAP_TRANSMISSION_COL)) {
-					float coltransfac= mtex->coltransfac*stencilTin;
-					texture_rgb_blend(col_r, tcol, col_r, texres.tin, coltransfac, mtex->blendtype);
-				}
-			}
-
-			if ((mapto_flag & MAP_VARS) && (mtex->mapto & MAP_VARS)) {
-				/* stencil maps on the texture control slider, not texture intensity value */
-
-				/* convert RGB to intensity if intensity info isn't provided */
-				if (rgbnor & TEX_RGB) {
-					if (texres.talpha)  texres.tin = texres.ta;
-					else                texres.tin = IMB_colormanagement_get_luminance(&texres.tr);
-				}
-
-				if ((mapto_flag & MAP_EMISSION) && (mtex->mapto & MAP_EMISSION)) {
-					float emitfac= mtex->emitfac*stencilTin;
-
-					*val = texture_value_blend(mtex->def_var, *val, texres.tin, emitfac, mtex->blendtype);
-					if (*val<0.0f) *val= 0.0f;
-				}
-				if ((mapto_flag & MAP_DENSITY) && (mtex->mapto & MAP_DENSITY)) {
-					float densfac= mtex->densfac*stencilTin;
-
-					*val = texture_value_blend(mtex->def_var, *val, texres.tin, densfac, mtex->blendtype);
-					CLAMP(*val, 0.0f, 1.0f);
-				}
-				if ((mapto_flag & MAP_SCATTERING) && (mtex->mapto & MAP_SCATTERING)) {
-					float scatterfac= mtex->scatterfac*stencilTin;
-
-					*val = texture_value_blend(mtex->def_var, *val, texres.tin, scatterfac, mtex->blendtype);
-					CLAMP(*val, 0.0f, 1.0f);
-				}
-				if ((mapto_flag & MAP_REFLECTION) && (mtex->mapto & MAP_REFLECTION)) {
-					float reflfac= mtex->reflfac*stencilTin;
-
-					*val = texture_value_blend(mtex->def_var, *val, texres.tin, reflfac, mtex->blendtype);
-					CLAMP(*val, 0.0f, 1.0f);
-				}
-			}
-		}
-	}
-}
-
-
-/* ------------------------------------------------------------------------- */
-
-void do_halo_tex(HaloRen *har, float xn, float yn, float col_r[4])
-{
-	const bool skip_load_image = har->skip_load_image;
-	const bool texnode_preview = har->texnode_preview;
-	MTex *mtex;
-	TexResult texres= {0.0f, 0.0f, 0.0f, 0.0f, 0.0f, 0, NULL};
-	float texvec[3], dxt[3], dyt[3], fact, facm, dx;
-	int rgb, osatex;
-
-	if (R.r.scemode & R_NO_TEX) return;
-
-	mtex= har->mat->mtex[0];
-	if (har->mat->septex & (1<<0)) return;
-	if (mtex->tex==NULL) return;
-
-	/* no normal mapping */
-	texres.nor= NULL;
-
-	texvec[0]= xn/har->rad;
-	texvec[1]= yn/har->rad;
-	texvec[2]= 0.0;
-
-	osatex= (har->mat->texco & TEXCO_OSA);
-
-	/* placement */
-	if (mtex->projx) texvec[0]= mtex->size[0]*(texvec[mtex->projx-1]+mtex->ofs[0]);
-	else texvec[0]= mtex->size[0]*(mtex->ofs[0]);
-
-	if (mtex->projy) texvec[1]= mtex->size[1]*(texvec[mtex->projy-1]+mtex->ofs[1]);
-	else texvec[1]= mtex->size[1]*(mtex->ofs[1]);
-
-	if (mtex->projz) texvec[2]= mtex->size[2]*(texvec[mtex->projz-1]+mtex->ofs[2]);
-	else texvec[2]= mtex->size[2]*(mtex->ofs[2]);
-
-	if (osatex) {
-
-		dx= 1.0f/har->rad;
-
-		if (mtex->projx) {
-			dxt[0]= mtex->size[0]*dx;
-			dyt[0]= mtex->size[0]*dx;
-		}
-		else dxt[0]= dyt[0]= 0.0;
-
-		if (mtex->projy) {
-			dxt[1]= mtex->size[1]*dx;
-			dyt[1]= mtex->size[1]*dx;
-		}
-		else dxt[1]= dyt[1]= 0.0;
-
-		if (mtex->projz) {
-			dxt[2]= 0.0;
-			dyt[2]= 0.0;
-		}
-		else dxt[2]= dyt[2]= 0.0;
-
-	}
-
-	if (mtex->tex->type==TEX_IMAGE) do_2d_mapping(mtex, texvec, NULL, NULL, dxt, dyt);
-
-	rgb = multitex(mtex->tex,
-	               texvec,
-	               dxt, dyt,
-	               osatex,
-	               &texres,
-	               0,
-	               mtex->which_output,
-	               har->pool,
-	               skip_load_image,
-	               texnode_preview,
-	               true);
-
-	/* texture output */
-	if (rgb && (mtex->texflag & MTEX_RGBTOINT)) {
-		texres.tin = IMB_colormanagement_get_luminance(&texres.tr);
-		rgb= 0;
-	}
-	if (mtex->texflag & MTEX_NEGATIVE) {
-		if (rgb) {
-			texres.tr= 1.0f-texres.tr;
-			texres.tg= 1.0f-texres.tg;
-			texres.tb= 1.0f-texres.tb;
-		}
-		else texres.tin= 1.0f-texres.tin;
-	}
-
-	/* mapping */
-	if (mtex->mapto & MAP_COL) {
-
-		if (rgb==0) {
-			texres.tr= mtex->r;
-			texres.tg= mtex->g;
-			texres.tb= mtex->b;
-		}
-		else if (mtex->mapto & MAP_ALPHA) {
-			texres.tin= 1.0;
-		}
-		else texres.tin= texres.ta;
-
-		/* inverse gamma correction */
-		if (mtex->tex->type==TEX_IMAGE) {
-			Image *ima = mtex->tex->ima;
-			ImBuf *ibuf = BKE_image_pool_acquire_ibuf(ima, &mtex->tex->iuser, har->pool);
-
-			/* don't linearize float buffers, assumed to be linear */
-			if (ibuf && !(ibuf->rect_float) && R.scene_color_manage)
-				IMB_colormanagement_colorspace_to_scene_linear_v3(&texres.tr, ibuf->rect_colorspace);
-
-			BKE_image_pool_release_ibuf(ima, ibuf, har->pool);
-		}
-
-		fact= texres.tin*mtex->colfac;
-		facm= 1.0f-fact;
-
-		if (mtex->blendtype==MTEX_MUL) {
-			facm= 1.0f-mtex->colfac;
-		}
-
-		if (mtex->blendtype==MTEX_SUB) fact= -fact;
-
-		if (mtex->blendtype==MTEX_BLEND) {
-			col_r[0]= (fact*texres.tr + facm*har->r);
-			col_r[1]= (fact*texres.tg + facm*har->g);
-			col_r[2]= (fact*texres.tb + facm*har->b);
-		}
-		else if (mtex->blendtype==MTEX_MUL) {
-			col_r[0]= (facm+fact*texres.tr)*har->r;
-			col_r[1]= (facm+fact*texres.tg)*har->g;
-			col_r[2]= (facm+fact*texres.tb)*har->b;
-		}
-		else {
-			col_r[0]= (fact*texres.tr + har->r);
-			col_r[1]= (fact*texres.tg + har->g);
-			col_r[2]= (fact*texres.tb + har->b);
-
-			CLAMP(col_r[0], 0.0f, 1.0f);
-			CLAMP(col_r[1], 0.0f, 1.0f);
-			CLAMP(col_r[2], 0.0f, 1.0f);
-		}
-	}
-	if (mtex->mapto & MAP_ALPHA) {
-		if (rgb) {
-			if (texres.talpha) {
-				texres.tin = texres.ta;
-			}
-			else {
-				texres.tin = IMB_colormanagement_get_luminance(&texres.tr);
-			}
-		}
-
-		col_r[3]*= texres.tin;
-	}
-}
-
-/* ------------------------------------------------------------------------- */
-
-/* hor and zen are RGB vectors, blend is 1 float, should all be initialized */
-void do_sky_tex(
-        const float rco[3], const float view[3], const float lo[3], const float dxyview[2],
-        float hor[3], float zen[3], float *blend, int skyflag, short thread)
-{
-	const bool skip_load_image = (R.r.scemode & R_NO_IMAGE_LOAD) != 0;
-	const bool texnode_preview = (R.r.scemode & R_TEXNODE_PREVIEW) != 0;
-	MTex *mtex;
-	Tex *tex;
-	TexResult texres= {0.0f, 0.0f, 0.0f, 0.0f, 0.0f, 0, NULL};
-	float fact, stencilTin=1.0;
-	float tempvec[3], texvec[3], dxt[3], dyt[3];
-	int tex_nr, rgb= 0;
-
-	if (R.r.scemode & R_NO_TEX) return;
-	/* todo: add flag to test if there's a tex */
-	texres.nor= NULL;
-
-	for (tex_nr=0; tex_nr<MAX_MTEX; tex_nr++) {
-		if (R.wrld.mtex[tex_nr]) {
-			const float *co;
-
-			mtex= R.wrld.mtex[tex_nr];
-
-			tex= mtex->tex;
-			if (tex == NULL) continue;
-			/* if (mtex->mapto==0) continue; */
-
-			/* which coords */
-			co= lo;
-
-			/* dxt dyt just from 1 value */
-			if (dxyview) {
-				dxt[0]= dxt[1]= dxt[2]= dxyview[0];
-				dyt[0]= dyt[1]= dyt[2]= dxyview[1];
-			}
-			else {
-				dxt[0]= dxt[1]= dxt[2]= 0.0;
-				dyt[0]= dyt[1]= dyt[2]= 0.0;
-			}
-
-			/* Grab the mapping settings for this texture */
-			switch (mtex->texco) {
-				case TEXCO_ANGMAP:
-					/* only works with texture being "real" */
-					/* use saacos(), fixes bug [#22398], float precision caused lo[2] to be slightly less than -1.0 */
-					if (lo[0] || lo[1]) { /* check for zero case [#24807] */
-						fact= (1.0f/(float)M_PI)*saacos(lo[2])/(sqrtf(lo[0]*lo[0] + lo[1]*lo[1]));
-						tempvec[0]= lo[0]*fact;
-						tempvec[1]= lo[1]*fact;
-						tempvec[2]= 0.0;
-					}
-					else {
-						/* this value has no angle, the vector is directly along the view.
-						 * avoid divide by zero and use a dummy value. */
-						tempvec[0]= 1.0f;
-						tempvec[1]= 0.0;
-						tempvec[2]= 0.0;
-					}
-					co= tempvec;
-					break;
-
-				case TEXCO_H_SPHEREMAP:
-				case TEXCO_H_TUBEMAP:
-					if (skyflag & WO_ZENUP) {
-						if (mtex->texco==TEXCO_H_TUBEMAP) map_to_tube( tempvec, tempvec+1, lo[0], lo[2], lo[1]);
-						else map_to_sphere(tempvec, tempvec+1, lo[0], lo[2], lo[1]);
-						/* tube/spheremap maps for outside view, not inside */
-						tempvec[0]= 1.0f-tempvec[0];
-						/* only top half */
-						tempvec[1]= 2.0f*tempvec[1]-1.0f;
-						tempvec[2]= 0.0;
-						/* and correction for do_2d_mapping */
-						tempvec[0]= 2.0f*tempvec[0]-1.0f;
-						tempvec[1]= 2.0f*tempvec[1]-1.0f;
-						co= tempvec;
-					}
-					else {
-						/* potentially dangerous... check with multitex! */
-						continue;
-					}
-					break;
-				case TEXCO_EQUIRECTMAP:
-					tempvec[0]= -atan2f(lo[2], lo[0]) / (float)M_PI;
-					tempvec[1]=  atan2f(lo[1], hypot(lo[0], lo[2])) / (float)M_PI_2;
-					tempvec[2]= 0.0f;
-					co= tempvec;
-					break;
-				case TEXCO_OBJECT:
-					if (mtex->object) {
-						copy_v3_v3(tempvec, lo);
-						mul_m4_v3(mtex->object->imat_ren, tempvec);
-						co= tempvec;
-					}
-					break;
-
-				case TEXCO_GLOB:
-					if (rco) {
-						copy_v3_v3(tempvec, rco);
-						mul_m4_v3(R.viewinv, tempvec);
-						co= tempvec;
-					}
-					else
-						co= lo;
-
-//					copy_v3_v3(shi->dxgl, shi->dxco);
-//					mul_m3_v3(R.imat, shi->dxco);
-//					copy_v3_v3(shi->dygl, shi->dyco);
-//					mul_m3_v3(R.imat, shi->dyco);
-					break;
-				case TEXCO_VIEW:
-					co = view;
-					break;
-			}
-
-			/* placement */
-			if (mtex->projx) texvec[0]= mtex->size[0]*(co[mtex->projx-1]+mtex->ofs[0]);
-			else texvec[0]= mtex->size[0]*(mtex->ofs[0]);
-
-			if (mtex->projy) texvec[1]= mtex->size[1]*(co[mtex->projy-1]+mtex->ofs[1]);
-			else texvec[1]= mtex->size[1]*(mtex->ofs[1]);
-
-			if (mtex->projz) texvec[2]= mtex->size[2]*(co[mtex->projz-1]+mtex->ofs[2]);
-			else texvec[2]= mtex->size[2]*(mtex->ofs[2]);
-
-			/* texture */
-			if (tex->type==TEX_IMAGE) do_2d_mapping(mtex, texvec, NULL, NULL, dxt, dyt);
-
-			rgb = multitex(mtex->tex,
-			               texvec,
-			               dxt, dyt,
-			               R.osa,
-			               &texres,
-			               thread,
-			               mtex->which_output,
-			               R.pool,
-			               skip_load_image,
-			               texnode_preview,
-			               true);
-
-			/* texture output */
-			if (rgb && (mtex->texflag & MTEX_RGBTOINT)) {
-				texres.tin = IMB_colormanagement_get_luminance(&texres.tr);
-				rgb= 0;
-			}
-			if (mtex->texflag & MTEX_NEGATIVE) {
-				if (rgb) {
-					texres.tr= 1.0f-texres.tr;
-					texres.tg= 1.0f-texres.tg;
-					texres.tb= 1.0f-texres.tb;
-				}
-				else texres.tin= 1.0f-texres.tin;
-			}
-			if (mtex->texflag & MTEX_STENCIL) {
-				if (rgb) {
-					fact= texres.ta;
-					texres.ta*= stencilTin;
-					stencilTin*= fact;
-				}
-				else {
-					fact= texres.tin;
-					texres.tin*= stencilTin;
-					stencilTin*= fact;
-				}
-			}
-			else {
-				if (rgb) texres.ta *= stencilTin;
-				else texres.tin*= stencilTin;
-			}
-
-			/* color mapping */
-			if (mtex->mapto & (WOMAP_HORIZ+WOMAP_ZENUP+WOMAP_ZENDOWN)) {
-				float tcol[3];
-
-				if (rgb==0) {
-					texres.tr= mtex->r;
-					texres.tg= mtex->g;
-					texres.tb= mtex->b;
-				}
-				else texres.tin= texres.ta;
-
-				tcol[0]= texres.tr; tcol[1]= texres.tg; tcol[2]= texres.tb;
-
-				/* inverse gamma correction */
-				if (tex->type==TEX_IMAGE) {
-					Image *ima = tex->ima;
-					ImBuf *ibuf = BKE_image_pool_acquire_ibuf(ima, &tex->iuser, R.pool);
-
-					/* don't linearize float buffers, assumed to be linear */
-					if (ibuf && !(ibuf->rect_float) && R.scene_color_manage)
-						IMB_colormanagement_colorspace_to_scene_linear_v3(tcol, ibuf->rect_colorspace);
-
-					BKE_image_pool_release_ibuf(ima, ibuf, R.pool);
-				}
-
-				if (mtex->mapto & WOMAP_HORIZ) {
-					texture_rgb_blend(hor, tcol, hor, texres.tin, mtex->colfac, mtex->blendtype);
-				}
-				if (mtex->mapto & (WOMAP_ZENUP+WOMAP_ZENDOWN)) {
-					float zenfac = 0.0f;
-
-					if (R.wrld.skytype & WO_SKYREAL) {
-						if ((skyflag & WO_ZENUP)) {
-							if (mtex->mapto & WOMAP_ZENUP) zenfac= mtex->zenupfac;
-						}
-						else if (mtex->mapto & WOMAP_ZENDOWN) zenfac= mtex->zendownfac;
-					}
-					else {
-						if (mtex->mapto & WOMAP_ZENUP) zenfac= mtex->zenupfac;
-						else if (mtex->mapto & WOMAP_ZENDOWN) zenfac= mtex->zendownfac;
-					}
-
-					if (zenfac != 0.0f)
-						texture_rgb_blend(zen, tcol, zen, texres.tin, zenfac, mtex->blendtype);
-				}
-			}
-			if (mtex->mapto & WOMAP_BLEND) {
-				if (rgb) texres.tin = IMB_colormanagement_get_luminance(&texres.tr);
-
-				*blend= texture_value_blend(mtex->def_var, *blend, texres.tin, mtex->blendfac, mtex->blendtype);
-			}
-		}
-	}
-}
-
-/* ------------------------------------------------------------------------- */
-/* col_r supposed to be initialized with la->r,g,b */
-
-void do_lamp_tex(LampRen *la, const float lavec[3], ShadeInput *shi, float col_r[3], int effect)
-{
-	const bool skip_load_image = (R.r.scemode & R_NO_IMAGE_LOAD) != 0;
-	const bool texnode_preview = (R.r.scemode & R_TEXNODE_PREVIEW) != 0;
-	Object *ob;
-	MTex *mtex;
-	Tex *tex;
-	TexResult texres= {0.0f, 0.0f, 0.0f, 0.0f, 0.0f, 0, NULL};
-	float *co = NULL, *dx = NULL, *dy = NULL, fact, stencilTin=1.0;
-	float texvec[3], dxt[3], dyt[3], tempvec[3];
-	int i, tex_nr, rgb= 0;
-
-	if (R.r.scemode & R_NO_TEX) return;
-	tex_nr= 0;
-
-	for (; tex_nr<MAX_MTEX; tex_nr++) {
-
-		if (la->mtex[tex_nr]) {
-			mtex= la->mtex[tex_nr];
-
-			tex= mtex->tex;
-			if (tex==NULL) continue;
-			texres.nor= NULL;
-
-			/* which coords */
-			if (mtex->texco==TEXCO_OBJECT) {
-				ob= mtex->object;
-				if (ob) {
-					co= tempvec;
-					dx= dxt;
-					dy= dyt;
-					copy_v3_v3(tempvec, shi->co);
-					mul_m4_v3(ob->imat_ren, tempvec);
-					if (shi->osatex) {
-						copy_v3_v3(dxt, shi->dxco);
-						copy_v3_v3(dyt, shi->dyco);
-						mul_mat3_m4_v3(ob->imat_ren, dxt);
-						mul_mat3_m4_v3(ob->imat_ren, dyt);
-					}
-				}
-				else {
-					co= shi->co;
-					dx= shi->dxco; dy= shi->dyco;
-				}
-			}
-			else if (mtex->texco==TEXCO_GLOB) {
-				co= shi->gl; dx= shi->dxco; dy= shi->dyco;
-				copy_v3_v3(shi->gl, shi->co);
-				mul_m4_v3(R.viewinv, shi->gl);
-			}
-			else if (mtex->texco==TEXCO_VIEW) {
-
-				copy_v3_v3(tempvec, lavec);
-				mul_m3_v3(la->imat, tempvec);
-
-				if (la->type==LA_SPOT) {
-					tempvec[0]*= la->spottexfac;
-					tempvec[1]*= la->spottexfac;
-				/* project from 3d to 2d */
-					tempvec[0] /= -tempvec[2];
-					tempvec[1] /= -tempvec[2];
-				}
-				co= tempvec;
-
-				dx= dxt; dy= dyt;
-				if (shi->osatex) {
-					copy_v3_v3(dxt, shi->dxlv);
-					copy_v3_v3(dyt, shi->dylv);
-					/* need some matrix conversion here? la->imat is a [3][3]  matrix!!! **/
-					mul_m3_v3(la->imat, dxt);
-					mul_m3_v3(la->imat, dyt);
-
-					mul_v3_fl(dxt, la->spottexfac);
-					mul_v3_fl(dyt, la->spottexfac);
-				}
-			}
-
-
-			/* placement */
-			if (mtex->projx && co) texvec[0]= mtex->size[0]*(co[mtex->projx-1]+mtex->ofs[0]);
-			else texvec[0]= mtex->size[0]*(mtex->ofs[0]);
-
-			if (mtex->projy && co) texvec[1]= mtex->size[1]*(co[mtex->projy-1]+mtex->ofs[1]);
-			else texvec[1]= mtex->size[1]*(mtex->ofs[1]);
-
-			if (mtex->projz && co) texvec[2]= mtex->size[2]*(co[mtex->projz-1]+mtex->ofs[2]);
-			else texvec[2]= mtex->size[2]*(mtex->ofs[2]);
-
-			if (shi->osatex) {
-				if (!dx) {
-					for (i=0;i<2;i++) {
-						dxt[i] = dyt[i] = 0.0;
-					}
-				}
-				else {
-					if (mtex->projx) {
-						dxt[0]= mtex->size[0]*dx[mtex->projx-1];
-						dyt[0]= mtex->size[0]*dy[mtex->projx-1];
-					}
-					else {
-						dxt[0]= 0.0;
-						dyt[0]= 0.0;
-					}
-					if (mtex->projy) {
-						dxt[1]= mtex->size[1]*dx[mtex->projy-1];
-						dyt[1]= mtex->size[1]*dy[mtex->projy-1];
-					}
-					else {
-						dxt[1]= 0.0;
-						dyt[1]= 0.0;
-					}
-					if (mtex->projz) {
-						dxt[2]= mtex->size[2]*dx[mtex->projz-1];
-						dyt[2]= mtex->size[2]*dy[mtex->projz-1];
-					}
-					else {
-						dxt[2]= 0.0;
-						dyt[2]= 0.0;
-					}
-				}
-			}
-
-			/* texture */
-			if (tex->type==TEX_IMAGE) {
-				do_2d_mapping(mtex, texvec, NULL, NULL, dxt, dyt);
-			}
-
-			rgb = multitex(tex,
-			               texvec,
-			               dxt, dyt,
-			               shi->osatex,
-			               &texres,
-			               shi->thread,
-			               mtex->which_output,
-			               R.pool,
-			               skip_load_image,
-			               texnode_preview,
-			               true);
-
-			/* texture output */
-			if (rgb && (mtex->texflag & MTEX_RGBTOINT)) {
-				texres.tin = IMB_colormanagement_get_luminance(&texres.tr);
-				rgb= 0;
-			}
-			if (mtex->texflag & MTEX_NEGATIVE) {
-				if (rgb) {
-					texres.tr= 1.0f-texres.tr;
-					texres.tg= 1.0f-texres.tg;
-					texres.tb= 1.0f-texres.tb;
-				}
-				else texres.tin= 1.0f-texres.tin;
-			}
-			if (mtex->texflag & MTEX_STENCIL) {
-				if (rgb) {
-					fact= texres.ta;
-					texres.ta*= stencilTin;
-					stencilTin*= fact;
-				}
-				else {
-					fact= texres.tin;
-					texres.tin*= stencilTin;
-					stencilTin*= fact;
-				}
-			}
-			else {
-				if (rgb) texres.ta*= stencilTin;
-				else texres.tin*= stencilTin;
-			}
-
-			/* mapping */
-			if (((mtex->mapto & LAMAP_COL) && (effect & LA_TEXTURE))||((mtex->mapto & LAMAP_SHAD) && (effect & LA_SHAD_TEX))) {
-				float col[3];
-
-				if (rgb==0) {
-					texres.tr= mtex->r;
-					texres.tg= mtex->g;
-					texres.tb= mtex->b;
-				}
-				else if (mtex->mapto & MAP_ALPHA) {
-					texres.tin= stencilTin;
-				}
-				else texres.tin= texres.ta;
-
-				/* inverse gamma correction */
-				if (tex->type==TEX_IMAGE) {
-					Image *ima = tex->ima;
-					ImBuf *ibuf = BKE_image_pool_acquire_ibuf(ima, &tex->iuser, R.pool);
-
-					/* don't linearize float buffers, assumed to be linear */
-					if (ibuf && !(ibuf->rect_float) && R.scene_color_manage)
-						IMB_colormanagement_colorspace_to_scene_linear_v3(&texres.tr, ibuf->rect_colorspace);
-
-					BKE_image_pool_release_ibuf(ima, ibuf, R.pool);
-				}
-
-				/* lamp colors were premultiplied with this */
-				col[0]= texres.tr*la->energy;
-				col[1]= texres.tg*la->energy;
-				col[2]= texres.tb*la->energy;
-
-				if (effect & LA_SHAD_TEX)
-					texture_rgb_blend(col_r, col, col_r, texres.tin, mtex->shadowfac, mtex->blendtype);
-				else
-					texture_rgb_blend(col_r, col, col_r, texres.tin, mtex->colfac, mtex->blendtype);
-			}
-		}
-	}
-}
-
-/* ------------------------------------------------------------------------- */
-
-int externtex(const MTex *mtex,
-              const float vec[3],
-              float *tin, float *tr, float *tg, float *tb, float *ta,
-              const int thread,
-              struct ImagePool *pool,
-              const bool skip_load_image,
-              const bool texnode_preview)
-{
-	Tex *tex;
-	TexResult texr;
-	float dxt[3], dyt[3], texvec[3];
-	int rgb;
-
-	tex= mtex->tex;
-	if (tex==NULL) return 0;
-	texr.nor= NULL;
-
-	/* placement */
-	if (mtex->projx) texvec[0]= mtex->size[0]*(vec[mtex->projx-1]+mtex->ofs[0]);
-	else texvec[0]= mtex->size[0]*(mtex->ofs[0]);
-
-	if (mtex->projy) texvec[1]= mtex->size[1]*(vec[mtex->projy-1]+mtex->ofs[1]);
-	else texvec[1]= mtex->size[1]*(mtex->ofs[1]);
-
-	if (mtex->projz) texvec[2]= mtex->size[2]*(vec[mtex->projz-1]+mtex->ofs[2]);
-	else texvec[2]= mtex->size[2]*(mtex->ofs[2]);
-
-	/* texture */
-	if (tex->type==TEX_IMAGE) {
-		do_2d_mapping(mtex, texvec, NULL, NULL, dxt, dyt);
-	}
-
-	rgb = multitex(tex,
-	               texvec,
-	               dxt, dyt,
-	               0, &texr,
-	               thread,
-	               mtex->which_output,
-	               pool,
-	               skip_load_image,
-	               texnode_preview,
-	               true);
-
-	if (rgb) {
-		texr.tin = IMB_colormanagement_get_luminance(&texr.tr);
-	}
-	else {
-		texr.tr= mtex->r;
-		texr.tg= mtex->g;
-		texr.tb= mtex->b;
-	}
-
->>>>>>> 39eb0516
 	*tin= texr.tin;
 	*tr= texr.tr;
 	*tg= texr.tg;
