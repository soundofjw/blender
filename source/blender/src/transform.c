/**
 * $Id$
 *
 * ***** BEGIN GPL/BL DUAL LICENSE BLOCK *****
 *
 * This program is free software; you can redistribute it and/or
 * modify it under the terms of the GNU General Public License
 * as published by the Free Software Foundation; either version 2
 * of the License, or (at your option) any later version. The Blender
 * Foundation also sells licenses for use in proprietary software under
 * the Blender License.  See http://www.blender.org/BL/ for information
 * about this.
 *
 * This program is distributed in the hope that it will be useful,
 * but WITHOUT ANY WARRANTY; without even the implied warranty of
 * MERCHANTABILITY or FITNESS FOR A PARTICULAR PURPOSE.  See the
 * GNU General Public License for more details.
 *
 * You should have received a copy of the GNU General Public License
 * along with this program; if not, write to the Free Software Foundation,
 * Inc., 59 Temple Place - Suite 330, Boston, MA  02111-1307, USA.
 *
 * The Original Code is Copyright (C) 2001-2002 by NaN Holding BV.
 * All rights reserved.
 *
 * The Original Code is: all of this file.
 *
 * Contributor(s): none yet.
 *
 * ***** END GPL/BL DUAL LICENSE BLOCK *****
 */

#include <stdlib.h>
#include <stdio.h>
#include <string.h>
#include <math.h>

#ifdef HAVE_CONFIG_H
#include <config.h>
#endif

#ifndef WIN32
#include <unistd.h>
#else
#include <io.h>
#endif

#include "MEM_guardedalloc.h"

#include "DNA_armature_types.h"
#include "DNA_action_types.h"  /* for some special action-editor settings */
#include "DNA_constraint_types.h"
#include "DNA_ipo_types.h"		/* some silly ipo flag	*/
#include "DNA_listBase.h"
#include "DNA_meshdata_types.h"
#include "DNA_mesh_types.h"
#include "DNA_object_types.h"
#include "DNA_scene_types.h"		/* PET modes			*/
#include "DNA_screen_types.h"	/* area dimensions		*/
#include "DNA_texture_types.h"
#include "DNA_userdef_types.h"
#include "DNA_view3d_types.h"
#include "DNA_space_types.h"

#include "BIF_editview.h"		/* arrows_move_cursor	*/
#include "BIF_gl.h"
#include "BIF_glutil.h"
#include "BIF_mywindow.h"
#include "BIF_resources.h"
#include "BIF_screen.h"
#include "BIF_space.h"			/* undo					*/
#include "BIF_toets.h"			/* persptoetsen			*/
#include "BIF_mywindow.h"		/* warp_pointer			*/
#include "BIF_toolbox.h"			/* notice				*/
#include "BIF_editmesh.h"
#include "BIF_editsima.h"
#include "BIF_editparticle.h"
#include "BIF_drawimage.h"		/* uvco_to_areaco_noclip */
#include "BIF_editaction.h" 

#include "BKE_action.h" /* get_action_frame */
#include "BKE_constraint.h"
#include "BKE_global.h"
#include "BKE_utildefines.h"
#include "BKE_bad_level_calls.h"/* popmenu and error	*/
#include "BKE_particle.h"
#include "BKE_bmesh.h"

#include "BSE_drawipo.h"
#include "BSE_editnla_types.h"	/* for NLAWIDTH */
#include "BSE_editaction_types.h"
#include "BSE_time.h"
#include "BSE_view.h"

#include "BLI_arithb.h"
#include "BLI_blenlib.h"
#include "BLI_editVert.h"

#include "PIL_time.h"			/* sleep				*/

#include "blendef.h"

#include "mydevice.h"

#include "transform.h"

/* GLOBAL VARIABLE THAT SHOULD MOVED TO SCREEN MEMBER OR SOMETHING  */
TransInfo Trans = {TFM_INIT, 0};	// enforce init on first usage

/******************************** Helper functions ************************************/

/* GLOBAL Wrapper Fonctions */

void BIF_drawSnap()
{
	drawSnapping(&Trans);
}

/* ************************** Dashed help line **************************** */


/* bad frontbuffer call... because it is used in transform after force_draw() */
static void helpline(TransInfo *t, float *vec)
{
	float vecrot[3], cent[2];
	short mval[2];
	
	VECCOPY(vecrot, vec);
	if(t->flag & T_EDIT) {
		Object *ob=G.obedit;
		if(ob) Mat4MulVecfl(ob->obmat, vecrot);
	}
	else if(t->flag & T_POSE) {
		Object *ob=t->poseobj;
		if(ob) Mat4MulVecfl(ob->obmat, vecrot);
	}
	
	getmouseco_areawin(mval);
	projectFloatView(t, vecrot, cent);	// no overflow in extreme cases
	if(cent[0]!=IS_CLIPPED) {
		persp(PERSP_WIN);
		
		glDrawBuffer(GL_FRONT);
		
		BIF_ThemeColor(TH_WIRE);
		
		setlinestyle(3);
		glBegin(GL_LINE_STRIP); 
		glVertex2sv(mval); 
		glVertex2fv(cent); 
		glEnd();
		setlinestyle(0);
		
		persp(PERSP_VIEW);
		bglFlush(); // flush display for frontbuffer
		glDrawBuffer(GL_BACK);
	}
}


  
/* ************************** INPUT FROM MOUSE *************************** */

float InputScaleRatio(TransInfo *t, short mval[2]) {
	float ratio, dx, dy;
	if(t->flag & T_SHIFT_MOD) {
		/* calculate ratio for shiftkey pos, and for total, and blend these for precision */
		dx = (float)(t->center2d[0] - t->shiftmval[0]);
		dy = (float)(t->center2d[1] - t->shiftmval[1]);
		ratio = (float)sqrt( dx*dx + dy*dy)/t->fac;
		
		dx= (float)(t->center2d[0] - mval[0]);
		dy= (float)(t->center2d[1] - mval[1]);
		ratio+= 0.1f*(float)(sqrt( dx*dx + dy*dy)/t->fac -ratio);
	}
	else {
		dx = (float)(t->center2d[0] - mval[0]);
		dy = (float)(t->center2d[1] - mval[1]);
		ratio = (float)sqrt( dx*dx + dy*dy)/t->fac;
	}
	return ratio;
}

float InputHorizontalRatio(TransInfo *t, short mval[2]) {
	float x, pad;

	pad = curarea->winx / 10;

	if (t->flag & T_SHIFT_MOD) {
		/* deal with Shift key by adding motion / 10 to motion before shift press */
		x = t->shiftmval[0] + (float)(mval[0] - t->shiftmval[0]) / 10.0f;
	}
	else {
		x = mval[0];
	}
	return (x - pad) / (curarea->winx - 2 * pad);
}

float InputHorizontalAbsolute(TransInfo *t, short mval[2]) {
	float vec[3];
	if(t->flag & T_SHIFT_MOD) {
		float dvec[3];
		/* calculate the main translation and the precise one separate */
		convertViewVec(t, dvec, (short)(mval[0] - t->shiftmval[0]), (short)(mval[1] - t->shiftmval[1]));
		VecMulf(dvec, 0.1f);
		convertViewVec(t, t->vec, (short)(t->shiftmval[0] - t->imval[0]), (short)(t->shiftmval[1] - t->imval[1]));
		VecAddf(t->vec, t->vec, dvec);
	}
	else {
		convertViewVec(t, t->vec, (short)(mval[0] - t->imval[0]), (short)(mval[1] - t->imval[1]));
	}
	Projf(vec, t->vec, t->viewinv[0]);
	return Inpf(t->viewinv[0], vec) * 2.0f;
}

float InputVerticalRatio(TransInfo *t, short mval[2]) {
	float y, pad;

	pad = curarea->winy / 10;

	if (t->flag & T_SHIFT_MOD) {
		/* deal with Shift key by adding motion / 10 to motion before shift press */
		y = t->shiftmval[1] + (float)(mval[1] - t->shiftmval[1]) / 10.0f;
	}
	else {
		y = mval[0];
	}
	return (y - pad) / (curarea->winy - 2 * pad);
}

float InputVerticalAbsolute(TransInfo *t, short mval[2]) {
	float vec[3];
	if(t->flag & T_SHIFT_MOD) {
		float dvec[3];
		/* calculate the main translation and the precise one separate */
		convertViewVec(t, dvec, (short)(mval[0] - t->shiftmval[0]), (short)(mval[1] - t->shiftmval[1]));
		VecMulf(dvec, 0.1f);
		convertViewVec(t, t->vec, (short)(t->shiftmval[0] - t->imval[0]), (short)(t->shiftmval[1] - t->imval[1]));
		VecAddf(t->vec, t->vec, dvec);
	}
	else {
		convertViewVec(t, t->vec, (short)(mval[0] - t->imval[0]), (short)(mval[1] - t->imval[1]));
	}
	Projf(vec, t->vec, t->viewinv[1]);
	return Inpf(t->viewinv[1], vec) * 2.0f;
}

/* ************************** SPACE DEPENDANT CODE **************************** */

void setTransformViewMatrices(TransInfo *t)
{
	if(t->spacetype==SPACE_VIEW3D) {
		Mat4CpyMat4(t->viewmat, G.vd->viewmat);
		Mat4CpyMat4(t->viewinv, G.vd->viewinv);
		Mat4CpyMat4(t->persmat, G.vd->persmat);
		Mat4CpyMat4(t->persinv, G.vd->persinv);
		t->persp= G.vd->persp;
	}
	else {
		Mat4One(t->viewmat);
		Mat4One(t->viewinv);
		Mat4One(t->persmat);
		Mat4One(t->persinv);
		t->persp = 0; // ortho
	}
	
	calculateCenter2D(t);
	
}

void convertViewVec(TransInfo *t, float *vec, short dx, short dy)
{
	if (t->spacetype==SPACE_VIEW3D) {
		window_to_3d(vec, dx, dy);
	}
	else if(t->spacetype==SPACE_IMAGE) {
		float divx, divy, aspx, aspy;
		
		transform_aspect_ratio_tface_uv(&aspx, &aspy);
		
		divx= G.v2d->mask.xmax-G.v2d->mask.xmin;
		divy= G.v2d->mask.ymax-G.v2d->mask.ymin;
		
		vec[0]= aspx*(G.v2d->cur.xmax-G.v2d->cur.xmin)*(dx)/divx;
		vec[1]= aspy*(G.v2d->cur.ymax-G.v2d->cur.ymin)*(dy)/divy;
		vec[2]= 0.0f;
	}
	else if(t->spacetype==SPACE_IPO) {
		float divx, divy;
		
		divx= G.v2d->mask.xmax-G.v2d->mask.xmin;
		divy= G.v2d->mask.ymax-G.v2d->mask.ymin;
		
		vec[0]= (G.v2d->cur.xmax-G.v2d->cur.xmin)*(dx) / (divx);
		vec[1]= (G.v2d->cur.ymax-G.v2d->cur.ymin)*(dy) / (divy);
		vec[2]= 0.0f;
	}
}

void projectIntView(TransInfo *t, float *vec, int *adr)
{
	if (t->spacetype==SPACE_VIEW3D)
		project_int(vec, adr);
	else if(t->spacetype==SPACE_IMAGE) {
		float aspx, aspy, v[2];
		
		transform_aspect_ratio_tface_uv(&aspx, &aspy);
		v[0]= vec[0]/aspx;
		v[1]= vec[1]/aspy;
		
		uvco_to_areaco_noclip(v, adr);
	}
	else if(t->spacetype==SPACE_IPO) {
		short out[2] = {0.0f, 0.0f};
		
		ipoco_to_areaco(G.v2d, vec, out);
		adr[0]= out[0];
		adr[1]= out[1];
	}
}

void projectFloatView(TransInfo *t, float *vec, float *adr)
{
	if (t->spacetype==SPACE_VIEW3D)
		project_float(vec, adr);
	else if(t->spacetype==SPACE_IMAGE) {
		int a[2];
		
		projectIntView(t, vec, a);
		adr[0]= a[0];
		adr[1]= a[1];
	}
	else if(t->spacetype==SPACE_IPO) {
		int a[2];
		
		projectIntView(t, vec, a);
		adr[0]= a[0];
		adr[1]= a[1];
	}
}

void convertVecToDisplayNum(float *vec, float *num)
{
	TransInfo *t= BIF_GetTransInfo();

	VECCOPY(num, vec);

	if ((t->spacetype==SPACE_IMAGE) && (t->mode==TFM_TRANSLATION)) {
		float aspx, aspy;

		if((G.sima->flag & SI_COORDFLOATS)==0) {
			int width, height;
			transform_width_height_tface_uv(&width, &height);

			num[0] *= width;
			num[1] *= height;
		}

		transform_aspect_ratio_tface_uv(&aspx, &aspy);
		num[0] /= aspx;
		num[1] /= aspy;
	}
}

void convertDisplayNumToVec(float *num, float *vec)
{
	TransInfo *t= BIF_GetTransInfo();

	VECCOPY(vec, num);

	if ((t->spacetype==SPACE_IMAGE) && (t->mode==TFM_TRANSLATION)) {
		float aspx, aspy;

		if((G.sima->flag & SI_COORDFLOATS)==0) {
			int width, height;
			transform_width_height_tface_uv(&width, &height);

			vec[0] /= width;
			vec[1] /= height;
		}

		transform_aspect_ratio_tface_uv(&aspx, &aspy);
		vec[0] *= aspx;
		vec[1] *= aspy;
	}
}

static void viewRedrawForce(TransInfo *t)
{
	if (t->spacetype == SPACE_VIEW3D)
		force_draw(0);
	else if (t->spacetype==SPACE_IMAGE) {
		if (G.sima->lock) force_draw_plus(SPACE_VIEW3D, 0);
		else force_draw(0);
	}
	else if (t->spacetype == SPACE_ACTION) {
		if (G.saction->lock) {
			short context;
			
			/* we ignore the pointer this function returns (not needed) */
			get_action_context(&context);
			
			if (context == ACTCONT_ACTION)
				force_draw_plus(SPACE_VIEW3D, 0);
			else if (context == ACTCONT_SHAPEKEY) 
				force_draw_all(0);
			else
				force_draw(0);
		}
		else {
			force_draw(0);
		}
	}
	else if (t->spacetype == SPACE_NLA) {
		if (G.snla->lock)
			force_draw_all(0);
		else
			force_draw(0);
	}
	else if (t->spacetype == SPACE_IPO) {
		/* update realtime */
		if (G.sipo->lock) {
			if (G.sipo->blocktype==ID_MA || G.sipo->blocktype==ID_TE)
				force_draw_plus(SPACE_BUTS, 0);
			else if (G.sipo->blocktype==ID_CA)
				force_draw_plus(SPACE_VIEW3D, 0);
			else if (G.sipo->blocktype==ID_KE)
				force_draw_plus(SPACE_VIEW3D, 0);
			else if (G.sipo->blocktype==ID_PO)
				force_draw_plus(SPACE_VIEW3D, 0);
			else if (G.sipo->blocktype==ID_OB) 
				force_draw_plus(SPACE_VIEW3D, 0);
			else if (G.sipo->blocktype==ID_SEQ) 
				force_draw_plus(SPACE_SEQ, 0);
			else 
				force_draw(0);
		}
		else {
			force_draw(0);
		}
	}
}

static void viewRedrawPost(TransInfo *t)
{
	if(t->spacetype==SPACE_VIEW3D) {
		allqueue(REDRAWBUTSOBJECT, 0);
		allqueue(REDRAWVIEW3D, 0);
	}
	else if(t->spacetype==SPACE_IMAGE) {
		allqueue(REDRAWIMAGE, 0);
		allqueue(REDRAWVIEW3D, 0);
	}
	else if(ELEM3(t->spacetype, SPACE_ACTION, SPACE_NLA, SPACE_IPO)) {
		allqueue(REDRAWVIEW3D, 0);
		allqueue(REDRAWACTION, 0);
		allqueue(REDRAWNLA, 0);
		allqueue(REDRAWIPO, 0);
		allqueue(REDRAWTIME, 0);
		allqueue(REDRAWBUTSOBJECT, 0);
	}

	scrarea_queue_headredraw(curarea);
}

/* ************************** TRANSFORMATIONS **************************** */

void BIF_selectOrientation() {
	short val;
	char *str_menu = BIF_menustringTransformOrientation();
	val= pupmenu(str_menu);
	MEM_freeN(str_menu);
	
	if(val >= 0) {
		G.vd->twmode = val;
	}
}

static void view_editmove(unsigned short event)
{
	int refresh = 0;
	/* Regular:   Zoom in */
	/* Shift:     Scroll up */
	/* Ctrl:      Scroll right */
	/* Alt-Shift: Rotate up */
	/* Alt-Ctrl:  Rotate right */
	
	/* only work in 3D window for now
	 * In the end, will have to send to event to a 2D window handler instead
	 */
	if (Trans.flag & T_2D_EDIT)
		return;
	
	switch(event) {
		case WHEELUPMOUSE:
			
			if( G.qual & LR_SHIFTKEY ) {
				if( G.qual & LR_ALTKEY ) { 
					G.qual &= ~LR_SHIFTKEY;
					persptoetsen(PAD2);
					G.qual |= LR_SHIFTKEY;
				} else {
					persptoetsen(PAD2);
				}
			} else if( G.qual & LR_CTRLKEY ) {
				if( G.qual & LR_ALTKEY ) { 
					G.qual &= ~LR_CTRLKEY;
					persptoetsen(PAD4);
					G.qual |= LR_CTRLKEY;
				} else {
					persptoetsen(PAD4);
				}
			} else if(U.uiflag & USER_WHEELZOOMDIR) 
				persptoetsen(PADMINUS);
			else
				persptoetsen(PADPLUSKEY);
			
			refresh = 1;
			break;
		case WHEELDOWNMOUSE:
			if( G.qual & LR_SHIFTKEY ) {
				if( G.qual & LR_ALTKEY ) { 
					G.qual &= ~LR_SHIFTKEY;
					persptoetsen(PAD8);
					G.qual |= LR_SHIFTKEY;
				} else {
					persptoetsen(PAD8);
				}
			} else if( G.qual & LR_CTRLKEY ) {
				if( G.qual & LR_ALTKEY ) { 
					G.qual &= ~LR_CTRLKEY;
					persptoetsen(PAD6);
					G.qual |= LR_CTRLKEY;
				} else {
					persptoetsen(PAD6);
				}
			} else if(U.uiflag & USER_WHEELZOOMDIR) 
				persptoetsen(PADPLUSKEY);
			else
				persptoetsen(PADMINUS);
			
			refresh = 1;
			break;
	}

	if (refresh)
		setTransformViewMatrices(&Trans);
}

void checkFirstTime() {
	if(Trans.mode==TFM_INIT) {
		memset(&Trans, 0, sizeof(TransInfo));
		Trans.propsize = 1.0;
	}
}

static char *transform_to_undostr(TransInfo *t)
{
	switch (t->mode) {
		case TFM_TRANSLATION:
			return "Translate";
		case TFM_ROTATION:
			return "Rotate";
		case TFM_RESIZE:
			return "Scale";
		case TFM_TOSPHERE:
			return "To Sphere";
		case TFM_SHEAR:
			return "Shear";
		case TFM_WARP:
			return "Warp";
		case TFM_SHRINKFATTEN:
			return "Shrink/Fatten";
		case TFM_TILT:
			return "Tilt";
		case TFM_TRACKBALL:
			return "Trackball";
		case TFM_PUSHPULL:
			return "Push/Pull";
		case TFM_BEVEL:
			return "Bevel";
		case TFM_BWEIGHT:
			return "Bevel Weight";
		case TFM_CREASE:
			return "Crease";
		case TFM_BONESIZE:
			return "Bone Width";
		case TFM_BONE_ENVELOPE:
			return "Bone Envelope";
		case TFM_TIME_TRANSLATE:
			return "Translate Anim. Data";
		case TFM_TIME_SCALE:
			return "Scale Anim. Data";
		case TFM_TIME_SLIDE:
			return "Time Slide";
		case TFM_BAKE_TIME:
			return "Key Time";
		case TFM_MIRROR:
			return "Mirror";
	}
	return "Transform";
}

/* ************************************************* */

static void transformEvent(unsigned short event, short val) {
	float mati[3][3] = {{1.0f, 0.0f, 0.0f}, {0.0f, 1.0f, 0.0f}, {0.0f, 0.0f, 1.0f}};
	char cmode = constraintModeToChar(&Trans);

	if (val) {
		switch (event){
		/* enforce redraw of transform when modifiers are used */
		case LEFTCTRLKEY:
		case RIGHTCTRLKEY:
			Trans.redraw = 1;
			break;
		case LEFTSHIFTKEY:
		case RIGHTSHIFTKEY:
			/* shift is modifier for higher resolution transform, works nice to store this mouse position */
			getmouseco_areawin(Trans.shiftmval);
			Trans.flag |= T_SHIFT_MOD;
			Trans.redraw = 1;
			break;
			
		case SPACEKEY:
			if ((Trans.spacetype==SPACE_VIEW3D) && (G.qual & LR_ALTKEY)) {
				short mval[2];
				
				getmouseco_sc(mval);
				BIF_selectOrientation();
				calc_manipulator_stats(curarea);
				Mat3CpyMat4(Trans.spacemtx, G.vd->twmat);
				warp_pointer(mval[0], mval[1]);
			}
			else {
				Trans.state = TRANS_CONFIRM;
			}
			break;
			
			
		case MIDDLEMOUSE:
			if ((Trans.flag & T_NO_CONSTRAINT)==0) {
				/* exception for switching to dolly, or trackball, in camera view */
				if (Trans.flag & T_CAMERA) {
					if (Trans.mode==TFM_TRANSLATION)
						setLocalConstraint(&Trans, (CON_AXIS2), "along local Z");
					else if (Trans.mode==TFM_ROTATION) {
						restoreTransObjects(&Trans);
						initTrackball(&Trans);
					}
				}
				else {
					Trans.flag |= T_MMB_PRESSED;
					if (Trans.con.mode & CON_APPLY) {
						stopConstraint(&Trans);
					}
					else {
						if (G.qual & LR_CTRLKEY) {
							initSelectConstraint(&Trans, Trans.spacemtx);
						}
						else {
							/* bit hackish... but it prevents mmb select to print the orientation from menu */
							strcpy(Trans.spacename, "global");
							initSelectConstraint(&Trans, mati);
						}
						postSelectConstraint(&Trans);
					}
				}
				Trans.redraw = 1;
			}
			break;
		case ESCKEY:
		case RIGHTMOUSE:
			Trans.state = TRANS_CANCEL;
			break;
		case LEFTMOUSE:
		case PADENTER:
		case RETKEY:
			Trans.state = TRANS_CONFIRM;
			break;
		case GKEY:
			/* only switch when... */
			if( ELEM3(Trans.mode, TFM_ROTATION, TFM_RESIZE, TFM_TRACKBALL) ) { 
				restoreTransObjects(&Trans);
				initTranslation(&Trans);
				Trans.redraw = 1;
			}
			break;
		case SKEY:
			/* only switch when... */
			if( ELEM3(Trans.mode, TFM_ROTATION, TFM_TRANSLATION, TFM_TRACKBALL) ) { 
				restoreTransObjects(&Trans);
				initResize(&Trans);
				Trans.redraw = 1;
			}
			break;
		case RKEY:
			/* only switch when... */
			if( ELEM4(Trans.mode, TFM_ROTATION, TFM_RESIZE, TFM_TRACKBALL, TFM_TRANSLATION) ) { 
				
				if (Trans.mode == TFM_ROTATION) {
					restoreTransObjects(&Trans);
					initTrackball(&Trans);
				}
				else {
					restoreTransObjects(&Trans);
					initRotation(&Trans);
				}
				Trans.redraw = 1;
			}
			break;
		case CKEY:
			if (G.qual & LR_ALTKEY) {
				Trans.flag ^= T_PROP_CONNECTED;
				sort_trans_data_dist(&Trans);
				calculatePropRatio(&Trans);
				Trans.redraw= 1;
			}
			else {
				stopConstraint(&Trans);
				Trans.redraw = 1;
			}
			break;
		case XKEY:
			if ((Trans.flag & T_NO_CONSTRAINT)==0) {
				if (cmode == 'X') {
					if (Trans.flag & T_2D_EDIT) {
						stopConstraint(&Trans);
					}
					else {
						if (Trans.con.mode & CON_USER) {
							stopConstraint(&Trans);
						}
						else {
							if (G.qual == 0)
								setUserConstraint(&Trans, (CON_AXIS0), "along %s X");
							else if (G.qual == LR_SHIFTKEY)
								setUserConstraint(&Trans, (CON_AXIS1|CON_AXIS2), "locking %s X");
						}
					}
				}
				else {
					if (Trans.flag & T_2D_EDIT) {
						setConstraint(&Trans, mati, (CON_AXIS0), "along X axis");
					}
					else {
						if (G.qual == 0)
							setConstraint(&Trans, mati, (CON_AXIS0), "along global X");
						else if (G.qual == LR_SHIFTKEY)
							setConstraint(&Trans, mati, (CON_AXIS1|CON_AXIS2), "locking global X");
					}
				}
				Trans.redraw = 1;
			}
			break;
		case YKEY:
			if ((Trans.flag & T_NO_CONSTRAINT)==0) {
				if (cmode == 'Y') {
					if (Trans.flag & T_2D_EDIT) {
						stopConstraint(&Trans);
					}
					else {
						if (Trans.con.mode & CON_USER) {
							stopConstraint(&Trans);
						}
						else {
							if (G.qual == 0)
								setUserConstraint(&Trans, (CON_AXIS1), "along %s Y");
							else if (G.qual == LR_SHIFTKEY)
								setUserConstraint(&Trans, (CON_AXIS0|CON_AXIS2), "locking %s Y");
						}
					}
				}
				else {
					if (Trans.flag & T_2D_EDIT) {
						setConstraint(&Trans, mati, (CON_AXIS1), "along Y axis");
					}
					else {
						if (G.qual == 0)
							setConstraint(&Trans, mati, (CON_AXIS1), "along global Y");
						else if (G.qual == LR_SHIFTKEY)
							setConstraint(&Trans, mati, (CON_AXIS0|CON_AXIS2), "locking global Y");
					}
				}
				Trans.redraw = 1;
			}
			break;
		case ZKEY:
			if ((Trans.flag & T_NO_CONSTRAINT)==0) {
				if (cmode == 'Z') {
					if (Trans.con.mode & CON_USER) {
						stopConstraint(&Trans);
					}
					else {
						if (G.qual == 0)
							setUserConstraint(&Trans, (CON_AXIS2), "along %s Z");
						else if ((G.qual == LR_SHIFTKEY) && ((Trans.flag & T_2D_EDIT)==0))
							setUserConstraint(&Trans, (CON_AXIS0|CON_AXIS1), "locking %s Z");
					}
				}
				else if ((Trans.flag & T_2D_EDIT)==0) {
					if (G.qual == 0)
						setConstraint(&Trans, mati, (CON_AXIS2), "along global Z");
					else if (G.qual == LR_SHIFTKEY)
						setConstraint(&Trans, mati, (CON_AXIS0|CON_AXIS1), "locking global Z");
				}
				Trans.redraw = 1;
			}
			break;
		case OKEY:
			if (Trans.flag & T_PROP_EDIT && G.qual==LR_SHIFTKEY) {
				G.scene->prop_mode = (G.scene->prop_mode+1)%6;
				calculatePropRatio(&Trans);
				Trans.redraw= 1;
			}
			break;
		case PADPLUSKEY:
			if(G.qual & LR_ALTKEY && Trans.flag & T_PROP_EDIT) {
				Trans.propsize*= 1.1f;
				calculatePropRatio(&Trans);
			}
			Trans.redraw= 1;
			break;
		case PAGEUPKEY:
		case WHEELDOWNMOUSE:
			if (Trans.flag & T_AUTOIK) {
				transform_autoik_update(&Trans, 1);
			}
			else if(Trans.flag & T_PROP_EDIT) {
				Trans.propsize*= 1.1f;
				calculatePropRatio(&Trans);
			}
			else view_editmove(event);
			Trans.redraw= 1;
			break;
		case PADMINUS:
			if(G.qual & LR_ALTKEY && Trans.flag & T_PROP_EDIT) {
				Trans.propsize*= 0.90909090f;
				calculatePropRatio(&Trans);
			}
			Trans.redraw= 1;
			break;
		case PAGEDOWNKEY:
		case WHEELUPMOUSE:
			if (Trans.flag & T_AUTOIK) {
				transform_autoik_update(&Trans, -1);
			}
			else if (Trans.flag & T_PROP_EDIT) {
				Trans.propsize*= 0.90909090f;
				calculatePropRatio(&Trans);
			}
			else view_editmove(event);
			Trans.redraw= 1;
			break;
//		case NDOFMOTION:
//            viewmoveNDOF(1);
  //         break;
		}
		
		// Numerical input events
		Trans.redraw |= handleNumInput(&(Trans.num), event);
		
<<<<<<< HEAD
		// NDof input events
		switch(handleNDofInput(&(Trans.ndof), event, val))
		{
			case NDOF_CONFIRM:
				if ((Trans.context & CTX_NDOF) == 0)
				{
					/* Confirm on normal transform only */
					Trans.state = TRANS_CONFIRM;
				}
				break;
			case NDOF_CANCEL:
				if (Trans.context & CTX_NDOF)
				{
					/* Cancel on pure NDOF transform */
					Trans.state = TRANS_CANCEL; 
				}
				else
				{
					/* Otherwise, just redraw, NDof input was cancelled */
					Trans.redraw = 1;
				}
				break;
			case NDOF_NOMOVE:
				if (Trans.context & CTX_NDOF)
				{
					/* Confirm on pure NDOF transform */
					Trans.state = TRANS_CONFIRM;
				}
				break;
			case NDOF_REFRESH:
				Trans.redraw = 1;
				break;
			
		}
		
=======
>>>>>>> 15215493
		// Snapping events
		Trans.redraw |= handleSnapping(&Trans, event);
		
		arrows_move_cursor(event);
	}
	else {
		switch (event){
		/* no redraw on release modifier keys! this makes sure you can assign the 'grid' still 
		   after releasing modifer key */
		case MIDDLEMOUSE:
			if ((Trans.flag & T_NO_CONSTRAINT)==0) {
				Trans.flag &= ~T_MMB_PRESSED;
				postSelectConstraint(&Trans);
				Trans.redraw = 1;
			}
			break;
		case LEFTMOUSE:
		case RIGHTMOUSE:
			if (Trans.context & CTX_TWEAK)
				Trans.state = TRANS_CONFIRM;
			break;
		case LEFTSHIFTKEY:
		case RIGHTSHIFTKEY:
			/* shift is modifier for higher resolution transform */
			Trans.flag &= ~T_SHIFT_MOD;
			break;
		}
	}
	
	// Per transform event, if present
	if (Trans.handleEvent)
		Trans.redraw |= Trans.handleEvent(&Trans, event, val);
}

int calculateTransformCenter(int centerMode, float *vec)
{
	int success = 1;
	checkFirstTime();

	Trans.state = TRANS_RUNNING;

	Trans.context = CTX_NONE;
	
	Trans.mode = TFM_DUMMY;

	initTrans(&Trans);					// internal data, mouse, vectors

	createTransData(&Trans);			// make TransData structs from selection

	Trans.around = centerMode; 			// override userdefined mode

	if (Trans.total == 0) {
		success = 0;
	}
	else {
		success = 1;
		
		calculateCenter(&Trans);
	
		// Copy center from constraint center. Transform center can be local	
		VECCOPY(vec, Trans.con.center);
	}

	postTrans(&Trans);

	/* aftertrans does insert ipos and action channels, and clears base flags, doesnt read transdata */
	special_aftertrans_update(&Trans);
	
	return success;
}

void initTransform(int mode, int context) {
	/* added initialize, for external calls to set stuff in TransInfo, like undo string */
	checkFirstTime();

	Trans.state = TRANS_RUNNING;

	Trans.context = context;
	
	Trans.mode = mode;

	initTrans(&Trans);					// internal data, mouse, vectors

	if(Trans.spacetype==SPACE_VIEW3D) {
		calc_manipulator_stats(curarea);
		Mat3CpyMat4(Trans.spacemtx, G.vd->twmat);
		Mat3Ortho(Trans.spacemtx);
	}
	else
		Mat3One(Trans.spacemtx);

	createTransData(&Trans);			// make TransData structs from selection

	initSnapping(&Trans); // Initialize snapping data AFTER mode flags

	if (Trans.total == 0) {
		postTrans(&Trans);
		return;
	}

	/* EVIL! posemode code can switch translation to rotate when 1 bone is selected. will be removed (ton) */
	/* EVIL2: we gave as argument also texture space context bit... was cleared */
<<<<<<< HEAD
=======
	/* EVIL3: extend mode for animation editors also switches modes... but is best way to avoid duplicate code */
>>>>>>> 15215493
	mode = Trans.mode;
	
	calculatePropRatio(&Trans);
	calculateCenter(&Trans);

	switch (mode) {
	case TFM_TRANSLATION:
		initTranslation(&Trans);
		break;
	case TFM_ROTATION:
		initRotation(&Trans);
		break;
	case TFM_RESIZE:
		initResize(&Trans);
		break;
	case TFM_TOSPHERE:
		initToSphere(&Trans);
		break;
	case TFM_SHEAR:
		initShear(&Trans);
		break;
	case TFM_WARP:
		initWarp(&Trans);
		break;
	case TFM_SHRINKFATTEN:
		initShrinkFatten(&Trans);
		break;
	case TFM_TILT:
		initTilt(&Trans);
		break;
	case TFM_CURVE_SHRINKFATTEN:
		initCurveShrinkFatten(&Trans);
		break;
	case TFM_TRACKBALL:
		initTrackball(&Trans);
		break;
	case TFM_PUSHPULL:
		initPushPull(&Trans);
		break;
	case TFM_CREASE:
		initCrease(&Trans);
		break;
	case TFM_BONESIZE:
		{	/* used for both B-Bone width (bonesize) as for deform-dist (envelope) */
			bArmature *arm= Trans.poseobj->data;
			if(arm->drawtype==ARM_ENVELOPE)
				initBoneEnvelope(&Trans);
			else
				initBoneSize(&Trans);
		}
		break;
	case TFM_BONE_ENVELOPE:
		initBoneEnvelope(&Trans);
		break;
	case TFM_BONE_ROLL:
		initBoneRoll(&Trans);
		break;
	case TFM_TIME_TRANSLATE:
		initTimeTranslate(&Trans);
		break;
	case TFM_TIME_SLIDE:
		initTimeSlide(&Trans);
		break;
	case TFM_TIME_SCALE:
		initTimeScale(&Trans);
		break;
	case TFM_TIME_EXTEND: 
		/* now that transdata has been made, do like for TFM_TIME_TRANSLATE */
		initTimeTranslate(&Trans);
		break;
	case TFM_BAKE_TIME:
		initBakeTime(&Trans);
		break;
	case TFM_MIRROR:
		initMirror(&Trans);
		break;
	case TFM_BEVEL:
		initBevel(&Trans);
		break;
	case TFM_BWEIGHT:
		initBevelWeight(&Trans);
		break;
	case TFM_ALIGN:
		initAlign(&Trans);
		break;
	}
}

void Transform() 
{
	short pmval[2] = {0, 0}, mval[2], val;
	unsigned short event;

	if(Trans.total==0) return;	// added, can happen now! (ton)
	
	// Emptying event queue
	while( qtest() ) {
		event= extern_qread(&val);
	}

	Trans.redraw = 1; /* initial draw */

	while (Trans.state == TRANS_RUNNING) {

		getmouseco_areawin(mval);
		
		if (mval[0] != pmval[0] || mval[1] != pmval[1]) {
			if (Trans.flag & T_MMB_PRESSED)
				Trans.con.mode |= CON_SELECT;
			Trans.redraw = 1;
		}
		if (Trans.redraw) {
			pmval[0] = mval[0];
			pmval[1] = mval[1];

			selectConstraint(&Trans);
			if (Trans.transform) {
				Trans.transform(&Trans, mval);  // calls recalcData()
			}
			Trans.redraw = 0;
		}

		/* If auto confirm is on, break after one pass */		
		if (Trans.context & CTX_AUTOCONFIRM)
		{
			Trans.state = TRANS_CONFIRM;
			break;
		}
		
		/* essential for idling subloop */
		if( qtest()==0) PIL_sleep_ms(2);

		while( qtest() ) {
			event= extern_qread(&val);
			transformEvent(event, val);
		}
	}
	
	
	/* handle restoring objects */
	if(Trans.state == TRANS_CANCEL)
		restoreTransObjects(&Trans);	// calls recalcData()
	
	/* free data */
	postTrans(&Trans);

	/* aftertrans does insert ipos and action channels, and clears base flags, doesnt read transdata */
	special_aftertrans_update(&Trans);

	/* send events out for redraws */
	viewRedrawPost(&Trans);

	/*  Undo as last, certainly after special_trans_update! */
	if(Trans.state == TRANS_CANCEL) {
		if(Trans.undostr) BIF_undo_push(Trans.undostr);
	}
	else {
		if(Trans.undostr) BIF_undo_push(Trans.undostr);
		else BIF_undo_push(transform_to_undostr(&Trans));
	}
	Trans.undostr= NULL;
	
}

/* ************************** Manipulator init and main **************************** */

void initManipulator(int mode)
{
	Trans.state = TRANS_RUNNING;

	Trans.context = CTX_NONE;
	
	Trans.mode = mode;
	
	/* automatic switch to scaling bone envelopes */
	if(mode==TFM_RESIZE && G.obedit && G.obedit->type==OB_ARMATURE) {
		bArmature *arm= G.obedit->data;
		if(arm->drawtype==ARM_ENVELOPE)
			mode= TFM_BONE_ENVELOPE;
	}

	initTrans(&Trans);					// internal data, mouse, vectors

	G.moving |= G_TRANSFORM_MANIP;		// signal to draw manipuls while transform
	createTransData(&Trans);			// make TransData structs from selection

	if (Trans.total == 0)
		return;

	initSnapping(&Trans); // Initialize snapping data AFTER mode flags

	/* EVIL! posemode code can switch translation to rotate when 1 bone is selected. will be removed (ton) */
	/* EVIL2: we gave as argument also texture space context bit... was cleared */
	mode = Trans.mode;
	
	calculatePropRatio(&Trans);
	calculateCenter(&Trans);

	switch (mode) {
	case TFM_TRANSLATION:
		initTranslation(&Trans);
		break;
	case TFM_ROTATION:
		initRotation(&Trans);
		break;
	case TFM_RESIZE:
		initResize(&Trans);
		break;
	case TFM_TRACKBALL:
		initTrackball(&Trans);
		break;
	}

	Trans.flag |= T_USES_MANIPULATOR;
}

void ManipulatorTransform() 
{
	int mouse_moved = 0;
	short pmval[2] = {0, 0}, mval[2], val;
	unsigned short event;

	if (Trans.total == 0)
		return;

	Trans.redraw = 1; /* initial draw */

	while (Trans.state == TRANS_RUNNING) {
		
		getmouseco_areawin(mval);
		
		if (mval[0] != pmval[0] || mval[1] != pmval[1]) {
			Trans.redraw = 1;
		}
		if (Trans.redraw) {
			pmval[0] = mval[0];
			pmval[1] = mval[1];

			//selectConstraint(&Trans);  needed?
			if (Trans.transform) {
				Trans.transform(&Trans, mval);
			}
			Trans.redraw = 0;
		}
		
		/* essential for idling subloop */
		if( qtest()==0) PIL_sleep_ms(2);

		while( qtest() ) {
			event= extern_qread(&val);

			switch (event){
			case MOUSEX:
			case MOUSEY:
				mouse_moved = 1;
				break;
			/* enforce redraw of transform when modifiers are used */
			case LEFTCTRLKEY:
			case RIGHTCTRLKEY:
				if(val) Trans.redraw = 1;
				break;
			case LEFTSHIFTKEY:
			case RIGHTSHIFTKEY:
				/* shift is modifier for higher resolution transform, works nice to store this mouse position */
				if(val) {
					getmouseco_areawin(Trans.shiftmval);
					Trans.flag |= T_SHIFT_MOD;
					Trans.redraw = 1;
				}
				else Trans.flag &= ~T_SHIFT_MOD; 
				break;
				
			case ESCKEY:
			case RIGHTMOUSE:
				Trans.state = TRANS_CANCEL;
				break;
			case LEFTMOUSE:
				if(mouse_moved==0 && val==0) break;
				// else we pass on event to next, which cancels
			case SPACEKEY:
			case PADENTER:
			case RETKEY:
				Trans.state = TRANS_CONFIRM;
				break;
   //         case NDOFMOTION:
     //           viewmoveNDOF(1);
     //           break;
			}
			if(val) {
				switch(event) {
				case WHEELDOWNMOUSE:
				case PADPLUSKEY:
					if(Trans.flag & T_PROP_EDIT) {
						Trans.propsize*= 1.1f;
						calculatePropRatio(&Trans);
						Trans.redraw= 1;
					}
					break;
				case WHEELUPMOUSE:
				case PADMINUS:
					if(Trans.flag & T_PROP_EDIT) {
						Trans.propsize*= 0.90909090f;
						calculatePropRatio(&Trans);
						Trans.redraw= 1;
					}
					break;
				}
							
				// Numerical input events
				Trans.redraw |= handleNumInput(&(Trans.num), event);
			}
		}
	}
	
	if(Trans.state == TRANS_CANCEL) {
		restoreTransObjects(&Trans);
	}
	
	/* free data, reset vars */
	postTrans(&Trans);
	
	/* aftertrans does insert ipos and action channels, and clears base flags */
	special_aftertrans_update(&Trans);
	
	/* send events out for redraws */
	viewRedrawPost(&Trans);

	if(Trans.state != TRANS_CANCEL) {
		BIF_undo_push(transform_to_undostr(&Trans));
	}
	
}

/* ************************** TRANSFORM LOCKS **************************** */

static void protectedTransBits(short protectflag, float *vec)
{
	if(protectflag & OB_LOCK_LOCX)
		vec[0]= 0.0f;
	if(protectflag & OB_LOCK_LOCY)
		vec[1]= 0.0f;
	if(protectflag & OB_LOCK_LOCZ)
		vec[2]= 0.0f;
}

static void protectedSizeBits(short protectflag, float *size)
{
	if(protectflag & OB_LOCK_SCALEX)
		size[0]= 1.0f;
	if(protectflag & OB_LOCK_SCALEY)
		size[1]= 1.0f;
	if(protectflag & OB_LOCK_SCALEZ)
		size[2]= 1.0f;
}

static void protectedRotateBits(short protectflag, float *eul, float *oldeul)
{
	if(protectflag & OB_LOCK_ROTX)
		eul[0]= oldeul[0];
	if(protectflag & OB_LOCK_ROTY)
		eul[1]= oldeul[1];
	if(protectflag & OB_LOCK_ROTZ)
		eul[2]= oldeul[2];
}

static void protectedQuaternionBits(short protectflag, float *quat, float *oldquat)
{
	/* quaternions get limited with euler... */
	/* this function only does the delta rotation */
	
	if(protectflag) {
		float eul[3], oldeul[3], quat1[4];
		
		QUATCOPY(quat1, quat);
		QuatToEul(quat, eul);
		QuatToEul(oldquat, oldeul);
		
		if(protectflag & OB_LOCK_ROTX)
			eul[0]= oldeul[0];
		if(protectflag & OB_LOCK_ROTY)
			eul[1]= oldeul[1];
		if(protectflag & OB_LOCK_ROTZ)
			eul[2]= oldeul[2];
		
		EulToQuat(eul, quat);
		/* quaternions flip w sign to accumulate rotations correctly */
		if( (quat1[0]<0.0f && quat[0]>0.0f) || (quat1[0]>0.0f && quat[0]<0.0f) ) {
			QuatMulf(quat, -1.0f);
		}
	}
}

/* ******************* TRANSFORM LIMITS ********************** */

static void constraintTransLim(TransInfo *t, TransData *td)
{
	if (td->con) {
		bConstraintTypeInfo *cti= get_constraint_typeinfo(CONSTRAINT_TYPE_LOCLIMIT);
		bConstraintOb cob;
		bConstraint *con;
		
		/* Make a temporary bConstraintOb for using these limit constraints 
		 * 	- they only care that cob->matrix is correctly set ;-)
		 *	- current space should be local
		 */
		memset(&cob, 0, sizeof(bConstraintOb));
		Mat4One(cob.matrix);
		if (td->tdi) {
			TransDataIpokey *tdi= td->tdi;
			cob.matrix[3][0]= tdi->locx[0];
			cob.matrix[3][1]= tdi->locy[0];
			cob.matrix[3][2]= tdi->locz[0];
		}
		else {
			VECCOPY(cob.matrix[3], td->loc);
		}
		
		/* Evaluate valid constraints */
		for (con= td->con; con; con= con->next) {
			float tmat[4][4];
			
			/* only use it if it's tagged for this purpose (and the right type) */
			if (con->type == CONSTRAINT_TYPE_LOCLIMIT) {
				bLocLimitConstraint *data= con->data;
				
				if ((data->flag2 & LIMIT_TRANSFORM)==0) 
					continue;
				
				/* do space conversions */
				if (con->ownspace == CONSTRAINT_SPACE_WORLD) {
					/* just multiply by td->mtx (this should be ok) */
					Mat4CpyMat4(tmat, cob.matrix);
					Mat4MulMat34(cob.matrix, td->mtx, tmat);
				}
				else if (con->ownspace != CONSTRAINT_SPACE_LOCAL) {
					/* skip... incompatable spacetype */
					continue;
				}
				
				/* do constraint */
				cti->evaluate_constraint(con, &cob, NULL);
				
				/* convert spaces again */
				if (con->ownspace == CONSTRAINT_SPACE_WORLD) {
					/* just multiply by td->mtx (this should be ok) */
					Mat4CpyMat4(tmat, cob.matrix);
					Mat4MulMat34(cob.matrix, td->smtx, tmat);
				}
			}
		}
		
		/* copy results from cob->matrix */
		if (td->tdi) {
			TransDataIpokey *tdi= td->tdi;
			tdi->locx[0]= cob.matrix[3][0];
			tdi->locy[0]= cob.matrix[3][1];
			tdi->locz[0]= cob.matrix[3][2];
		}
		else {
			VECCOPY(td->loc, cob.matrix[3]);
		}
	}
}

static void constraintRotLim(TransInfo *t, TransData *td)
{
	if (td->con) {
		bConstraintTypeInfo *cti= get_constraint_typeinfo(CONSTRAINT_TYPE_ROTLIMIT);
		bConstraintOb cob;
		bConstraint *con;
		
		/* Make a temporary bConstraintOb for using these limit constraints 
		 * 	- they only care that cob->matrix is correctly set ;-)
		 *	- current space should be local
		 */
		memset(&cob, 0, sizeof(bConstraintOb));
		if (td->flag & TD_USEQUAT) {
			/* quats */
			if (td->ext)
				QuatToMat4(td->ext->quat, cob.matrix);
			else
				return;
		}
		else if (td->tdi) {
			/* ipo-keys eulers */
			TransDataIpokey *tdi= td->tdi;
			float eul[3];
			
			eul[0]= tdi->rotx[0];
			eul[1]= tdi->roty[0];
			eul[2]= tdi->rotz[0];
			
			EulToMat4(eul, cob.matrix);
		}
		else {
			/* eulers */
			if (td->ext)
				EulToMat4(td->ext->rot, cob.matrix);
			else
				return;
		}
			
		/* Evaluate valid constraints */
		for (con= td->con; con; con= con->next) {
			/* we're only interested in Limit-Scale constraints */
			if (con->type == CONSTRAINT_TYPE_ROTLIMIT) {
				bRotLimitConstraint *data= con->data;
				float tmat[4][4];
				
				/* only use it if it's tagged for this purpose */
				if ((data->flag2 & LIMIT_TRANSFORM)==0) 
					continue;
					
				/* do space conversions */
				if (con->ownspace == CONSTRAINT_SPACE_WORLD) {
					/* just multiply by td->mtx (this should be ok) */
					Mat4CpyMat4(tmat, cob.matrix);
					Mat4MulMat34(cob.matrix, td->mtx, tmat);
				}
				else if (con->ownspace != CONSTRAINT_SPACE_LOCAL) {
					/* skip... incompatable spacetype */
					continue;
				}
				
				/* do constraint */
				cti->evaluate_constraint(con, &cob, NULL);
				
				/* convert spaces again */
				if (con->ownspace == CONSTRAINT_SPACE_WORLD) {
					/* just multiply by td->mtx (this should be ok) */
					Mat4CpyMat4(tmat, cob.matrix);
					Mat4MulMat34(cob.matrix, td->smtx, tmat);
				}
			}
		}
		
		/* copy results from cob->matrix */
		if (td->flag & TD_USEQUAT) {
			/* quats */
			Mat4ToQuat(cob.matrix, td->ext->quat);
		}
		else if (td->tdi) {
			/* ipo-keys eulers */
			TransDataIpokey *tdi= td->tdi;
			float eul[3];
			
			Mat4ToEul(cob.matrix, eul);
			
			tdi->rotx[0]= eul[0];
			tdi->roty[0]= eul[1];
			tdi->rotz[0]= eul[2];
		}
		else {
			/* eulers */
			Mat4ToEul(cob.matrix, td->ext->rot);
		}
	}
}

static void constraintSizeLim(TransInfo *t, TransData *td)
{
	if (td->con && td->ext) {
		bConstraintTypeInfo *cti= get_constraint_typeinfo(CONSTRAINT_TYPE_SIZELIMIT);
		bConstraintOb cob;
		bConstraint *con;
		
		/* Make a temporary bConstraintOb for using these limit constraints 
		 * 	- they only care that cob->matrix is correctly set ;-)
		 *	- current space should be local
		 */
		memset(&cob, 0, sizeof(bConstraintOb));
		if (td->tdi) {
			TransDataIpokey *tdi= td->tdi;
			float size[3];
			
			size[0]= tdi->sizex[0];
			size[1]= tdi->sizey[0];
			size[2]= tdi->sizez[0];
			SizeToMat4(size, cob.matrix);
		} 
		else if ((td->flag & TD_SINGLESIZE) && !(t->con.mode & CON_APPLY)) {
			/* scale val and reset size */
			return; // TODO: fix this case
		}
		else {
			/* Reset val if SINGLESIZE but using a constraint */
			if (td->flag & TD_SINGLESIZE)
				return;
			
			SizeToMat4(td->ext->size, cob.matrix);
		}
			
		/* Evaluate valid constraints */
		for (con= td->con; con; con= con->next) {
			/* we're only interested in Limit-Scale constraints */
			if (con->type == CONSTRAINT_TYPE_SIZELIMIT) {
				bSizeLimitConstraint *data= con->data;
				float tmat[4][4];
				
				/* only use it if it's tagged for this purpose */
				if ((data->flag2 & LIMIT_TRANSFORM)==0) 
					continue;
					
				/* do space conversions */
				if (con->ownspace == CONSTRAINT_SPACE_WORLD) {
					/* just multiply by td->mtx (this should be ok) */
					Mat4CpyMat4(tmat, cob.matrix);
					Mat4MulMat34(cob.matrix, td->mtx, tmat);
				}
				else if (con->ownspace != CONSTRAINT_SPACE_LOCAL) {
					/* skip... incompatable spacetype */
					continue;
				}
				
				/* do constraint */
				cti->evaluate_constraint(con, &cob, NULL);
				
				/* convert spaces again */
				if (con->ownspace == CONSTRAINT_SPACE_WORLD) {
					/* just multiply by td->mtx (this should be ok) */
					Mat4CpyMat4(tmat, cob.matrix);
					Mat4MulMat34(cob.matrix, td->smtx, tmat);
				}
			}
		}
		
		/* copy results from cob->matrix */
		if (td->tdi) {
			TransDataIpokey *tdi= td->tdi;
			float size[3];
			
			Mat4ToSize(cob.matrix, size);
			
			tdi->sizex[0]= size[0];
			tdi->sizey[0]= size[1];
			tdi->sizez[0]= size[2];
		} 
		else if ((td->flag & TD_SINGLESIZE) && !(t->con.mode & CON_APPLY)) {
			/* scale val and reset size */
			return; // TODO: fix this case
		}
		else {
			/* Reset val if SINGLESIZE but using a constraint */
			if (td->flag & TD_SINGLESIZE)
				return;
				
			Mat4ToSize(cob.matrix, td->ext->size);
		}
	}
}

/* ************************** WARP *************************** */

void initWarp(TransInfo *t) 
{
	float max[3], min[3];
	int i;
	
	t->mode = TFM_WARP;
	t->transform = Warp;
<<<<<<< HEAD
=======
	t->handleEvent = handleEventWarp;
>>>>>>> 15215493
	
	t->idx_max = 0;
	t->num.idx_max = 0;
	t->snap[0] = 0.0f;
	t->snap[1] = 5.0f;
	t->snap[2] = 1.0f;
	
	t->flag |= T_NO_CONSTRAINT;

/* warp is done fully in view space */
	calculateCenterCursor(t);
	t->fac = (float)(t->center2d[0] - t->imval[0]);
	
	/* we need min/max in view space */
	for(i = 0; i < t->total; i++) {
		float center[3];
		VECCOPY(center, t->data[i].center);
		Mat3MulVecfl(t->data[i].mtx, center);
		Mat4MulVecfl(t->viewmat, center);
		VecSubf(center, center, t->viewmat[3]);
		if (i)
			MinMax3(min, max, center);
		else {
			VECCOPY(max, center);
			VECCOPY(min, center);
		}
	}
	
	t->center[0]= (min[0]+max[0])/2.0f;
	t->center[1]= (min[1]+max[1])/2.0f;
	t->center[2]= (min[2]+max[2])/2.0f;
	
	if (max[0] == min[0]) max[0] += 0.1; /* not optimal, but flipping is better than invalid garbage (i.e. division by zero!) */
	t->val= (max[0]-min[0])/2.0f; /* t->val is X dimension projected boundbox */
}

<<<<<<< HEAD
=======
int handleEventWarp(TransInfo *t, unsigned short event, short val)
{
	int status = 0;
	
	if (event == MIDDLEMOUSE && val)
	{
		// Use customData pointer to signal warp direction
		if	(t->customData == 0)
			t->customData = (void*)1;
		else
			t->customData = 0;
			
		status = 1;
	}
	
	return status;
}

>>>>>>> 15215493
int Warp(TransInfo *t, short mval[2])
{
	TransData *td = t->data;
	float vec[3], circumfac, dist, phi0, co, si, *curs, cursor[3], gcursor[3];
	int i;
	char str[50];
	
	curs= give_cursor();
	/*
	 * gcursor is the one used for helpline.
	 * It has to be in the same space as the drawing loop
	 * (that means it needs to be in the object's space when in edit mode and
	 *  in global space in object mode)
	 *
	 * cursor is used for calculations.
	 * It needs to be in view space, but we need to take object's offset
	 * into account if in Edit mode.
	 */
	VECCOPY(cursor, curs);
	VECCOPY(gcursor, cursor);	
	if (t->flag & T_EDIT) {
		VecSubf(cursor, cursor, G.obedit->obmat[3]);
		VecSubf(gcursor, gcursor, G.obedit->obmat[3]);
		Mat3MulVecfl(t->data->smtx, gcursor);
	}
	Mat4MulVecfl(t->viewmat, cursor);
	VecSubf(cursor, cursor, t->viewmat[3]);

	/* amount of degrees for warp */
	circumfac= 360.0f * InputHorizontalRatio(t, mval);
	
	if (t->customData) /* non-null value indicates reversed input */
	{
		circumfac *= -1;
	}

	snapGrid(t, &circumfac);
	applyNumInput(&t->num, &circumfac);
	
	/* header print for NumInput */
	if (hasNumInput(&t->num)) {
		char c[20];
		
		outputNumInput(&(t->num), c);
		
		sprintf(str, "Warp: %s", c);
	}
	else {
		/* default header print */
		sprintf(str, "Warp: %.3f", circumfac);
	}
	
	circumfac*= (float)(-M_PI/360.0);
	
	for(i = 0; i < t->total; i++, td++) {
		float loc[3];
		if (td->flag & TD_NOACTION)
			break;

		if (td->flag & TD_SKIP)
			continue;
		
		/* translate point to center, rotate in such a way that outline==distance */
		VECCOPY(vec, td->iloc);
		Mat3MulVecfl(td->mtx, vec);
		Mat4MulVecfl(t->viewmat, vec);
		VecSubf(vec, vec, t->viewmat[3]);
		
		dist= vec[0]-cursor[0];
		
		/* t->val is X dimension projected boundbox */
		phi0= (circumfac*dist/t->val);	
		
		vec[1]= (vec[1]-cursor[1]);
		
		co= (float)cos(phi0);
		si= (float)sin(phi0);
		loc[0]= -si*vec[1]+cursor[0];
		loc[1]= co*vec[1]+cursor[1];
		loc[2]= vec[2];
		
		Mat4MulVecfl(t->viewinv, loc);
		VecSubf(loc, loc, t->viewinv[3]);
		Mat3MulVecfl(td->smtx, loc);
		
		VecSubf(loc, loc, td->iloc);
		VecMulf(loc, td->factor);
		VecAddf(td->loc, td->iloc, loc);
	}

	recalcData(t);
	
	headerprint(str);
	
	viewRedrawForce(t);
	
	helpline(t, gcursor);
	
	return 1;
}

/* ************************** SHEAR *************************** */

void initShear(TransInfo *t) 
{
	t->mode = TFM_SHEAR;
	t->transform = Shear;
	t->handleEvent = handleEventShear;
	
	t->idx_max = 0;
	t->num.idx_max = 0;
	t->snap[0] = 0.0f;
	t->snap[1] = 0.1f;
	t->snap[2] = t->snap[1] * 0.1f;
	
	t->flag |= T_NO_CONSTRAINT;
<<<<<<< HEAD
}

int handleEventShear(TransInfo *t, unsigned short event, short val)
{
	int status = 0;
	
	if (event == MIDDLEMOUSE && val)
	{
		// Use customData pointer to signal Shear direction
		if	(t->customData == 0)
			t->customData = (void*)1;
		else
			t->customData = 0;
			
		status = 1;
	}
	
	return status;
}

=======
}

int handleEventShear(TransInfo *t, unsigned short event, short val)
{
	int status = 0;
	
	if (event == MIDDLEMOUSE && val)
	{
		// Use customData pointer to signal Shear direction
		if	(t->customData == 0)
			t->customData = (void*)1;
		else
			t->customData = 0;
			
		status = 1;
	}
	
	return status;
}

>>>>>>> 15215493

int Shear(TransInfo *t, short mval[2]) 
{
	TransData *td = t->data;
	float vec[3];
	float smat[3][3], tmat[3][3], totmat[3][3], persmat[3][3], persinv[3][3];
	float value;
	int i;
	char str[50];

	Mat3CpyMat4(persmat, t->viewmat);
	Mat3Inv(persinv, persmat);

	// Custom data signals shear direction
	if (t->customData == 0)
		value = 0.05f * InputHorizontalAbsolute(t, mval);
	else
		value = 0.05f * InputVerticalAbsolute(t, mval);

	snapGrid(t, &value);

	applyNumInput(&t->num, &value);

	/* header print for NumInput */
	if (hasNumInput(&t->num)) {
		char c[20];

		outputNumInput(&(t->num), c);

		sprintf(str, "Shear: %s %s", c, t->proptext);
	}
	else {
		/* default header print */
		sprintf(str, "Shear: %.3f %s", value, t->proptext);
	}
	
	Mat3One(smat);
	
	// Custom data signals shear direction
	if (t->customData == 0)
		smat[1][0] = value;
	else
		smat[0][1] = value;
	
	Mat3MulMat3(tmat, smat, persmat);
	Mat3MulMat3(totmat, persinv, tmat);
	
	for(i = 0 ; i < t->total; i++, td++) {
		if (td->flag & TD_NOACTION)
			break;

		if (td->flag & TD_SKIP)
			continue;

		if (G.obedit) {
			float mat3[3][3];
			Mat3MulMat3(mat3, totmat, td->mtx);
			Mat3MulMat3(tmat, td->smtx, mat3);
		}
		else {
			Mat3CpyMat3(tmat, totmat);
		}
		VecSubf(vec, td->center, t->center);

		Mat3MulVecfl(tmat, vec);

		VecAddf(vec, vec, t->center);
		VecSubf(vec, vec, td->center);

		VecMulf(vec, td->factor);

		VecAddf(td->loc, td->iloc, vec);
	}

	recalcData(t);

	headerprint(str);

	viewRedrawForce(t);

	helpline (t, t->center);

	return 1;
}

/* ************************** RESIZE *************************** */

void initResize(TransInfo *t) 
{
	t->mode = TFM_RESIZE;
	t->transform = Resize;
	
	t->flag |= T_NULL_ONE;
	t->num.flag |= NUM_NULL_ONE;
	t->num.flag |= NUM_AFFECT_ALL;
	if (!G.obedit) {
		t->flag |= T_NO_ZERO;
		t->num.flag |= NUM_NO_ZERO;
	}
	
	t->idx_max = 2;
	t->num.idx_max = 2;
	t->snap[0] = 0.0f;
	t->snap[1] = 0.1f;
	t->snap[2] = t->snap[1] * 0.1f;

	t->fac = (float)sqrt(
		(
			((float)(t->center2d[1] - t->imval[1]))*((float)(t->center2d[1] - t->imval[1]))
		+
			((float)(t->center2d[0] - t->imval[0]))*((float)(t->center2d[0] - t->imval[0]))
		) );

	if(t->fac==0.0f) t->fac= 1.0f;	// prevent Inf
}

static void headerResize(TransInfo *t, float vec[3], char *str) {
	char tvec[60];
	if (hasNumInput(&t->num)) {
		outputNumInput(&(t->num), tvec);
	}
	else {
		sprintf(&tvec[0], "%.4f", vec[0]);
		sprintf(&tvec[20], "%.4f", vec[1]);
		sprintf(&tvec[40], "%.4f", vec[2]);
	}

	if (t->con.mode & CON_APPLY) {
		switch(t->num.idx_max) {
		case 0:
			sprintf(str, "Scale: %s%s %s", &tvec[0], t->con.text, t->proptext);
			break;
		case 1:
			sprintf(str, "Scale: %s : %s%s %s", &tvec[0], &tvec[20], t->con.text, t->proptext);
			break;
		case 2:
			sprintf(str, "Scale: %s : %s : %s%s %s", &tvec[0], &tvec[20], &tvec[40], t->con.text, t->proptext);
		}
	}
	else {
		if (t->flag & T_2D_EDIT)
			sprintf(str, "Scale X: %s   Y: %s%s %s", &tvec[0], &tvec[20], t->con.text, t->proptext);
		else
			sprintf(str, "Scale X: %s   Y: %s  Z: %s%s %s", &tvec[0], &tvec[20], &tvec[40], t->con.text, t->proptext);
	}
}

#define SIGN(a)		(a<-FLT_EPSILON?1:a>FLT_EPSILON?2:3)
#define VECSIGNFLIP(a, b) ((SIGN(a[0]) & SIGN(b[0]))==0 || (SIGN(a[1]) & SIGN(b[1]))==0 || (SIGN(a[2]) & SIGN(b[2]))==0)

/* smat is reference matrix, only scaled */
static void TransMat3ToSize( float mat[][3], float smat[][3], float *size)
{
	float vec[3];
	
	VecCopyf(vec, mat[0]);
	size[0]= Normalize(vec);
	VecCopyf(vec, mat[1]);
	size[1]= Normalize(vec);
	VecCopyf(vec, mat[2]);
	size[2]= Normalize(vec);
	
	/* first tried with dotproduct... but the sign flip is crucial */
	if( VECSIGNFLIP(mat[0], smat[0]) ) size[0]= -size[0]; 
	if( VECSIGNFLIP(mat[1], smat[1]) ) size[1]= -size[1]; 
	if( VECSIGNFLIP(mat[2], smat[2]) ) size[2]= -size[2]; 
}


static void ElementResize(TransInfo *t, TransData *td, float mat[3][3]) {
	float tmat[3][3], smat[3][3], center[3];
	float vec[3];

	if (t->flag & T_EDIT) {
		Mat3MulMat3(smat, mat, td->mtx);
		Mat3MulMat3(tmat, td->smtx, smat);
	}
	else {
		Mat3CpyMat3(tmat, mat);
	}

	if (t->con.applySize) {
		t->con.applySize(t, td, tmat);
	}

	/* local constraint shouldn't alter center */
	if (t->around == V3D_LOCAL) {
		if (t->flag & T_OBJECT) {
			VECCOPY(center, td->center);
		}
		else if (t->flag & T_EDIT) {
			
			if(G.vd->around==V3D_LOCAL && (G.scene->selectmode & SCE_SELECT_FACE)) {
				VECCOPY(center, td->center);
			}
			else {
				VECCOPY(center, t->center);
			}
		}
		else {
			VECCOPY(center, t->center);
		}
	}
	else {
		VECCOPY(center, t->center);
	}

	if (td->ext) {
		float fsize[3];
		
		if (t->flag & (T_OBJECT|T_TEXTURE|T_POSE)) {
			float obsizemat[3][3];
			// Reorient the size mat to fit the oriented object.
			Mat3MulMat3(obsizemat, tmat, td->axismtx);
			//printmatrix3("obsizemat", obsizemat);
			TransMat3ToSize(obsizemat, td->axismtx, fsize);
			//printvecf("fsize", fsize);
		}
		else {
			Mat3ToSize(tmat, fsize);
		}
		
		protectedSizeBits(td->protectflag, fsize);
		
		if ((t->flag & T_V3D_ALIGN)==0) {	// align mode doesn't resize objects itself
			/* handle ipokeys? */
			if(td->tdi) {
				TransDataIpokey *tdi= td->tdi;
				/* calculate delta size (equal for size and dsize) */
				
				vec[0]= (tdi->oldsize[0])*(fsize[0] -1.0f) * td->factor;
				vec[1]= (tdi->oldsize[1])*(fsize[1] -1.0f) * td->factor;
				vec[2]= (tdi->oldsize[2])*(fsize[2] -1.0f) * td->factor;
				
				add_tdi_poin(tdi->sizex, tdi->oldsize,   vec[0]);
				add_tdi_poin(tdi->sizey, tdi->oldsize+1, vec[1]);
				add_tdi_poin(tdi->sizez, tdi->oldsize+2, vec[2]);
				
			} 
			else if((td->flag & TD_SINGLESIZE) && !(t->con.mode & CON_APPLY)){
				/* scale val and reset size */
 				*td->val = td->ival * fsize[0] * td->factor;
				
				td->ext->size[0] = td->ext->isize[0];
				td->ext->size[1] = td->ext->isize[1];
				td->ext->size[2] = td->ext->isize[2];
 			}
			else {
				/* Reset val if SINGLESIZE but using a constraint */
				if (td->flag & TD_SINGLESIZE)
	 				*td->val = td->ival;
				
				td->ext->size[0] = td->ext->isize[0] * (fsize[0]) * td->factor;
				td->ext->size[1] = td->ext->isize[1] * (fsize[1]) * td->factor;
				td->ext->size[2] = td->ext->isize[2] * (fsize[2]) * td->factor;
			}
		}
		
		constraintSizeLim(t, td);
	}
	
	/* For individual element center, Editmode need to use iloc */
	if (t->flag & T_POINTS)
		VecSubf(vec, td->iloc, center);
	else
		VecSubf(vec, td->center, center);

	Mat3MulVecfl(tmat, vec);

	VecAddf(vec, vec, center);
	if (t->flag & T_POINTS)
		VecSubf(vec, vec, td->iloc);
	else
		VecSubf(vec, vec, td->center);

	VecMulf(vec, td->factor);

	if (t->flag & T_OBJECT) {
		Mat3MulVecfl(td->smtx, vec);
	}

	protectedTransBits(td->protectflag, vec);

	if(td->tdi) {
		TransDataIpokey *tdi= td->tdi;
		add_tdi_poin(tdi->locx, tdi->oldloc, vec[0]);
		add_tdi_poin(tdi->locy, tdi->oldloc+1, vec[1]);
		add_tdi_poin(tdi->locz, tdi->oldloc+2, vec[2]);
	}
	else VecAddf(td->loc, td->iloc, vec);
	
	constraintTransLim(t, td);
}

int Resize(TransInfo *t, short mval[2]) 
{
	TransData *td;
	float size[3], mat[3][3];
	float ratio;
	int i;
	char str[200];

	/* for manipulator, center handle, the scaling can't be done relative to center */
	if( (t->flag & T_USES_MANIPULATOR) && t->con.mode==0) {
		ratio = 1.0f - ((t->imval[0] - mval[0]) + (t->imval[1] - mval[1]))/100.0f;
	}
	else {
		ratio = InputScaleRatio(t, mval);
		
		/* flip scale, but not for manipulator center handle */
		if	((t->center2d[0] - mval[0]) * (t->center2d[0] - t->imval[0]) + 
			 (t->center2d[1] - mval[1]) * (t->center2d[1] - t->imval[1]) < 0)
				ratio *= -1.0f;
	}
	
	size[0] = size[1] = size[2] = ratio;

	snapGrid(t, size);

	if (hasNumInput(&t->num)) {
		applyNumInput(&t->num, size);
		constraintNumInput(t, size);
	}

	applySnapping(t, size);

	SizeToMat3(size, mat);

	if (t->con.applySize) {
		t->con.applySize(t, NULL, mat);
	}

	Mat3CpyMat3(t->mat, mat);	// used in manipulator
	
	headerResize(t, size, str);

	for(i = 0, td=t->data; i < t->total; i++, td++) {
		if (td->flag & TD_NOACTION)
			break;

		if (td->flag & TD_SKIP)
			continue;
		
		ElementResize(t, td, mat);
	}

	/* evil hack - redo resize if cliping needed */
	if (t->flag & T_CLIP_UV && clipUVTransform(t, size, 1)) {
		SizeToMat3(size, mat);

		if (t->con.applySize)
			t->con.applySize(t, NULL, mat);

		for(i = 0, td=t->data; i < t->total; i++, td++)
			ElementResize(t, td, mat);
	}

	recalcData(t);

	headerprint(str);

	viewRedrawForce(t);

	if(!(t->flag & T_USES_MANIPULATOR)) helpline (t, t->center);

	return 1;
}

/* ************************** TOSPHERE *************************** */

void initToSphere(TransInfo *t) 
{
	TransData *td = t->data;
	int i;

	t->mode = TFM_TOSPHERE;
	t->transform = ToSphere;

	t->idx_max = 0;
	t->num.idx_max = 0;
	t->snap[0] = 0.0f;
	t->snap[1] = 0.1f;
	t->snap[2] = t->snap[1] * 0.1f;
	
	t->num.flag |= NUM_NULL_ONE | NUM_NO_NEGATIVE;
	t->flag |= T_NO_CONSTRAINT;

	// Calculate average radius
	for(i = 0 ; i < t->total; i++, td++) {
		t->val += VecLenf(t->center, td->iloc);
	}

	t->val /= (float)t->total;
}

int ToSphere(TransInfo *t, short mval[2]) 
{
	float vec[3];
	float ratio, radius;
	int i;
	char str[64];
	TransData *td = t->data;

	ratio = InputHorizontalRatio(t, mval);

	snapGrid(t, &ratio);

	applyNumInput(&t->num, &ratio);

	if (ratio < 0)
		ratio = 0.0f;
	else if (ratio > 1)
		ratio = 1.0f;

	/* header print for NumInput */
	if (hasNumInput(&t->num)) {
		char c[20];

		outputNumInput(&(t->num), c);

		sprintf(str, "To Sphere: %s %s", c, t->proptext);
	}
	else {
		/* default header print */
		sprintf(str, "To Sphere: %.4f %s", ratio, t->proptext);
	}
	
	
	for(i = 0 ; i < t->total; i++, td++) {
		float tratio;
		if (td->flag & TD_NOACTION)
			break;

		if (td->flag & TD_SKIP)
			continue;

		VecSubf(vec, td->iloc, t->center);

		radius = Normalize(vec);

		tratio = ratio * td->factor;

		VecMulf(vec, radius * (1.0f - tratio) + t->val * tratio);

		VecAddf(td->loc, t->center, vec);
	}
	

	recalcData(t);

	headerprint(str);

	viewRedrawForce(t);

	return 1;
}

/* ************************** ROTATION *************************** */


void initRotation(TransInfo *t) 
{
	t->mode = TFM_ROTATION;
	t->transform = Rotation;
	
<<<<<<< HEAD
	t->ndof.axis = 16;
	/* Scale down and flip input for rotation */
	t->ndof.factor[0] = -0.2f;
	
=======
>>>>>>> 15215493
	t->idx_max = 0;
	t->num.idx_max = 0;
	t->snap[0] = 0.0f;
	t->snap[1] = (float)((5.0/180)*M_PI);
	t->snap[2] = t->snap[1] * 0.2f;
	t->fac = 0;
<<<<<<< HEAD
=======
	
	if (t->flag & T_2D_EDIT)
		t->flag |= T_NO_CONSTRAINT;
>>>>>>> 15215493
}

static void ElementRotation(TransInfo *t, TransData *td, float mat[3][3]) {
	float vec[3], totmat[3][3], smat[3][3];
	float eul[3], fmat[3][3], quat[4];

	if (t->flag & T_POINTS) {
		Mat3MulMat3(totmat, mat, td->mtx);
		Mat3MulMat3(smat, td->smtx, totmat);
		
		VecSubf(vec, td->iloc, t->center);
		Mat3MulVecfl(smat, vec);
		
		VecAddf(td->loc, vec, t->center);

		VecSubf(vec,td->loc,td->iloc);
		protectedTransBits(td->protectflag, vec);
		VecAddf(td->loc, td->iloc, vec);

		if(td->flag & TD_USEQUAT) {
			Mat3MulSerie(fmat, td->mtx, mat, td->smtx, 0, 0, 0, 0, 0);
			Mat3ToQuat(fmat, quat);	// Actual transform
			
			if(td->ext->quat){
				QuatMul(td->ext->quat, quat, td->ext->iquat);
				
				/* is there a reason not to have this here? -jahka */
				protectedQuaternionBits(td->protectflag, td->ext->quat, td->ext->iquat);
			}
		}
	}
	/**
	 * HACK WARNING
	 * 
	 * This is some VERY ugly special case to deal with pose mode.
	 * 
	 * The problem is that mtx and smtx include each bone orientation.
	 * 
	 * That is needed to rotate each bone properly, HOWEVER, to calculate
	 * the translation component, we only need the actual armature object's
	 * matrix (and inverse). That is not all though. Once the proper translation
	 * has been computed, it has to be converted back into the bone's space.
	 */
	else if (t->flag & T_POSE) {
		float pmtx[3][3], imtx[3][3];

		// Extract and invert armature object matrix		
		Mat3CpyMat4(pmtx, t->poseobj->obmat);
		Mat3Inv(imtx, pmtx);
		
		VecSubf(vec, td->center, t->center);
		
		Mat3MulVecfl(pmtx, vec);	// To Global space
		Mat3MulVecfl(mat, vec);		// Applying rotation
		Mat3MulVecfl(imtx, vec);	// To Local space

		VecAddf(vec, vec, t->center);
		/* vec now is the location where the object has to be */
		
		VecSubf(vec, vec, td->center); // Translation needed from the initial location
		
		Mat3MulVecfl(pmtx, vec);	// To Global space
		Mat3MulVecfl(td->smtx, vec);// To Pose space

		protectedTransBits(td->protectflag, vec);

		VecAddf(td->loc, td->iloc, vec);
		
		constraintTransLim(t, td);
		
		/* rotation */
		if ((t->flag & T_V3D_ALIGN)==0) { // align mode doesn't rotate objects itself
			Mat3MulSerie(fmat, td->mtx, mat, td->smtx, 0, 0, 0, 0, 0);
			
			Mat3ToQuat(fmat, quat);	// Actual transform
			
			QuatMul(td->ext->quat, quat, td->ext->iquat);
			/* this function works on end result */
			protectedQuaternionBits(td->protectflag, td->ext->quat, td->ext->iquat);
			
			constraintRotLim(t, td);
		}
	}
	else {
		/* translation */
		VecSubf(vec, td->center, t->center);
		Mat3MulVecfl(mat, vec);
		VecAddf(vec, vec, t->center);
		/* vec now is the location where the object has to be */
		VecSubf(vec, vec, td->center);
		Mat3MulVecfl(td->smtx, vec);
		
		protectedTransBits(td->protectflag, vec);
		
		if(td->tdi) {
			TransDataIpokey *tdi= td->tdi;
			add_tdi_poin(tdi->locx, tdi->oldloc, vec[0]);
			add_tdi_poin(tdi->locy, tdi->oldloc+1, vec[1]);
			add_tdi_poin(tdi->locz, tdi->oldloc+2, vec[2]);
		}
		else VecAddf(td->loc, td->iloc, vec);
		
		constraintTransLim(t, td);

		/* rotation */
		if ((t->flag & T_V3D_ALIGN)==0) { // align mode doesn't rotate objects itself
			if(td->flag & TD_USEQUAT) {
				Mat3MulSerie(fmat, td->mtx, mat, td->smtx, 0, 0, 0, 0, 0);
				Mat3ToQuat(fmat, quat);	// Actual transform
				
				QuatMul(td->ext->quat, quat, td->ext->iquat);
				/* this function works on end result */
				protectedQuaternionBits(td->protectflag, td->ext->quat, td->ext->iquat);
			}
			else {
				float obmat[3][3];
				
				/* are there ipo keys? */
				if(td->tdi) {
					TransDataIpokey *tdi= td->tdi;
					float rot[3];
					
					/* calculate the total rotatation in eulers */
					VecAddf(eul, td->ext->irot, td->ext->drot);
					EulToMat3(eul, obmat);
					/* mat = transform, obmat = object rotation */
					Mat3MulMat3(fmat, mat, obmat);
					
					Mat3ToCompatibleEul(fmat, eul, td->ext->irot);
					
					/* correct back for delta rot */
					if(tdi->flag & TOB_IPODROT) {
						VecSubf(rot, eul, td->ext->irot);
					}
					else {
						VecSubf(rot, eul, td->ext->drot);
					}
					
					VecMulf(rot, (float)(9.0/M_PI_2));
					VecSubf(rot, rot, tdi->oldrot);
					
					protectedRotateBits(td->protectflag, rot, tdi->oldrot);
					
					add_tdi_poin(tdi->rotx, tdi->oldrot, rot[0]);
					add_tdi_poin(tdi->roty, tdi->oldrot+1, rot[1]);
					add_tdi_poin(tdi->rotz, tdi->oldrot+2, rot[2]);
				}
				else {
					Mat3MulMat3(totmat, mat, td->mtx);
					Mat3MulMat3(smat, td->smtx, totmat);
					
					/* calculate the total rotatation in eulers */
					VecAddf(eul, td->ext->irot, td->ext->drot); /* we have to correct for delta rot */
					EulToMat3(eul, obmat);
					/* mat = transform, obmat = object rotation */
					Mat3MulMat3(fmat, smat, obmat);
					
					Mat3ToCompatibleEul(fmat, eul, td->ext->irot);
					
					/* correct back for delta rot */
					VecSubf(eul, eul, td->ext->drot);
					
					/* and apply */
					protectedRotateBits(td->protectflag, eul, td->ext->irot);
					VECCOPY(td->ext->rot, eul);
				}
			}
			
			constraintRotLim(t, td);
		}
	}
}

static void applyRotation(TransInfo *t, float angle, float axis[3]) 
{
	TransData *td = t->data;
	float mat[3][3], center[3];
	int i;

	/* saving original center */
	if (t->around == V3D_LOCAL) {
		VECCOPY(center, t->center);
	}
	else {
		center[0] = center[1] = center[2] = 0.0f;
	}

	VecRotToMat3(axis, angle, mat);
	
	for(i = 0 ; i < t->total; i++, td++) {

		if (td->flag & TD_NOACTION)
			break;

		if (td->flag & TD_SKIP)
			continue;
		
		/* local constraint shouldn't alter center */
		if (t->around == V3D_LOCAL) {
			if (t->flag & (T_OBJECT|T_POSE)) {
				VECCOPY(t->center, td->center);
			}
			else {
				if(G.vd->around==V3D_LOCAL && (G.scene->selectmode & SCE_SELECT_FACE)) {
					VECCOPY(t->center, td->center);
				}
			}
		}
		
		if (t->con.applyRot) {
			t->con.applyRot(t, td, axis);
			VecRotToMat3(axis, angle * td->factor, mat);
		}
		else if (t->flag & T_PROP_EDIT) {
			VecRotToMat3(axis, angle * td->factor, mat);
		}

		ElementRotation(t, td, mat);
	}

	/* restoring original center */
	if (t->around == V3D_LOCAL) {
		VECCOPY(t->center, center);
	}
}

int Rotation(TransInfo *t, short mval[2]) 
{
	char str[64];

	float final;

	double dx2 = t->center2d[0] - mval[0];
	double dy2 = t->center2d[1] - mval[1];
	double B = sqrt(dx2*dx2+dy2*dy2);

	double dx1 = t->center2d[0] - t->imval[0];
	double dy1 = t->center2d[1] - t->imval[1];
	double A = sqrt(dx1*dx1+dy1*dy1);

	double dx3 = mval[0] - t->imval[0];
	double dy3 = mval[1] - t->imval[1];
		/* use doubles here, to make sure a "1.0" (no rotation) doesnt become 9.999999e-01, which gives 0.02 for acos */
	double deler= ((double)((dx1*dx1+dy1*dy1)+(dx2*dx2+dy2*dy2)-(dx3*dx3+dy3*dy3) ))
		/ (2.0 * (A*B?A*B:1.0));
	/* (A*B?A*B:1.0f) this takes care of potential divide by zero errors */

	float dphi;

	float axis[3];
	float mat[3][3];

	VECCOPY(axis, t->viewinv[2]);
	VecMulf(axis, -1.0f);
	Normalize(axis);

	dphi = saacos((float)deler);
	if( (dx1*dy2-dx2*dy1)>0.0 ) dphi= -dphi;

	if(t->flag & T_SHIFT_MOD) t->fac += dphi/30.0f;
	else t->fac += dphi;

	/*
	clamping angle between -2 PI and 2 PI (not sure if useful so commented out - theeth)
	if (t->fac >= 2 * M_PI)
		t->fac -= 2 * M_PI;
	else if (t->fac <= -2 * M_PI)
		t->fac -= -2 * M_PI;
	*/

	final = t->fac;

	applyNDofInput(&t->ndof, &final);
	
	snapGrid(t, &final);

	t->imval[0] = mval[0];
	t->imval[1] = mval[1];

	if (t->con.applyRot) {
		t->con.applyRot(t, NULL, axis);
	}
	
	applySnapping(t, &final);

	if (hasNumInput(&t->num)) {
		char c[20];

		applyNumInput(&t->num, &final);

		outputNumInput(&(t->num), c);

		sprintf(str, "Rot: %s %s %s", &c[0], t->con.text, t->proptext);

		/* Clamp between -180 and 180 */
		while (final >= 180.0)
			final -= 360.0;
		
		while (final <= -180.0)
			final += 360.0;

		final *= (float)(M_PI / 180.0);
	}
	else {
		sprintf(str, "Rot: %.2f%s %s", 180.0*final/M_PI, t->con.text, t->proptext);
	}

	VecRotToMat3(axis, final, mat);

	t->val = final;				// used in manipulator
	Mat3CpyMat3(t->mat, mat);	// used in manipulator
	
	applyRotation(t, final, axis);
	
	recalcData(t);

	headerprint(str);

	viewRedrawForce(t);

	if(!(t->flag & T_USES_MANIPULATOR)) helpline (t, t->center);

	return 1;
}


/* ************************** TRACKBALL *************************** */

void initTrackball(TransInfo *t) 
{
	t->mode = TFM_TRACKBALL;
	t->transform = Trackball;
<<<<<<< HEAD
	
	t->ndof.axis = 40;
	/* Scale down input for rotation */
	t->ndof.factor[0] = 0.2f;
	t->ndof.factor[1] = 0.2f;
=======
>>>>>>> 15215493

	t->idx_max = 1;
	t->num.idx_max = 1;
	t->snap[0] = 0.0f;
	t->snap[1] = (float)((5.0/180)*M_PI);
	t->snap[2] = t->snap[1] * 0.2f;
	t->fac = 0;
	
	t->flag |= T_NO_CONSTRAINT;
}

static void applyTrackball(TransInfo *t, float axis1[3], float axis2[3], float angles[2])
{
	TransData *td = t->data;
	float mat[3][3], smat[3][3], totmat[3][3];
	float center[3];
	int i;

	VecRotToMat3(axis1, angles[0], smat);
	VecRotToMat3(axis2, angles[1], totmat);
	
	Mat3MulMat3(mat, smat, totmat);

	for(i = 0 ; i < t->total; i++, td++) {
		if (td->flag & TD_NOACTION)
			break;

		if (td->flag & TD_SKIP)
			continue;
		
		VECCOPY(center, t->center);
		
		if (t->around == V3D_LOCAL) {
			/* local-mode shouldn't change center */
			if (t->flag & (T_OBJECT|T_POSE)) {
				VECCOPY(t->center, td->center);
			}
			else {
				if(G.vd->around==V3D_LOCAL && (G.scene->selectmode & SCE_SELECT_FACE)) {
					VECCOPY(t->center, td->center);
				}
			}
		}
		
		if (t->flag & T_PROP_EDIT) {
			VecRotToMat3(axis1, td->factor * angles[0], smat);
			VecRotToMat3(axis2, td->factor * angles[1], totmat);
			
			Mat3MulMat3(mat, smat, totmat);
		}
		
		ElementRotation(t, td, mat);
		
		VECCOPY(t->center, center);
	}
}

int Trackball(TransInfo *t, short mval[2]) 
{
	char str[128];
	float axis1[3], axis2[3];
	float mat[3][3], totmat[3][3], smat[3][3];
	float phi[2];
	
	VECCOPY(axis1, t->persinv[0]);
	VECCOPY(axis2, t->persinv[1]);
	Normalize(axis1);
	Normalize(axis2);
	
	/* factore has to become setting or so */
	phi[0]= 0.01f*(float)( t->imval[1] - mval[1] );
	phi[1]= 0.01f*(float)( mval[0] - t->imval[0] );
<<<<<<< HEAD
	
	//if(G.qual & LR_SHIFTKEY) t->fac += dphi/30.0f;
	//else t->fac += dphi;
	
	applyNDofInput(&t->ndof, phi);
	
=======
		
>>>>>>> 15215493
	snapGrid(t, phi);
	
	if (hasNumInput(&t->num)) {
		char c[40];
		
		applyNumInput(&t->num, phi);
		
		outputNumInput(&(t->num), c);
		
		sprintf(str, "Trackball: %s %s %s", &c[0], &c[20], t->proptext);
		
		phi[0] *= (float)(M_PI / 180.0);
		phi[1] *= (float)(M_PI / 180.0);
	}
	else {
		sprintf(str, "Trackball: %.2f %.2f %s", 180.0*phi[0]/M_PI, 180.0*phi[1]/M_PI, t->proptext);
	
		if(t->flag & T_SHIFT_MOD) {
			if(phi[0] != 0.0) phi[0]/= 5.0f;
			if(phi[1] != 0.0) phi[1]/= 5.0f;
		}
	}

	VecRotToMat3(axis1, phi[0], smat);
	VecRotToMat3(axis2, phi[1], totmat);
	
	Mat3MulMat3(mat, smat, totmat);
	
	Mat3CpyMat3(t->mat, mat);	// used in manipulator
	
	applyTrackball(t, axis1, axis2, phi);
	
	recalcData(t);
	
	headerprint(str);
	
	viewRedrawForce(t);
	
	if(!(t->flag & T_USES_MANIPULATOR)) helpline (t, t->center);
	
	return 1;
}

/* ************************** TRANSLATION *************************** */
	
void initTranslation(TransInfo *t) 
{
	t->mode = TFM_TRANSLATION;
	t->transform = Translation;

	t->idx_max = (t->flag & T_2D_EDIT)? 1: 2;
	t->num.flag = 0;
	t->num.idx_max = t->idx_max;
	
<<<<<<< HEAD
	t->ndof.axis = 7;
=======
>>>>>>> 15215493

	if(t->spacetype == SPACE_VIEW3D) {
		/* initgrabz() defines a factor for perspective depth correction, used in window_to_3d() */
		if(t->flag & (T_EDIT|T_POSE)) {
			Object *ob= G.obedit?G.obedit:t->poseobj;
			float vec[3];
			
			VECCOPY(vec, t->center);
			Mat4MulVecfl(ob->obmat, vec);
			initgrabz(vec[0], vec[1], vec[2]);
		}
		else {
			initgrabz(t->center[0], t->center[1], t->center[2]);
		} 

		t->snap[0] = 0.0f;
		t->snap[1] = G.vd->gridview * 1.0f;
		t->snap[2] = t->snap[1] * 0.1f;
	}
	else if(t->spacetype == SPACE_IMAGE) {
		t->snap[0] = 0.0f;
		t->snap[1] = 0.125f;
		t->snap[2] = 0.0625f;
	}
	else {
		t->snap[0] = 0.0f;
		t->snap[1] = t->snap[2] = 1.0f;
	}
}

static void headerTranslation(TransInfo *t, float vec[3], char *str) {
	char tvec[60];
	char distvec[20];
	char autoik[20];
	float dvec[3];
	float dist;
	
	convertVecToDisplayNum(vec, dvec);

	if (hasNumInput(&t->num)) {
		outputNumInput(&(t->num), tvec);
		dist = VecLength(t->num.val);
	}
	else {
		dist = VecLength(vec);
		sprintf(&tvec[0], "%.4f", dvec[0]);
		sprintf(&tvec[20], "%.4f", dvec[1]);
		sprintf(&tvec[40], "%.4f", dvec[2]);
	}

	if( dist > 1e10 || dist < -1e10 )	/* prevent string buffer overflow */
		sprintf(distvec, "%.4e", dist);
	else
		sprintf(distvec, "%.4f", dist);
		
	if(t->flag & T_AUTOIK) {
		short chainlen= G.scene->toolsettings->autoik_chainlen;
		
		if(chainlen)
			sprintf(autoik, "AutoIK-Len: %d", chainlen);
		else
			strcpy(autoik, "");
	}
	else
		strcpy(autoik, "");

	if (t->con.mode & CON_APPLY) {
		switch(t->num.idx_max) {
		case 0:
			sprintf(str, "D: %s (%s)%s %s  %s", &tvec[0], distvec, t->con.text, t->proptext, &autoik[0]);
			break;
		case 1:
			sprintf(str, "D: %s   D: %s (%s)%s %s  %s", &tvec[0], &tvec[20], distvec, t->con.text, t->proptext, &autoik[0]);
			break;
		case 2:
			sprintf(str, "D: %s   D: %s  D: %s (%s)%s %s  %s", &tvec[0], &tvec[20], &tvec[40], distvec, t->con.text, t->proptext, &autoik[0]);
		}
	}
	else {
		if(t->flag & T_2D_EDIT)
			sprintf(str, "Dx: %s   Dy: %s (%s)%s %s", &tvec[0], &tvec[20], distvec, t->con.text, t->proptext);
		else
			sprintf(str, "Dx: %s   Dy: %s  Dz: %s (%s)%s %s  %s", &tvec[0], &tvec[20], &tvec[40], distvec, t->con.text, t->proptext, &autoik[0]);
	}
}

static void applyTranslation(TransInfo *t, float vec[3]) {
	TransData *td = t->data;
	float tvec[3];
	int i;

	for(i = 0 ; i < t->total; i++, td++) {
		if (td->flag & TD_NOACTION)
			break;
		
		if (td->flag & TD_SKIP)
			continue;
		
		if (t->con.applyVec) {
			float pvec[3];
			t->con.applyVec(t, td, vec, tvec, pvec);
		}
		else {
			VECCOPY(tvec, vec);
		}
		
		Mat3MulVecfl(td->smtx, tvec);
		VecMulf(tvec, td->factor);
		
		protectedTransBits(td->protectflag, tvec);
		
		/* transdata ipokey */
		if(td->tdi) {
			TransDataIpokey *tdi= td->tdi;
			add_tdi_poin(tdi->locx, tdi->oldloc, tvec[0]);
			add_tdi_poin(tdi->locy, tdi->oldloc+1, tvec[1]);
			add_tdi_poin(tdi->locz, tdi->oldloc+2, tvec[2]);
		}
		else VecAddf(td->loc, td->iloc, tvec);
		
		constraintTransLim(t, td);
	}
}

/* uses t->vec to store actual translation in */
int Translation(TransInfo *t, short mval[2]) 
{
	float tvec[3];
	char str[250];
	
	if(t->flag & T_SHIFT_MOD) {
		float dvec[3];
		/* calculate the main translation and the precise one separate */
		convertViewVec(t, dvec, (short)(mval[0] - t->shiftmval[0]), (short)(mval[1] - t->shiftmval[1]));
		VecMulf(dvec, 0.1f);
		convertViewVec(t, t->vec, (short)(t->shiftmval[0] - t->imval[0]), (short)(t->shiftmval[1] - t->imval[1]));
		VecAddf(t->vec, t->vec, dvec);
	}
	else convertViewVec(t, t->vec, (short)(mval[0] - t->imval[0]), (short)(mval[1] - t->imval[1]));

	if (t->con.mode & CON_APPLY) {
		float pvec[3] = {0.0f, 0.0f, 0.0f};
		applySnapping(t, t->vec);
		t->con.applyVec(t, NULL, t->vec, tvec, pvec);
		VECCOPY(t->vec, tvec);
		headerTranslation(t, pvec, str);
	}
	else {
		applyNDofInput(&t->ndof, t->vec);
		snapGrid(t, t->vec);
		applyNumInput(&t->num, t->vec);
		applySnapping(t, t->vec);
		headerTranslation(t, t->vec, str);
	}
	
	applyTranslation(t, t->vec);

	/* evil hack - redo translation if cliiping needeed */
	if (t->flag & T_CLIP_UV && clipUVTransform(t, t->vec, 0))
		applyTranslation(t, t->vec);

	recalcData(t);

	headerprint(str);
	
	viewRedrawForce(t);

	drawSnapping(t);

	return 1;
}

/* ************************** SHRINK/FATTEN *************************** */

void initShrinkFatten(TransInfo *t) 
{
	// If not in mesh edit mode, fallback to Resize
	if (G.obedit==NULL || G.obedit->type != OB_MESH) {
		initResize(t);
	}
	else {
		t->mode = TFM_SHRINKFATTEN;
		t->transform = ShrinkFatten;
	
		t->idx_max = 0;
		t->num.idx_max = 0;
		t->snap[0] = 0.0f;
		t->snap[1] = 1.0f;
		t->snap[2] = t->snap[1] * 0.1f;
		
		t->flag |= T_NO_CONSTRAINT;
	}
}



int ShrinkFatten(TransInfo *t, short mval[2]) 
{
	float vec[3];
	float distance;
	int i;
	char str[64];
	TransData *td = t->data;

	distance = -InputVerticalAbsolute(t, mval);

	snapGrid(t, &distance);

	applyNumInput(&t->num, &distance);

	/* header print for NumInput */
	if (hasNumInput(&t->num)) {
		char c[20];

		outputNumInput(&(t->num), c);

		sprintf(str, "Shrink/Fatten: %s %s", c, t->proptext);
	}
	else {
		/* default header print */
		sprintf(str, "Shrink/Fatten: %.4f %s", distance, t->proptext);
	}
	
	
	for(i = 0 ; i < t->total; i++, td++) {
		if (td->flag & TD_NOACTION)
			break;

		if (td->flag & TD_SKIP)
			continue;

		VECCOPY(vec, td->axismtx[2]);
		VecMulf(vec, distance);
		VecMulf(vec, td->factor);

		VecAddf(td->loc, td->iloc, vec);
	}

	recalcData(t);

	headerprint(str);

	viewRedrawForce(t);

	return 1;
}

/* ************************** TILT *************************** */

void initTilt(TransInfo *t) 
{
	t->mode = TFM_TILT;
	t->transform = Tilt;

<<<<<<< HEAD
	t->ndof.axis = 16;
	/* Scale down and flip input for rotation */
	t->ndof.factor[0] = -0.2f;

=======
>>>>>>> 15215493
	t->idx_max = 0;
	t->num.idx_max = 0;
	t->snap[0] = 0.0f;
	t->snap[1] = (float)((5.0/180)*M_PI);
	t->snap[2] = t->snap[1] * 0.2f;
	t->fac = 0;
	
	t->flag |= T_NO_CONSTRAINT;
}



int Tilt(TransInfo *t, short mval[2]) 
{
	TransData *td = t->data;
	int i;
	char str[50];

	float final;

	double dx2 = t->center2d[0] - mval[0];
	double dy2 = t->center2d[1] - mval[1];
	double B = (float)sqrt(dx2*dx2+dy2*dy2);

	double dx1 = t->center2d[0] - t->imval[0];
	double dy1 = t->center2d[1] - t->imval[1];
	double A = (float)sqrt(dx1*dx1+dy1*dy1);

	double dx3 = mval[0] - t->imval[0];
	double dy3 = mval[1] - t->imval[1];

	double deler= ((dx1*dx1+dy1*dy1)+(dx2*dx2+dy2*dy2)-(dx3*dx3+dy3*dy3))
		/ (2 * A * B);

	float dphi;

	dphi = saacos((float)deler);
	if( (dx1*dy2-dx2*dy1)>0.0 ) dphi= -dphi;

	if(G.qual & LR_SHIFTKEY) t->fac += dphi/30.0f;
	else t->fac += dphi;

	final = t->fac;
	
	applyNDofInput(&t->ndof, &final);

	snapGrid(t, &final);

	t->imval[0] = mval[0];
	t->imval[1] = mval[1];

	if (hasNumInput(&t->num)) {
		char c[20];

		applyNumInput(&t->num, &final);

		outputNumInput(&(t->num), c);

		sprintf(str, "Tilt: %s %s", &c[0], t->proptext);

		final *= (float)(M_PI / 180.0);
	}
	else {
		sprintf(str, "Tilt: %.2f %s", 180.0*final/M_PI, t->proptext);
	}

	for(i = 0 ; i < t->total; i++, td++) {
		if (td->flag & TD_NOACTION)
			break;

		if (td->flag & TD_SKIP)
			continue;

		if (td->val) {
			*td->val = td->ival + final * td->factor;
		}
	}

	recalcData(t);

	headerprint(str);

	viewRedrawForce(t);

	helpline (t, t->center);

	return 1;
}


/* ******************** Curve Shrink/Fatten *************** */

int CurveShrinkFatten(TransInfo *t, short mval[2]) 
{
	TransData *td = t->data;
	float ratio;
	int i;
	char str[50];
	
	if(t->flag & T_SHIFT_MOD) {
		/* calculate ratio for shiftkey pos, and for total, and blend these for precision */
		float dx= (float)(t->center2d[0] - t->shiftmval[0]);
		float dy= (float)(t->center2d[1] - t->shiftmval[1]);
		ratio = (float)sqrt( dx*dx + dy*dy)/t->fac;
		
		dx= (float)(t->center2d[0] - mval[0]);
		dy= (float)(t->center2d[1] - mval[1]);
		ratio+= 0.1f*(float)(sqrt( dx*dx + dy*dy)/t->fac -ratio);
		
	}
	else {
		float dx= (float)(t->center2d[0] - mval[0]);
		float dy= (float)(t->center2d[1] - mval[1]);
		ratio = (float)sqrt( dx*dx + dy*dy)/t->fac;
	}
	
	snapGrid(t, &ratio);
	
	applyNumInput(&t->num, &ratio);
	
	/* header print for NumInput */
	if (hasNumInput(&t->num)) {
		char c[20];
		
		outputNumInput(&(t->num), c);
		sprintf(str, "Shrink/Fatten: %s", c);
	}
	else {
		sprintf(str, "Shrink/Fatten: %3f", ratio);
	}
	
	for(i = 0 ; i < t->total; i++, td++) {
		if (td->flag & TD_NOACTION)
			break;

		if (td->flag & TD_SKIP)
			continue;
		
		if(td->val) {
			//*td->val= ratio;
			*td->val= td->ival*ratio;
			if (*td->val <= 0.0f) *td->val = 0.0001f;
		}
	}
	
	recalcData(t);
	
	headerprint(str);
	
	viewRedrawForce(t);
	
	if(!(t->flag & T_USES_MANIPULATOR)) helpline (t, t->center);
	
	return 1;
}

void initCurveShrinkFatten(TransInfo *t)
{
	t->mode = TFM_CURVE_SHRINKFATTEN;
	t->transform = CurveShrinkFatten;
	
	t->idx_max = 0;
	t->num.idx_max = 0;
	t->snap[0] = 0.0f;
	t->snap[1] = 0.1f;
	t->snap[2] = t->snap[1] * 0.1f;
	
	t->flag |= T_NO_CONSTRAINT;

	t->fac = (float)sqrt( (
		   ((float)(t->center2d[1] - t->imval[1]))*((float)(t->center2d[1] - t->imval[1]))
		   +
		   ((float)(t->center2d[0] - t->imval[0]))*((float)(t->center2d[0] - t->imval[0]))
		   ) );
}

/* ************************** PUSH/PULL *************************** */

void initPushPull(TransInfo *t) 
{
	t->mode = TFM_PUSHPULL;
	t->transform = PushPull;
	
<<<<<<< HEAD
	t->ndof.axis = 4;
	/* Flip direction */
	t->ndof.factor[0] = -1.0f;

=======
>>>>>>> 15215493
	t->idx_max = 0;
	t->num.idx_max = 0;
	t->snap[0] = 0.0f;
	t->snap[1] = 1.0f;
	t->snap[2] = t->snap[1] * 0.1f;
}


int PushPull(TransInfo *t, short mval[2]) 
{
	float vec[3], axis[3];
	float distance;
	int i;
	char str[128];
	TransData *td = t->data;

	distance = InputVerticalAbsolute(t, mval);
	
	applyNDofInput(&t->ndof, &distance);

	snapGrid(t, &distance);

	applyNumInput(&t->num, &distance);

	/* header print for NumInput */
	if (hasNumInput(&t->num)) {
		char c[20];

		outputNumInput(&(t->num), c);

		sprintf(str, "Push/Pull: %s%s %s", c, t->con.text, t->proptext);
	}
	else {
		/* default header print */
		sprintf(str, "Push/Pull: %.4f%s %s", distance, t->con.text, t->proptext);
	}
	
	if (t->con.applyRot && t->con.mode & CON_APPLY) {
		t->con.applyRot(t, NULL, axis);
	}
	
	for(i = 0 ; i < t->total; i++, td++) {
		if (td->flag & TD_NOACTION)
			break;

		if (td->flag & TD_SKIP)
			continue;

		VecSubf(vec, t->center, td->center);
		if (t->con.applyRot && t->con.mode & CON_APPLY) {
			t->con.applyRot(t, td, axis);
			if (isLockConstraint(t)) {
				float dvec[3];
				Projf(dvec, vec, axis);
				VecSubf(vec, vec, dvec);
			}
			else {
				Projf(vec, vec, axis);
			}
		}
		Normalize(vec);
		VecMulf(vec, distance);
		VecMulf(vec, td->factor);

		VecAddf(td->loc, td->iloc, vec);
	}

	recalcData(t);

	headerprint(str);

	viewRedrawForce(t);

	return 1;
}

/* ************************** BEVEL **************************** */

void initBevel(TransInfo *t) 
{
	t->mode = TFM_BEVEL;
	t->flag |= T_NO_CONSTRAINT;
	t->transform = Bevel;
	t->handleEvent = handleEventBevel;
	if (G.editBMesh->imval[0] == 0 && G.editBMesh->imval[1] == 0) {
		/* save the initial mouse co */
		G.editBMesh->imval[0] = t->imval[0];
		G.editBMesh->imval[1] = t->imval[1];
	}
	else {
		/* restore the mouse co from a previous call to initTransform() */
		t->imval[0] = G.editBMesh->imval[0];
		t->imval[1] = G.editBMesh->imval[1];
	}
}

int handleEventBevel(TransInfo *t, unsigned short event, short val)
{
	if (val) {
		switch (event) {
		case MIDDLEMOUSE:
			G.editBMesh->options ^= BME_BEVEL_VERT;
			t->state = TRANS_CANCEL;
			return 1;
		//case PADPLUSKEY:
		//	G.editBMesh->options ^= BME_BEVEL_RES;
		//	G.editBMesh->res += 1;
		//	if (G.editBMesh->res > 4) {
		//		G.editBMesh->res = 4;
		//	}
		//	t->state = TRANS_CANCEL;
		//	return 1;
		//case PADMINUS:
		//	G.editBMesh->options ^= BME_BEVEL_RES;
		//	G.editBMesh->res -= 1;
		//	if (G.editBMesh->res < 0) {
		//		G.editBMesh->res = 0;
		//	}
		//	t->state = TRANS_CANCEL;
		//	return 1;
		default:
			return 0;
		}
	}
	return 0;
}

int Bevel(TransInfo *t, short mval[2])
{
	float distance,d;
	int i;
	char str[128];
	char *mode;
	TransData *td = t->data;

	mode = (G.editBMesh->options & BME_BEVEL_VERT) ? "verts only" : "normal";
	distance = InputHorizontalAbsolute(t, mval)/4; /* 4 just seemed a nice value to me, nothing special */

	applyNumInput(&t->num, &distance);

	/* header print for NumInput */
	if (hasNumInput(&t->num)) {
		char c[20];

		outputNumInput(&(t->num), c);

		sprintf(str, "Bevel: %s", c);
	}
	else {
		/* default header print */
		sprintf(str, "Bevel - Dist: %.4f, Mode: %s (MMB to toggle))", distance, mode);
	}
	
	if (distance < 0) distance = -distance;
	for(i = 0 ; i < t->total; i++, td++) {
		if (td->axismtx[1][0] > 0 && distance > td->axismtx[1][0]) {
			d = td->axismtx[1][0];
		}
		else {
			d = distance;
		}
		VECADDFAC(td->loc,td->center,td->axismtx[0],(*td->val)*d);
	}

	recalcData(t);

	headerprint(str);

	viewRedrawForce(t);

	return 1;
}

/* ************************** BEVEL WEIGHT *************************** */

void initBevelWeight(TransInfo *t) 
{
	t->mode = TFM_BWEIGHT;
	t->transform = BevelWeight;
	
	t->idx_max = 0;
	t->num.idx_max = 0;
	t->snap[0] = 0.0f;
	t->snap[1] = 0.1f;
	t->snap[2] = t->snap[1] * 0.1f;
	
	t->flag |= T_NO_CONSTRAINT;

	t->fac = (float)sqrt(
		(
			((float)(t->center2d[1] - t->imval[1]))*((float)(t->center2d[1] - t->imval[1]))
		+
			((float)(t->center2d[0] - t->imval[0]))*((float)(t->center2d[0] - t->imval[0]))
		) );

	if(t->fac==0.0f) t->fac= 1.0f;	// prevent Inf
}

int BevelWeight(TransInfo *t, short mval[2]) 
{
	TransData *td = t->data;
	float weight;
	int i;
	char str[50];

		
	if(t->flag & T_SHIFT_MOD) {
		/* calculate ratio for shiftkey pos, and for total, and blend these for precision */
		float dx= (float)(t->center2d[0] - t->shiftmval[0]);
		float dy= (float)(t->center2d[1] - t->shiftmval[1]);
		weight = (float)sqrt( dx*dx + dy*dy)/t->fac;
		
		dx= (float)(t->center2d[0] - mval[0]);
		dy= (float)(t->center2d[1] - mval[1]);
		weight+= 0.1f*(float)(sqrt( dx*dx + dy*dy)/t->fac -weight);
		
	}
	else {
		float dx= (float)(t->center2d[0] - mval[0]);
		float dy= (float)(t->center2d[1] - mval[1]);
		weight = (float)sqrt( dx*dx + dy*dy)/t->fac;
	}

	weight -= 1.0f;
	if (weight > 1.0f) weight = 1.0f;

	snapGrid(t, &weight);

	applyNumInput(&t->num, &weight);

	/* header print for NumInput */
	if (hasNumInput(&t->num)) {
		char c[20];

		outputNumInput(&(t->num), c);

		if (weight >= 0.0f)
			sprintf(str, "Bevel Weight: +%s %s", c, t->proptext);
		else
			sprintf(str, "Bevel Weight: %s %s", c, t->proptext);
	}
	else {
		/* default header print */
		if (weight >= 0.0f)
			sprintf(str, "Bevel Weight: +%.3f %s", weight, t->proptext);
		else
			sprintf(str, "Bevel Weight: %.3f %s", weight, t->proptext);
	}
	
	for(i = 0 ; i < t->total; i++, td++) {
		if (td->flag & TD_NOACTION)
			break;

		if (td->val) {
			*td->val = td->ival + weight * td->factor;
			if (*td->val < 0.0f) *td->val = 0.0f;
			if (*td->val > 1.0f) *td->val = 1.0f;
		}
	}

	recalcData(t);

	headerprint(str);

	viewRedrawForce(t);

	helpline (t, t->center);

	return 1;
}

/* ************************** CREASE *************************** */

void initCrease(TransInfo *t) 
{
	t->mode = TFM_CREASE;
	t->transform = Crease;
	
	t->idx_max = 0;
	t->num.idx_max = 0;
	t->snap[0] = 0.0f;
	t->snap[1] = 0.1f;
	t->snap[2] = t->snap[1] * 0.1f;
	
	t->flag |= T_NO_CONSTRAINT;

	t->fac = (float)sqrt(
		(
			((float)(t->center2d[1] - t->imval[1]))*((float)(t->center2d[1] - t->imval[1]))
		+
			((float)(t->center2d[0] - t->imval[0]))*((float)(t->center2d[0] - t->imval[0]))
		) );

	if(t->fac==0.0f) t->fac= 1.0f;	// prevent Inf
}

int Crease(TransInfo *t, short mval[2]) 
{
	TransData *td = t->data;
	float crease;
	int i;
	char str[50];

		
	if(t->flag & T_SHIFT_MOD) {
		/* calculate ratio for shiftkey pos, and for total, and blend these for precision */
		float dx= (float)(t->center2d[0] - t->shiftmval[0]);
		float dy= (float)(t->center2d[1] - t->shiftmval[1]);
		crease = (float)sqrt( dx*dx + dy*dy)/t->fac;
		
		dx= (float)(t->center2d[0] - mval[0]);
		dy= (float)(t->center2d[1] - mval[1]);
		crease+= 0.1f*(float)(sqrt( dx*dx + dy*dy)/t->fac -crease);
		
	}
	else {
		float dx= (float)(t->center2d[0] - mval[0]);
		float dy= (float)(t->center2d[1] - mval[1]);
		crease = (float)sqrt( dx*dx + dy*dy)/t->fac;
	}

	crease -= 1.0f;
	if (crease > 1.0f) crease = 1.0f;

	snapGrid(t, &crease);

	applyNumInput(&t->num, &crease);

	/* header print for NumInput */
	if (hasNumInput(&t->num)) {
		char c[20];

		outputNumInput(&(t->num), c);

		if (crease >= 0.0f)
			sprintf(str, "Crease: +%s %s", c, t->proptext);
		else
			sprintf(str, "Crease: %s %s", c, t->proptext);
	}
	else {
		/* default header print */
		if (crease >= 0.0f)
			sprintf(str, "Crease: +%.3f %s", crease, t->proptext);
		else
			sprintf(str, "Crease: %.3f %s", crease, t->proptext);
	}
	
	for(i = 0 ; i < t->total; i++, td++) {
		if (td->flag & TD_NOACTION)
			break;

		if (td->flag & TD_SKIP)
			continue;

		if (td->val) {
			*td->val = td->ival + crease * td->factor;
			if (*td->val < 0.0f) *td->val = 0.0f;
			if (*td->val > 1.0f) *td->val = 1.0f;
		}
	}

	recalcData(t);

	headerprint(str);

	viewRedrawForce(t);

	helpline (t, t->center);

	return 1;
}

/* ******************** EditBone (B-bone) width scaling *************** */

void initBoneSize(TransInfo *t)
{
	t->mode = TFM_BONESIZE;
	t->transform = BoneSize;
	
<<<<<<< HEAD
	t->idx_max = 0;
	t->num.idx_max = 0;
	t->snap[0] = 0.0f;
	t->snap[1] = 0.1f;
	t->snap[2] = t->snap[1] * 0.1f;

	t->flag |= T_NO_CONSTRAINT;

=======
	t->idx_max = 2;
	t->num.idx_max = 2;
	t->num.flag |= NUM_NULL_ONE;
	t->snap[0] = 0.0f;
	t->snap[1] = 0.1f;
	t->snap[2] = t->snap[1] * 0.1f;
	
>>>>>>> 15215493
	t->fac = (float)sqrt( (
					   ((float)(t->center2d[1] - t->imval[1]))*((float)(t->center2d[1] - t->imval[1]))
					   +
					   ((float)(t->center2d[0] - t->imval[0]))*((float)(t->center2d[0] - t->imval[0]))
					   ) );
	
	if(t->fac==0.0f) t->fac= 1.0f;	// prevent Inf
}

static void headerBoneSize(TransInfo *t, float vec[3], char *str) {
	char tvec[60];
	if (hasNumInput(&t->num)) {
		outputNumInput(&(t->num), tvec);
	}
	else {
		sprintf(&tvec[0], "%.4f", vec[0]);
		sprintf(&tvec[20], "%.4f", vec[1]);
		sprintf(&tvec[40], "%.4f", vec[2]);
	}

	/* hmm... perhaps the y-axis values don't need to be shown? */
	if (t->con.mode & CON_APPLY) {
		if (t->num.idx_max == 0)
			sprintf(str, "ScaleB: %s%s %s", &tvec[0], t->con.text, t->proptext);
		else 
			sprintf(str, "ScaleB: %s : %s : %s%s %s", &tvec[0], &tvec[20], &tvec[40], t->con.text, t->proptext);
	}
	else {
		sprintf(str, "ScaleB X: %s  Y: %s  Z: %s%s %s", &tvec[0], &tvec[20], &tvec[40], t->con.text, t->proptext);
	}
}

static void ElementBoneSize(TransInfo *t, TransData *td, float mat[3][3]) 
{
	float tmat[3][3], smat[3][3], oldy;
	float sizemat[3][3];
	
	Mat3MulMat3(smat, mat, td->mtx);
	Mat3MulMat3(tmat, td->smtx, smat);
	
	if (t->con.applySize) {
		t->con.applySize(t, td, tmat);
	}
	
	/* we've tucked the scale in loc */
	oldy= td->iloc[1];
	SizeToMat3(td->iloc, sizemat);
	Mat3MulMat3(tmat, tmat, sizemat);
	Mat3ToSize(tmat, td->loc);
	td->loc[1]= oldy;
}

int BoneSize(TransInfo *t, short mval[2]) 
{
	TransData *td = t->data;
	float size[3], mat[3][3];
	float ratio;
	int i;
	char str[60];
	
	/* for manipulator, center handle, the scaling can't be done relative to center */
	if( (t->flag & T_USES_MANIPULATOR) && t->con.mode==0) {
		ratio = 1.0f - ((t->imval[0] - mval[0]) + (t->imval[1] - mval[1]))/100.0f;
	}
	else {
		
		if(t->flag & T_SHIFT_MOD) {
			/* calculate ratio for shiftkey pos, and for total, and blend these for precision */
			float dx= (float)(t->center2d[0] - t->shiftmval[0]);
			float dy= (float)(t->center2d[1] - t->shiftmval[1]);
			ratio = (float)sqrt( dx*dx + dy*dy)/t->fac;
			
			dx= (float)(t->center2d[0] - mval[0]);
			dy= (float)(t->center2d[1] - mval[1]);
			ratio+= 0.1f*(float)(sqrt( dx*dx + dy*dy)/t->fac -ratio);
			
		}
		else {
			float dx= (float)(t->center2d[0] - mval[0]);
			float dy= (float)(t->center2d[1] - mval[1]);
			ratio = (float)sqrt( dx*dx + dy*dy)/t->fac;
		}
		
		/* flip scale, but not for manipulator center handle */
		if	((t->center2d[0] - mval[0]) * (t->center2d[0] - t->imval[0]) + 
			 (t->center2d[1] - mval[1]) * (t->center2d[1] - t->imval[1]) < 0)
			ratio *= -1.0f;
	}
	
	size[0] = size[1] = size[2] = ratio;
	
	snapGrid(t, size);
	
	if (hasNumInput(&t->num)) {
		applyNumInput(&t->num, size);
		constraintNumInput(t, size);
	}
	
	SizeToMat3(size, mat);
	
	if (t->con.applySize) {
		t->con.applySize(t, NULL, mat);
	}
	
	Mat3CpyMat3(t->mat, mat);	// used in manipulator
	
	headerBoneSize(t, size, str);
	
	for(i = 0 ; i < t->total; i++, td++) {
		if (td->flag & TD_NOACTION)
			break;

		if (td->flag & TD_SKIP)
			continue;
		
		ElementBoneSize(t, td, mat);
	}
	
	recalcData(t);
	
	headerprint(str);
	
	viewRedrawForce(t);
	
	if(!(t->flag & T_USES_MANIPULATOR)) helpline (t, t->center);
	
	return 1;
}


/* ******************** EditBone envelope *************** */

void initBoneEnvelope(TransInfo *t)
{
	t->mode = TFM_BONE_ENVELOPE;
	t->transform = BoneEnvelope;
	
	t->idx_max = 0;
	t->num.idx_max = 0;
	t->snap[0] = 0.0f;
	t->snap[1] = 0.1f;
	t->snap[2] = t->snap[1] * 0.1f;

	t->flag |= T_NO_CONSTRAINT;

	t->fac = (float)sqrt( (
						   ((float)(t->center2d[1] - t->imval[1]))*((float)(t->center2d[1] - t->imval[1]))
						   +
						   ((float)(t->center2d[0] - t->imval[0]))*((float)(t->center2d[0] - t->imval[0]))
						   ) );
	
	if(t->fac==0.0f) t->fac= 1.0f;	// prevent Inf
}

int BoneEnvelope(TransInfo *t, short mval[2]) 
{
	TransData *td = t->data;
	float ratio;
	int i;
	char str[50];
	
	if(t->flag & T_SHIFT_MOD) {
		/* calculate ratio for shiftkey pos, and for total, and blend these for precision */
		float dx= (float)(t->center2d[0] - t->shiftmval[0]);
		float dy= (float)(t->center2d[1] - t->shiftmval[1]);
		ratio = (float)sqrt( dx*dx + dy*dy)/t->fac;
		
		dx= (float)(t->center2d[0] - mval[0]);
		dy= (float)(t->center2d[1] - mval[1]);
		ratio+= 0.1f*(float)(sqrt( dx*dx + dy*dy)/t->fac -ratio);
		
	}
	else {
		float dx= (float)(t->center2d[0] - mval[0]);
		float dy= (float)(t->center2d[1] - mval[1]);
		ratio = (float)sqrt( dx*dx + dy*dy)/t->fac;
	}
	
	snapGrid(t, &ratio);
	
	applyNumInput(&t->num, &ratio);
	
	/* header print for NumInput */
	if (hasNumInput(&t->num)) {
		char c[20];
		
		outputNumInput(&(t->num), c);
		sprintf(str, "Envelope: %s", c);
	}
	else {
		sprintf(str, "Envelope: %3f", ratio);
	}
	
	for(i = 0 ; i < t->total; i++, td++) {
		if (td->flag & TD_NOACTION)
			break;

		if (td->flag & TD_SKIP)
			continue;
		
		if (td->val) {
			/* if the old/original value was 0.0f, then just use ratio */
			if (td->ival)
				*td->val= td->ival*ratio;
			else
				*td->val= ratio;
		}
	}
	
	recalcData(t);
	
	headerprint(str);
	
	force_draw(0);
	
	if(!(t->flag & T_USES_MANIPULATOR)) helpline (t, t->center);
	
	return 1;
}


/* ******************** EditBone roll *************** */

void initBoneRoll(TransInfo *t)
{
	t->mode = TFM_BONE_ROLL;
	t->transform = BoneRoll;

	t->idx_max = 0;
	t->num.idx_max = 0;
	t->snap[0] = 0.0f;
	t->snap[1] = (float)((5.0/180)*M_PI);
	t->snap[2] = t->snap[1] * 0.2f;
	
	t->fac = 0.0f;
	
	t->flag |= T_NO_CONSTRAINT;
}

int BoneRoll(TransInfo *t, short mval[2]) 
{
	TransData *td = t->data;
	int i;
	char str[50];

	float final;

	double dx2 = t->center2d[0] - mval[0];
	double dy2 = t->center2d[1] - mval[1];
	double B = sqrt(dx2*dx2+dy2*dy2);

	double dx1 = t->center2d[0] - t->imval[0];
	double dy1 = t->center2d[1] - t->imval[1];
	double A = sqrt(dx1*dx1+dy1*dy1);

	double dx3 = mval[0] - t->imval[0];
	double dy3 = mval[1] - t->imval[1];
		/* use doubles here, to make sure a "1.0" (no rotation) doesnt become 9.999999e-01, which gives 0.02 for acos */
	double deler= ((double)((dx1*dx1+dy1*dy1)+(dx2*dx2+dy2*dy2)-(dx3*dx3+dy3*dy3) ))
		/ (2.0 * (A*B?A*B:1.0));
	/* (A*B?A*B:1.0f) this takes care of potential divide by zero errors */

	float dphi;
	
	dphi = saacos((float)deler);
	if( (dx1*dy2-dx2*dy1)>0.0 ) dphi= -dphi;

	if(G.qual & LR_SHIFTKEY) t->fac += dphi/30.0f;
	else t->fac += dphi;

	final = t->fac;

	snapGrid(t, &final);

	t->imval[0] = mval[0];
	t->imval[1] = mval[1];

	if (hasNumInput(&t->num)) {
		char c[20];

		applyNumInput(&t->num, &final);

		outputNumInput(&(t->num), c);

		sprintf(str, "Roll: %s", &c[0]);

		final *= (float)(M_PI / 180.0);
	}
	else {
		sprintf(str, "Roll: %.2f", 180.0*final/M_PI);
	}
	
	/* set roll values */
	for (i = 0; i < t->total; i++, td++) {  
		if (td->flag & TD_NOACTION)
			break;

		if (td->flag & TD_SKIP)
			continue;
		
		*(td->val) = td->ival - final;
	}
		
	recalcData(t);

	headerprint(str);

	viewRedrawForce(t);

	if(!(t->flag & T_USES_MANIPULATOR)) helpline (t, t->center);

	return 1;
}

/* ************************** BAKE TIME ******************* */

void initBakeTime(TransInfo *t) 
{
	t->idx_max = 0;
	t->num.idx_max = 0;
	t->snap[0] = 0.0f;
	t->snap[1] = 1.0f;
	t->snap[2] = t->snap[1] * 0.1f;
	t->transform = BakeTime;
	t->fac = 0.1f;
}

int BakeTime(TransInfo *t, short mval[2]) 
{
	TransData *td = t->data;
	float time;
	int i;
	char str[50];

		
	if(t->flag & T_SHIFT_MOD) {
		/* calculate ratio for shiftkey pos, and for total, and blend these for precision */
		time= (float)(t->center2d[0] - t->shiftmval[0])*t->fac;
		time+= 0.1f*((float)(t->center2d[0]*t->fac - mval[0]) -time);
	}
	else {
		time = (float)(t->center2d[0] - mval[0])*t->fac;
	}

	snapGrid(t, &time);

	applyNumInput(&t->num, &time);

<<<<<<< HEAD
	createTransData(&Trans);	// make TransData structs from selection
=======
	/* header print for NumInput */
	if (hasNumInput(&t->num)) {
		char c[20];

		outputNumInput(&(t->num), c);
>>>>>>> 15215493

		if (time >= 0.0f)
			sprintf(str, "Time: +%s %s", c, t->proptext);
		else
			sprintf(str, "Time: %s %s", c, t->proptext);
	}
	else {
		/* default header print */
		if (time >= 0.0f)
			sprintf(str, "Time: +%.3f %s", time, t->proptext);
		else
			sprintf(str, "Time: %.3f %s", time, t->proptext);
	}
	
	for(i = 0 ; i < t->total; i++, td++) {
		if (td->flag & TD_NOACTION)
			break;

		if (td->flag & TD_SKIP)
			continue;

		if (td->val) {
			*td->val = td->ival + time * td->factor;
			if (td->ext->size && *td->val < *td->ext->size) *td->val = *td->ext->size;
			if (td->ext->quat && *td->val > *td->ext->quat) *td->val = *td->ext->quat;
		}
	}

	recalcData(t);

	headerprint(str);

	viewRedrawForce(t);

	helpline (t, t->center);

	return 1;
}

/* ************************** MIRROR *************************** */

void initMirror(TransInfo *t) 
{
	t->flag |= T_NULL_ONE;
	if (!G.obedit) {
		t->flag |= T_NO_ZERO;
	}
	
	t->transform = Mirror;
}

int Mirror(TransInfo *t, short mval[2]) 
{
	TransData *td;
	float size[3], mat[3][3];
	int i;
	char str[200];

	/*
	 * OPTIMISATION:
	 * This still recalcs transformation on mouse move
	 * while it should only recalc on constraint change
	 * */

	/* if an axis has been selected */
	if (t->con.mode & CON_APPLY) {
		size[0] = size[1] = size[2] = -1;
	
		SizeToMat3(size, mat);
		
		if (t->con.applySize) {
			t->con.applySize(t, NULL, mat);
		}
		
		sprintf(str, "Mirror%s", t->con.text);
	
		for(i = 0, td=t->data; i < t->total; i++, td++) {
			if (td->flag & TD_NOACTION)
				break;
	
			if (td->flag & TD_SKIP)
				continue;
			
			ElementResize(t, td, mat);
		}
	
		recalcData(t);
	
		headerprint(str);
	
		viewRedrawForce(t);
	}
	else
	{
		size[0] = size[1] = size[2] = 1;
	
		SizeToMat3(size, mat);
		
		for(i = 0, td=t->data; i < t->total; i++, td++) {
			if (td->flag & TD_NOACTION)
				break;
	
			if (td->flag & TD_SKIP)
				continue;
			
			ElementResize(t, td, mat);
		}
	
		recalcData(t);
	
		headerprint("Select a mirror axis (X, Y, Z)");
	
		viewRedrawForce(t);
	}

	return 1;
}

/* ************************** ALIGN *************************** */

void initAlign(TransInfo *t) 
{
	t->flag |= T_NO_CONSTRAINT;
	
	t->transform = Align;
}

int Align(TransInfo *t, short mval[2])
{
	TransData *td = t->data;
	float center[3];
	int i;

	/* saving original center */
	VECCOPY(center, t->center);

	for(i = 0 ; i < t->total; i++, td++)
	{
		float mat[3][3], invmat[3][3];
		
		if (td->flag & TD_NOACTION)
			break;

		if (td->flag & TD_SKIP)
			continue;
		
		/* around local centers */
		if (t->flag & (T_OBJECT|T_POSE)) {
			VECCOPY(t->center, td->center);
		}
		else {
			if(G.scene->selectmode & SCE_SELECT_FACE) {
				VECCOPY(t->center, td->center);
			}
		}

		Mat3Inv(invmat, td->axismtx);
		
		Mat3MulMat3(mat, t->spacemtx, invmat);	

		ElementRotation(t, td, mat);
	}

	/* restoring original center */
	VECCOPY(t->center, center);
		
	recalcData(t);

	headerprint("Align");
	
	return 1;
}

/* ************************** ANIM EDITORS - TRANSFORM TOOLS *************************** */

/* ---------------- Special Helpers for Various Settings ------------- */

/* This function returns the snapping 'mode' for Animation Editors only 
 * We cannot use the standard snapping due to NLA-strip scaling complexities.
 */
static short getAnimEdit_SnapMode(TransInfo *t)
{
	short autosnap= SACTSNAP_OFF;
	
	/* currently, some of these are only for the action editor */
	if (t->spacetype == SPACE_ACTION && G.saction) {
		switch (G.saction->autosnap) {
		case SACTSNAP_OFF:
			if (G.qual == LR_CTRLKEY) 
				autosnap= SACTSNAP_STEP;
			else if (G.qual == LR_SHIFTKEY)
				autosnap= SACTSNAP_FRAME;
			else if (G.qual == LR_ALTKEY)
				autosnap= SACTSNAP_MARKER;
			else
				autosnap= SACTSNAP_OFF;
			break;
		case SACTSNAP_STEP:
			autosnap= (G.qual==LR_CTRLKEY)? SACTSNAP_OFF: SACTSNAP_STEP;
			break;
		case SACTSNAP_FRAME:
			autosnap= (G.qual==LR_SHIFTKEY)? SACTSNAP_OFF: SACTSNAP_FRAME;
			break;
		case SACTSNAP_MARKER:
			autosnap= (G.qual==LR_ALTKEY)? SACTSNAP_OFF: SACTSNAP_MARKER;
			break;
		}
	}
	else if (t->spacetype == SPACE_NLA && G.snla) {
		switch (G.snla->autosnap) {
		case SACTSNAP_OFF:
			if (G.qual == LR_CTRLKEY) 
				autosnap= SACTSNAP_STEP;
			else if (G.qual == LR_SHIFTKEY)
				autosnap= SACTSNAP_FRAME;
			else if (G.qual == LR_ALTKEY)
				autosnap= SACTSNAP_MARKER;
			else
				autosnap= SACTSNAP_OFF;
			break;
		case SACTSNAP_STEP:
			autosnap= (G.qual==LR_CTRLKEY)? SACTSNAP_OFF: SACTSNAP_STEP;
			break;
		case SACTSNAP_FRAME:
			autosnap= (G.qual==LR_SHIFTKEY)? SACTSNAP_OFF: SACTSNAP_FRAME;
			break;
		case SACTSNAP_MARKER:
			autosnap= (G.qual==LR_ALTKEY)? SACTSNAP_OFF: SACTSNAP_MARKER;
			break;
		}
	}
	else {
		if (G.qual == LR_CTRLKEY) 
			autosnap= SACTSNAP_STEP;
		else if (G.qual == LR_SHIFTKEY)
			autosnap= SACTSNAP_FRAME;
		else if (G.qual == LR_ALTKEY)
			autosnap= SACTSNAP_MARKER;
		else
			autosnap= SACTSNAP_OFF;
	}
	
	return autosnap;
}

/* This function is used for testing if an Animation Editor is displaying
 * its data in frames or seconds (and the data needing to be edited as such).
 * Returns 1 if in seconds, 0 if in frames 
 */
static short getAnimEdit_DrawTime(TransInfo *t)
{
	short drawtime;
	
	/* currently, some of these are only for the action editor */
	if (t->spacetype == SPACE_ACTION && G.saction) {
		drawtime = (G.saction->flag & SACTION_DRAWTIME)? 1 : 0;
	}
	else if (t->spacetype == SPACE_NLA && G.snla) {
		drawtime = (G.snla->flag & SNLA_DRAWTIME)? 1 : 0;
	}
	else {
		drawtime = 0;
	}
	
	return drawtime;
}	


/* This function is used by Animation Editor specific transform functions to do 
 * the Snap Keyframe to Nearest Frame/Marker
 */
static void doAnimEdit_SnapFrame(TransInfo *t, TransData *td, Object *ob, short autosnap)
{
	/* snap key to nearest frame? */
	if (autosnap == SACTSNAP_FRAME) {
		short doTime= getAnimEdit_DrawTime(t);
		double secf= FPS;
		float val;
		
		/* convert frame to nla-action time (if needed) */
		if (ob) 
			val= get_action_frame_inv(ob, *(td->val));
		else
			val= *(td->val);
		
		/* do the snapping to nearest frame/second */
		if (doTime)
			val= (float)( floor((val/secf) + 0.5f) * secf );
		else
			val= (float)( floor(val+0.5f) );
			
		/* convert frame out of nla-action time */
		if (ob)
			*(td->val)= get_action_frame(ob, val);
		else
			*(td->val)= val;
	}
	/* snap key to nearest marker? */
	else if (autosnap == SACTSNAP_MARKER) {
		float val;
		
		/* convert frame to nla-action time (if needed) */
		if (ob) 
			val= get_action_frame_inv(ob, *(td->val));
		else
			val= *(td->val);
		
		/* snap to nearest marker */
		val= (float)find_nearest_marker_time(val);
			
		/* convert frame out of nla-action time */
		if (ob)
			*(td->val)= get_action_frame(ob, val);
		else
			*(td->val)= val;
	}
}

/* ----------------- Translation ----------------------- */

void initTimeTranslate(TransInfo *t) 
{
	t->mode = TFM_TIME_TRANSLATE;
	t->transform = TimeTranslate;

	/* num-input has max of (n-1) */
	t->idx_max = 0;
	t->num.flag = 0;
	t->num.idx_max = t->idx_max;
	
	/* initialise snap like for everything else */
	t->snap[0] = 0.0f; 
	t->snap[1] = t->snap[2] = 1.0f;
}

static void headerTimeTranslate(TransInfo *t, char *str) 
{
	char tvec[60];
	
	/* if numeric input is active, use results from that, otherwise apply snapping to result */
	if (hasNumInput(&t->num)) {
		outputNumInput(&(t->num), tvec);
	}
	else {
		short autosnap= getAnimEdit_SnapMode(t);
		short doTime = getAnimEdit_DrawTime(t);
		double secf= FPS;
		float val= t->fac;
		
		/* apply snapping + frame->seconds conversions */
		if (autosnap == SACTSNAP_STEP) {
			if (doTime)
				val= floor(val/secf + 0.5f);
			else
				val= floor(val + 0.5f);
		}
		else {
			if (doTime)
				val= val / secf;
		}
		
		sprintf(&tvec[0], "%.4f", val);
	}
		
	sprintf(str, "DeltaX: %s", &tvec[0]);
}

static void applyTimeTranslate(TransInfo *t, float sval) 
{
	TransData *td = t->data;
	int i;
	
	short doTime= getAnimEdit_DrawTime(t);
	double secf= FPS;
	
	short autosnap= getAnimEdit_SnapMode(t);
	
	float deltax, val;
	
	/* it doesn't matter whether we apply to t->data or t->data2d, but t->data2d is more convenient */
	for (i = 0 ; i < t->total; i++, td++) {
		/* it is assumed that td->ob is a pointer to the object,
		 * whose active action is where this keyframe comes from 
		 */
		Object *ob= td->ob;
		
		/* check if any need to apply nla-scaling */
		if (ob) {
			deltax = t->fac;
			
			if (autosnap == SACTSNAP_STEP) {
				if (doTime) 
					deltax= (float)( floor((deltax/secf) + 0.5f) * secf );
				else
					deltax= (float)( floor(deltax + 0.5f) );
			}
			
			val = get_action_frame_inv(ob, td->ival);
			val += deltax;
			*(td->val) = get_action_frame(ob, val);
		}
		else {
			deltax = val = t->fac;
			
			if (autosnap == SACTSNAP_STEP) {
				if (doTime)
					val= (float)( floor((deltax/secf) + 0.5f) * secf );
				else
					val= (float)( floor(val + 0.5f) );
			}
			
			*(td->val) = td->ival + val;
		}
		
		/* apply nearest snapping */
		doAnimEdit_SnapFrame(t, td, ob, autosnap);
	}
}

int TimeTranslate(TransInfo *t, short mval[2]) 
{
	float cval[2], sval[2];
	char str[200];
	
	/* calculate translation amount from mouse movement - in 'time-grid space' */
	areamouseco_to_ipoco(G.v2d, mval, &cval[0], &cval[1]);
	areamouseco_to_ipoco(G.v2d, t->imval, &sval[0], &sval[1]);
	
	/* we only need to calculate effect for time (applyTimeTranslate only needs that) */
	t->fac= cval[0] - sval[0];
	
	/* handle numeric-input stuff */
	t->vec[0] = t->fac;
	applyNumInput(&t->num, &t->vec[0]);
	t->fac = t->vec[0];
	headerTimeTranslate(t, str);
	
	applyTimeTranslate(t, sval[0]);

	recalcData(t);

	headerprint(str);
	
	viewRedrawForce(t);

	return 1;
}

/* ----------------- Time Slide ----------------------- */

void initTimeSlide(TransInfo *t) 
{
	/* this tool is only really available in the Action Editor... */
	if (t->spacetype == SPACE_ACTION) {
		/* set flag for drawing stuff*/
		G.saction->flag |= SACTION_MOVING;
	}
	
	t->mode = TFM_TIME_SLIDE;
	t->transform = TimeSlide;
	t->flag |= T_FREE_CUSTOMDATA;

	/* num-input has max of (n-1) */
	t->idx_max = 0;
	t->num.flag = 0;
	t->num.idx_max = t->idx_max;
	
	/* initialise snap like for everything else */
	t->snap[0] = 0.0f; 
	t->snap[1] = t->snap[2] = 1.0f;
}

static void headerTimeSlide(TransInfo *t, float sval, char *str) 
{
	char tvec[60];
	
	if (hasNumInput(&t->num)) {
		outputNumInput(&(t->num), tvec);
	}
	else {
		float minx= *((float *)(t->customData));
		float maxx= *((float *)(t->customData) + 1);
		float cval= t->fac;
		float val;
			
		val= 2.0*(cval-sval) / (maxx-minx);
		CLAMP(val, -1.0f, 1.0f);
		
		sprintf(&tvec[0], "%.4f", val);
	}
		
	sprintf(str, "TimeSlide: %s", &tvec[0]);
}

static void applyTimeSlide(TransInfo *t, float sval) 
{
	TransData *td = t->data;
	int i;
	
	float minx= *((float *)(t->customData));
	float maxx= *((float *)(t->customData) + 1);
	
	
	/* set value for drawing black line */
	if (t->spacetype == SPACE_ACTION) {
		float cvalf = t->fac;
		
		if (NLA_ACTION_SCALED)
			cvalf= get_action_frame(OBACT, cvalf);
			
		G.saction->timeslide= cvalf;
	}
	
	/* it doesn't matter whether we apply to t->data or t->data2d, but t->data2d is more convenient */
	for (i = 0 ; i < t->total; i++, td++) {
		/* it is assumed that td->ob is a pointer to the object,
		 * whose active action is where this keyframe comes from 
		 */
		Object *ob= td->ob;
		float cval = t->fac;
		
		/* apply scaling to necessary values */
		if (ob)
			cval= get_action_frame(ob, cval);
		
		/* only apply to data if in range */
		if ((sval > minx) && (sval < maxx)) {
			float cvalc= CLAMPIS(cval, minx, maxx);
			float timefac;
			
			/* left half? */
			if (td->ival < sval) {
				timefac= (sval - td->ival) / (sval - minx);
				*(td->val)= cvalc - timefac * (cvalc - minx);
			}
			else {
				timefac= (td->ival - sval) / (maxx - sval);
				*(td->val)= cvalc + timefac * (maxx - cvalc);
			}
		}
	}
}

int TimeSlide(TransInfo *t, short mval[2]) 
{
	float cval[2], sval[2];
	float minx= *((float *)(t->customData));
	float maxx= *((float *)(t->customData) + 1);
	char str[200];
	
	/* calculate mouse co-ordinates */
	areamouseco_to_ipoco(G.v2d, mval, &cval[0], &cval[1]);
	areamouseco_to_ipoco(G.v2d, t->imval, &sval[0], &sval[1]);
	
	/* t->fac stores cval[0], which is the current mouse-pointer location (in frames) */
	t->fac= cval[0];
	
	/* handle numeric-input stuff */
	t->vec[0] = 2.0*(cval[0]-sval[0]) / (maxx-minx);
	applyNumInput(&t->num, &t->vec[0]);
	t->fac = (maxx-minx) * t->vec[0] / 2.0 + sval[0];
	
	headerTimeSlide(t, sval[0], str);
	applyTimeSlide(t, sval[0]);

	recalcData(t);

	headerprint(str);
	
	viewRedrawForce(t);

	return 1;
}

/* ----------------- Scaling ----------------------- */

void initTimeScale(TransInfo *t) 
{
	t->mode = TFM_TIME_SCALE;
	t->transform = TimeScale;

	t->flag |= T_NULL_ONE;
	t->num.flag |= NUM_NULL_ONE;
	
	/* num-input has max of (n-1) */
	t->idx_max = 0;
	t->num.flag = 0;
	t->num.idx_max = t->idx_max;
	
	/* initialise snap like for everything else */
	t->snap[0] = 0.0f; 
	t->snap[1] = t->snap[2] = 1.0f;
}

static void headerTimeScale(TransInfo *t, char *str) {
	char tvec[60];
	
	if (hasNumInput(&t->num))
		outputNumInput(&(t->num), tvec);
	else
		sprintf(&tvec[0], "%.4f", t->fac);
		
	sprintf(str, "ScaleX: %s", &tvec[0]);
}

static void applyTimeScale(TransInfo *t) {
	TransData *td = t->data;
	int i;
	
	short autosnap= getAnimEdit_SnapMode(t);
	short doTime= getAnimEdit_DrawTime(t);
	double secf= FPS;
	
	
	for (i = 0 ; i < t->total; i++, td++) {
		/* it is assumed that td->ob is a pointer to the object,
		 * whose active action is where this keyframe comes from 
		 */
		Object *ob= td->ob;
		float startx= CFRA;
		float fac= t->fac;
		
		if (autosnap == SACTSNAP_STEP) {
			if (doTime)
				fac= (float)( floor(fac/secf + 0.5f) * secf );
			else
				fac= (float)( floor(fac + 0.5f) );
		}
		
		/* check if any need to apply nla-scaling */
		if (ob)
			startx= get_action_frame(ob, startx);
			
		/* now, calculate the new value */
		*(td->val) = td->ival - startx;
		*(td->val) *= fac;
		*(td->val) += startx;
		
		/* apply nearest snapping */
		doAnimEdit_SnapFrame(t, td, ob, autosnap);
	}
}

int TimeScale(TransInfo *t, short mval[2]) 
{
	float cval, sval;
	float deltax, startx;
	float width= 0.0f;
	char str[200];
	
	sval= t->imval[0];
	cval= mval[0];
	
	switch (t->spacetype) {
		case SPACE_ACTION:
			width= ACTWIDTH;
			break;
		case SPACE_NLA:
			width= NLAWIDTH;
			break;
	}
	
	/* calculate scaling factor */
	startx= sval-(width/2+(curarea->winrct.xmax-curarea->winrct.xmin)/2);
	deltax= cval-(width/2+(curarea->winrct.xmax-curarea->winrct.xmin)/2);
	t->fac = deltax / startx;
	
	/* handle numeric-input stuff */
	t->vec[0] = t->fac;
	applyNumInput(&t->num, &t->vec[0]);
	t->fac = t->vec[0];
	headerTimeScale(t, str);
	
	applyTimeScale(t);

	recalcData(t);

	headerprint(str);
	
	viewRedrawForce(t);

	return 1;
}

/* ************************************ */

void BIF_TransformSetUndo(char *str)
{
	Trans.undostr= str;
}


<<<<<<< HEAD
void NDofTransform()
{
    float fval[7];
    float maxval = 50.0f; // also serves as threshold
    int axis = -1;
    int mode = 0;
    int i;

	getndof(fval);

	for(i = 0; i < 6; i++)
	{
		float val = fabs(fval[i]);
		if (val > maxval)
		{
			axis = i;
			maxval = val;
		}
	}
	
	switch(axis)
	{
		case -1:
			/* No proper axis found */
			break;
		case 0:
		case 1:
		case 2:
			mode = TFM_TRANSLATION;
			break;
		case 4:
			mode = TFM_ROTATION;
			break;
		case 3:
		case 5:
			mode = TFM_TRACKBALL;
			break;
		default:
			printf("ndof: what we are doing here ?");
	}
	
	if (mode != 0)
	{
		initTransform(mode, CTX_NDOF);
		Transform();
	}
}
=======
>>>>>>> 15215493
<|MERGE_RESOLUTION|>--- conflicted
+++ resolved
@@ -860,7 +860,6 @@
 		// Numerical input events
 		Trans.redraw |= handleNumInput(&(Trans.num), event);
 		
-<<<<<<< HEAD
 		// NDof input events
 		switch(handleNDofInput(&(Trans.ndof), event, val))
 		{
@@ -896,8 +895,6 @@
 			
 		}
 		
-=======
->>>>>>> 15215493
 		// Snapping events
 		Trans.redraw |= handleSnapping(&Trans, event);
 		
@@ -1000,10 +997,7 @@
 
 	/* EVIL! posemode code can switch translation to rotate when 1 bone is selected. will be removed (ton) */
 	/* EVIL2: we gave as argument also texture space context bit... was cleared */
-<<<<<<< HEAD
-=======
 	/* EVIL3: extend mode for animation editors also switches modes... but is best way to avoid duplicate code */
->>>>>>> 15215493
 	mode = Trans.mode;
 	
 	calculatePropRatio(&Trans);
@@ -1664,10 +1658,7 @@
 	
 	t->mode = TFM_WARP;
 	t->transform = Warp;
-<<<<<<< HEAD
-=======
 	t->handleEvent = handleEventWarp;
->>>>>>> 15215493
 	
 	t->idx_max = 0;
 	t->num.idx_max = 0;
@@ -1704,8 +1695,6 @@
 	t->val= (max[0]-min[0])/2.0f; /* t->val is X dimension projected boundbox */
 }
 
-<<<<<<< HEAD
-=======
 int handleEventWarp(TransInfo *t, unsigned short event, short val)
 {
 	int status = 0;
@@ -1724,7 +1713,6 @@
 	return status;
 }
 
->>>>>>> 15215493
 int Warp(TransInfo *t, short mval[2])
 {
 	TransData *td = t->data;
@@ -1841,7 +1829,6 @@
 	t->snap[2] = t->snap[1] * 0.1f;
 	
 	t->flag |= T_NO_CONSTRAINT;
-<<<<<<< HEAD
 }
 
 int handleEventShear(TransInfo *t, unsigned short event, short val)
@@ -1862,28 +1849,6 @@
 	return status;
 }
 
-=======
-}
-
-int handleEventShear(TransInfo *t, unsigned short event, short val)
-{
-	int status = 0;
-	
-	if (event == MIDDLEMOUSE && val)
-	{
-		// Use customData pointer to signal Shear direction
-		if	(t->customData == 0)
-			t->customData = (void*)1;
-		else
-			t->customData = 0;
-			
-		status = 1;
-	}
-	
-	return status;
-}
-
->>>>>>> 15215493
 
 int Shear(TransInfo *t, short mval[2]) 
 {
@@ -2349,25 +2314,19 @@
 	t->mode = TFM_ROTATION;
 	t->transform = Rotation;
 	
-<<<<<<< HEAD
 	t->ndof.axis = 16;
 	/* Scale down and flip input for rotation */
 	t->ndof.factor[0] = -0.2f;
 	
-=======
->>>>>>> 15215493
 	t->idx_max = 0;
 	t->num.idx_max = 0;
 	t->snap[0] = 0.0f;
 	t->snap[1] = (float)((5.0/180)*M_PI);
 	t->snap[2] = t->snap[1] * 0.2f;
 	t->fac = 0;
-<<<<<<< HEAD
-=======
 	
 	if (t->flag & T_2D_EDIT)
 		t->flag |= T_NO_CONSTRAINT;
->>>>>>> 15215493
 }
 
 static void ElementRotation(TransInfo *t, TransData *td, float mat[3][3]) {
@@ -2700,14 +2659,11 @@
 {
 	t->mode = TFM_TRACKBALL;
 	t->transform = Trackball;
-<<<<<<< HEAD
 	
 	t->ndof.axis = 40;
 	/* Scale down input for rotation */
 	t->ndof.factor[0] = 0.2f;
 	t->ndof.factor[1] = 0.2f;
-=======
->>>>>>> 15215493
 
 	t->idx_max = 1;
 	t->num.idx_max = 1;
@@ -2780,16 +2736,9 @@
 	/* factore has to become setting or so */
 	phi[0]= 0.01f*(float)( t->imval[1] - mval[1] );
 	phi[1]= 0.01f*(float)( mval[0] - t->imval[0] );
-<<<<<<< HEAD
-	
-	//if(G.qual & LR_SHIFTKEY) t->fac += dphi/30.0f;
-	//else t->fac += dphi;
-	
+		
 	applyNDofInput(&t->ndof, phi);
 	
-=======
-		
->>>>>>> 15215493
 	snapGrid(t, phi);
 	
 	if (hasNumInput(&t->num)) {
@@ -2844,10 +2793,7 @@
 	t->num.flag = 0;
 	t->num.idx_max = t->idx_max;
 	
-<<<<<<< HEAD
 	t->ndof.axis = 7;
-=======
->>>>>>> 15215493
 
 	if(t->spacetype == SPACE_VIEW3D) {
 		/* initgrabz() defines a factor for perspective depth correction, used in window_to_3d() */
@@ -3102,13 +3048,10 @@
 	t->mode = TFM_TILT;
 	t->transform = Tilt;
 
-<<<<<<< HEAD
 	t->ndof.axis = 16;
 	/* Scale down and flip input for rotation */
 	t->ndof.factor[0] = -0.2f;
 
-=======
->>>>>>> 15215493
 	t->idx_max = 0;
 	t->num.idx_max = 0;
 	t->snap[0] = 0.0f;
@@ -3292,13 +3235,10 @@
 	t->mode = TFM_PUSHPULL;
 	t->transform = PushPull;
 	
-<<<<<<< HEAD
 	t->ndof.axis = 4;
 	/* Flip direction */
 	t->ndof.factor[0] = -1.0f;
 
-=======
->>>>>>> 15215493
 	t->idx_max = 0;
 	t->num.idx_max = 0;
 	t->snap[0] = 0.0f;
@@ -3678,16 +3618,6 @@
 	t->mode = TFM_BONESIZE;
 	t->transform = BoneSize;
 	
-<<<<<<< HEAD
-	t->idx_max = 0;
-	t->num.idx_max = 0;
-	t->snap[0] = 0.0f;
-	t->snap[1] = 0.1f;
-	t->snap[2] = t->snap[1] * 0.1f;
-
-	t->flag |= T_NO_CONSTRAINT;
-
-=======
 	t->idx_max = 2;
 	t->num.idx_max = 2;
 	t->num.flag |= NUM_NULL_ONE;
@@ -3695,7 +3625,6 @@
 	t->snap[1] = 0.1f;
 	t->snap[2] = t->snap[1] * 0.1f;
 	
->>>>>>> 15215493
 	t->fac = (float)sqrt( (
 					   ((float)(t->center2d[1] - t->imval[1]))*((float)(t->center2d[1] - t->imval[1]))
 					   +
@@ -4044,15 +3973,11 @@
 
 	applyNumInput(&t->num, &time);
 
-<<<<<<< HEAD
-	createTransData(&Trans);	// make TransData structs from selection
-=======
 	/* header print for NumInput */
 	if (hasNumInput(&t->num)) {
 		char c[20];
 
 		outputNumInput(&(t->num), c);
->>>>>>> 15215493
 
 		if (time >= 0.0f)
 			sprintf(str, "Time: +%s %s", c, t->proptext);
@@ -4745,7 +4670,6 @@
 }
 
 
-<<<<<<< HEAD
 void NDofTransform()
 {
     float fval[7];
@@ -4792,6 +4716,4 @@
 		initTransform(mode, CTX_NDOF);
 		Transform();
 	}
-}
-=======
->>>>>>> 15215493
+}