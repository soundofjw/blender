--- conflicted
+++ resolved
@@ -5262,14 +5262,10 @@
 			object_panel_deflection(ob);
 		object_panel_fields(ob);
 		object_softbodies(ob);
-<<<<<<< HEAD
-		object_softbodies_II(ob);
+		object_softbodies_collision(ob);
+		object_softbodies_solver(ob);
 		object_panel_cloth(ob);
 		object_panel_cloth_II(ob);
-=======
-		object_softbodies_collision(ob);
-		object_softbodies_solver(ob);
->>>>>>> 18ab78c8
 		object_panel_fluidsim(ob);
 	}
 }
