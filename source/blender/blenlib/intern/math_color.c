--- conflicted
+++ resolved
@@ -421,10 +421,7 @@
 {
 	while(tot--) {
 		srgb_to_linearrgb_v3_v3(col_to, col_from);
-<<<<<<< HEAD
-=======
 		col_to[3]= col_from[3];
->>>>>>> 2198cfdb
 		col_to += 4;
 		col_from += 4;
 	}
@@ -434,10 +431,7 @@
 {
 	while(tot--) {
 		linearrgb_to_srgb_v3_v3(col_to, col_from);
-<<<<<<< HEAD
-=======
 		col_to[3]= col_from[3];
->>>>>>> 2198cfdb
 		col_to += 4;
 		col_from += 4;
 	}
