--- conflicted
+++ resolved
@@ -47,10 +47,6 @@
 /** \name Generic Key Hash & Comparison Functions
  * \{ */
 
-<<<<<<< HEAD
-
-/* based python3.3's pointer hashing function */
-=======
 #if 0
 /* works but slower */
 uint BLI_ghashutil_ptrhash(const void *key)
@@ -59,7 +55,6 @@
 }
 #else
 /* Based Python3.7's pointer hashing function. */
->>>>>>> 76b9eaf7
 uint BLI_ghashutil_ptrhash(const void *key)
 {
 	size_t y = (size_t)key;
@@ -70,7 +65,7 @@
 	 * Otherwise casting to 'uint' ignores the upper bits on 64bit platforms. */
 	return (uint)(y >> 4) | ((uint)y << (8 * sizeof(uint) - 4));
 }
-
+#endif
 bool BLI_ghashutil_ptrcmp(const void *a, const void *b)
 {
 	return (a != b);
