/*
 * $Id$ 
 *
 * ***** BEGIN GPL LICENSE BLOCK *****
 *
 * This program is free software; you can redistribute it and/or
 * modify it under the terms of the GNU General Public License
 * as published by the Free Software Foundation; either version 2
 * of the License, or (at your option) any later version.
 *
 * This program is distributed in the hope that it will be useful,
 * but WITHOUT ANY WARRANTY; without even the implied warranty of
 * MERCHANTABILITY or FITNESS FOR A PARTICULAR PURPOSE.  See the
 * GNU General Public License for more details.
 *
 * You should have received a copy of the GNU General Public License
 * along with this program; if not, write to the Free Software Foundation,
 * Inc., 51 Franklin Street, Fifth Floor, Boston, MA 02110-1301, USA.
 *
 * The Original Code is Copyright (C) 2001-2002 by NaN Holding BV.
 * All rights reserved.
 *
 * The Original Code is: all of this file.
 *
 * Contributor(s): none yet.
 *
 * ***** END GPL LICENSE BLOCK *****
 */

/** \file BLI_fileops.h
 *  \ingroup bli
 *  \brief File and directory operations.
 * */

#ifndef BLI_FILEOPS_H
#define BLI_FILEOPS_H

#ifdef __cplusplus
extern "C" {
#endif

#include "BLI_fileops_types.h"

<<<<<<< HEAD
/**
 * @attention Do not confuse with BLI_exist [joeedh--yet, it calls BLI_exist?]
 */
int   BLI_exists(const char *file);
int   BLI_copy_fileops(const char *file, const char *to);
int   BLI_rename(const char *from, const char *to);
int   BLI_gzip(const char *from, const char *to);
char *BLI_ungzip_to_mem(const char *from_file, int *size_r);
int   BLI_delete(const char *file, int dir, int recursive);
int   BLI_move(const char *file, const char *to);
int   BLI_touch(const char *file);

/* only for the sane unix world: direct calls to system functions :( */
#ifndef WIN32
void BLI_setCmdCallBack(int (*f)(char*));
#endif
=======
/* for size_t (needed on windows) */
#include <stddef.h>

/* Common */

int    BLI_exists(const char *path);
int    BLI_copy(const char *path, const char *to);
int    BLI_rename(const char *from, const char *to);
int    BLI_delete(const char *path, int dir, int recursive);
int    BLI_move(const char *path, const char *to);
int    BLI_create_symlink(const char *path, const char *to);

/* Directories */

struct direntry;

int    BLI_is_dir(const char *path);
void   BLI_dir_create_recursive(const char *dir);
double BLI_dir_free_space(const char *dir);
char  *BLI_current_working_dir(char *dir, const int maxlen);

unsigned int BLI_dir_contents(const char *dir, struct direntry **filelist);

/* Files */

int    BLI_file_is_writable(const char *file);
int    BLI_file_touch(const char *file);

int    BLI_file_gzip(const char *from, const char *to);
char  *BLI_file_ungzip_to_mem(const char *from_file, int *size_r);

size_t BLI_file_descriptor_size(int file);
size_t BLI_file_size(const char *file);

	/* compare if one was last modified before the other */
int    BLI_file_older(const char *file1, const char *file2);

	/* read ascii file as lines, empty list if reading fails */
struct LinkNode *BLI_file_read_as_lines(const char *file);
void   BLI_file_free_lines(struct LinkNode *lines);
>>>>>>> 1bdf652b

#ifdef __cplusplus
}
#endif

#endif
<|MERGE_RESOLUTION|>--- conflicted
+++ resolved
@@ -41,24 +41,6 @@
 
 #include "BLI_fileops_types.h"
 
-<<<<<<< HEAD
-/**
- * @attention Do not confuse with BLI_exist [joeedh--yet, it calls BLI_exist?]
- */
-int   BLI_exists(const char *file);
-int   BLI_copy_fileops(const char *file, const char *to);
-int   BLI_rename(const char *from, const char *to);
-int   BLI_gzip(const char *from, const char *to);
-char *BLI_ungzip_to_mem(const char *from_file, int *size_r);
-int   BLI_delete(const char *file, int dir, int recursive);
-int   BLI_move(const char *file, const char *to);
-int   BLI_touch(const char *file);
-
-/* only for the sane unix world: direct calls to system functions :( */
-#ifndef WIN32
-void BLI_setCmdCallBack(int (*f)(char*));
-#endif
-=======
 /* for size_t (needed on windows) */
 #include <stddef.h>
 
@@ -99,7 +81,6 @@
 	/* read ascii file as lines, empty list if reading fails */
 struct LinkNode *BLI_file_read_as_lines(const char *file);
 void   BLI_file_free_lines(struct LinkNode *lines);
->>>>>>> 1bdf652b
 
 #ifdef __cplusplus
 }
