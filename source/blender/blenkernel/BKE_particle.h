--- conflicted
+++ resolved
@@ -114,12 +114,7 @@
 
 typedef struct ParticleThreadContext {
 	/* shared */
-<<<<<<< HEAD
-	struct Scene *scene;
-	struct Object *ob;
-=======
 	struct ParticleSimulationData sim;
->>>>>>> 16c1a294
 	struct DerivedMesh *dm;
 	struct Material *ma;
 
@@ -190,19 +185,6 @@
 
 #define PARTICLE_DRAW_DATA_UPDATED  1
 
-/* container for moving data between deflet_particle and particle_intersect_face */
-typedef struct ParticleCollision
-{
-	struct Object *ob, *ob_t; // collided and current objects
-	struct CollisionModifierData *md; // collision modifier for ob_t;
-	float nor[3]; // normal at collision point
-	float vel[3]; // velocity of collision point
-	float co1[3], co2[3]; // ray start and end points
-	float ray_len; // original length of co2-co1, needed for collision time evaluation
-	float t;	// time of previous collision, needed for substracting face velocity
-}
-ParticleCollision;
-
 /* ----------- functions needed outside particlesystem ---------------- */
 /* particle.c */
 int count_particles(struct ParticleSystem *psys);
@@ -213,38 +195,18 @@
 short psys_get_current_num(struct Object *ob);
 void psys_set_current_num(Object *ob, int index);
 struct Object *psys_find_object(struct Scene *scene, struct ParticleSystem *psys);
-<<<<<<< HEAD
-//struct ParticleSystem *psys_get(struct Object *ob, int index);
-struct ParticleData *psys_get_selected_particle(struct ParticleSystem *psys, int *index);
-struct ParticleKey *psys_get_selected_key(struct ParticleSystem *psys, int pa_index, int *key_index);
-void psys_change_act(void *ob_v, void *act_v);
-struct Object *psys_get_lattice(struct Scene *scene, struct Object *ob, struct ParticleSystem *psys);
-void psys_disable_all(struct Object *ob);
-void psys_enable_all(struct Object *ob);
-int psys_ob_has_hair(struct Object *ob);
-=======
 
 struct Object *psys_get_lattice(struct ParticleSimulationData *sim);
 
->>>>>>> 16c1a294
 int psys_in_edit_mode(struct Scene *scene, struct ParticleSystem *psys);
 int psys_check_enabled(struct Object *ob, struct ParticleSystem *psys);
 int psys_check_edited(struct ParticleSystem *psys);
 
-<<<<<<< HEAD
-void psys_free_boid_rules(struct ListBase *list);
-void psys_free_settings(struct ParticleSettings *part);
-void free_child_path_cache(struct ParticleSystem *psys);
-void psys_free_path_cache(struct ParticleSystem *psys, struct PTCacheEdit *edit);
-void free_hair(struct ParticleSystem *psys, int softbody);
-void free_keyed_keys(struct ParticleSystem *psys);
-=======
 void psys_check_group_weights(struct ParticleSettings *part);
 
 /* free */
 void psys_free_settings(struct ParticleSettings *part);
 void psys_free_path_cache(struct ParticleSystem *psys, struct PTCacheEdit *edit);
->>>>>>> 16c1a294
 void psys_free(struct Object * ob, struct ParticleSystem * psys);
 
 void psys_render_set(struct Object *ob, struct ParticleSystem *psys, float viewmat[][4], float winmat[][4], int winx, int winy, int timeoffset);
@@ -264,31 +226,12 @@
 void object_remove_particle_system(struct Scene *scene, struct Object *ob);
 struct ParticleSettings *psys_new_settings(char *name, struct Main *main);
 struct ParticleSettings *psys_copy_settings(struct ParticleSettings *part);
-<<<<<<< HEAD
-void psys_flush_particle_settings(struct Scene *scene, struct ParticleSettings *part, int recalc);
 void make_local_particlesettings(struct ParticleSettings *part);
 
-struct LinkNode *psys_using_settings(struct Scene *scene, struct ParticleSettings *part, int flush_update);
-=======
-void make_local_particlesettings(struct ParticleSettings *part);
-
->>>>>>> 16c1a294
 void psys_reset(struct ParticleSystem *psys, int mode);
 
 void psys_find_parents(struct ParticleSimulationData *sim);
 
-<<<<<<< HEAD
-void psys_cache_paths(struct Scene *scene, struct Object *ob, struct ParticleSystem *psys, float cfra);
-void psys_cache_edit_paths(struct Scene *scene, struct Object *ob, struct PTCacheEdit *edit, float cfra);
-void psys_cache_child_paths(struct Scene *scene, struct Object *ob, struct ParticleSystem *psys, float cfra, int editupdate);
-int do_guide(struct Scene *scene, struct ParticleKey *state, int pa_num, float time, struct ListBase *lb);
-float psys_get_size(struct Object *ob, struct Material *ma, struct ParticleSystemModifierData *psmd, struct IpoCurve *icu_size, struct ParticleSystem *psys, struct ParticleSettings *part, struct ParticleData *pa, float *vg_size);
-float psys_get_timestep(struct ParticleSettings *part);
-float psys_get_child_time(struct ParticleSystem *psys, struct ChildParticle *cpa, float cfra, float *birthtime, float *dietime);
-float psys_get_child_size(struct ParticleSystem *psys, struct ChildParticle *cpa, float cfra, float *pa_time);
-void psys_get_particle_on_path(struct Scene *scene, struct Object *ob, struct ParticleSystem *psys, int pa_num, struct ParticleKey *state, int vel);
-int psys_get_particle_state(struct Scene *scene, struct Object *ob, struct ParticleSystem *psys, int p, struct ParticleKey *state, int always);
-=======
 void psys_cache_paths(struct ParticleSimulationData *sim, float cfra);
 void psys_cache_edit_paths(struct Scene *scene, struct Object *ob, struct PTCacheEdit *edit, float cfra);
 void psys_cache_child_paths(struct ParticleSimulationData *sim, float cfra, int editupdate);
@@ -301,55 +244,28 @@
 int psys_get_particle_state(struct ParticleSimulationData *sim, int p, struct ParticleKey *state, int always);
 
 /* for anim.c */
->>>>>>> 16c1a294
 void psys_get_dupli_texture(struct Object *ob, struct ParticleSettings *part, struct ParticleSystemModifierData *psmd, struct ParticleData *pa, struct ChildParticle *cpa, float *uv, float *orco);
 void psys_get_dupli_path_transform(struct ParticleSimulationData *sim, struct ParticleData *pa, struct ChildParticle *cpa, struct ParticleCacheKey *cache, float mat[][4], float *scale);
 
-<<<<<<< HEAD
-ParticleThread *psys_threads_create(struct Scene *scene, struct Object *ob, struct ParticleSystem *psys);
-int psys_threads_init_distribution(ParticleThread *threads, struct Scene *scene, struct DerivedMesh *dm, int from);
-int psys_threads_init_path(ParticleThread *threads, struct Scene *scene, float cfra, int editupdate);
-=======
 ParticleThread *psys_threads_create(struct ParticleSimulationData *sim);
->>>>>>> 16c1a294
 void psys_threads_free(ParticleThread *threads);
 
 void psys_make_billboard(ParticleBillboardData *bb, float xvec[3], float yvec[3], float zvec[3], float center[3]);
 
 /* particle_system.c */
 struct ParticleSystem *psys_get_target_system(struct Object *ob, struct ParticleTarget *pt);
-<<<<<<< HEAD
-void psys_count_keyed_targets(struct Object *ob, struct ParticleSystem *psys);
-void psys_get_reactor_target(struct Object *ob, struct ParticleSystem *psys, struct Object **target_ob, struct ParticleSystem **target_psys);
-
-void psys_init_effectors(struct Scene *scene, struct Object *obsrc, struct Group *group, struct ParticleSystem *psys);
-void psys_end_effectors(struct ParticleSystem *psys);
-
-void psys_make_temp_pointcache(struct Object *ob, struct ParticleSystem *psys);
-void psys_end_temp_pointcache(struct ParticleSystem *psys);
-void psys_get_pointcache_start_end(struct Scene *scene, struct ParticleSystem *psys, int *sfra, int *efra);
-
-=======
 void psys_count_keyed_targets(struct ParticleSimulationData *sim);
 void psys_update_particle_tree(struct ParticleSystem *psys, float cfra);
 
 void psys_make_temp_pointcache(struct Object *ob, struct ParticleSystem *psys);
 void psys_get_pointcache_start_end(struct Scene *scene, ParticleSystem *psys, int *sfra, int *efra);
 
->>>>>>> 16c1a294
 void psys_check_boid_data(struct ParticleSystem *psys);
 
 void particle_system_update(struct Scene *scene, struct Object *ob, struct ParticleSystem *psys);
 
 /* ----------- functions needed only inside particlesystem ------------ */
 /* particle.c */
-<<<<<<< HEAD
-void psys_interpolate_particle(short type, struct ParticleKey keys[4], float dt, struct ParticleKey *result, int velocity);
-void psys_key_to_object(struct Object *ob, struct ParticleKey *key, float imat[][4]);
-//void psys_key_to_geometry(struct DerivedMesh *dm, struct ParticleData *pa, struct ParticleKey *key);
-//void psys_key_from_geometry(struct DerivedMesh *dm, struct ParticleData *pa, struct ParticleKey *key);
-//void psys_face_mat(struct DerivedMesh *dm, struct ParticleData *pa, float mat[][4]);
-=======
 void psys_disable_all(struct Object *ob);
 void psys_enable_all(struct Object *ob);
 
@@ -359,7 +275,6 @@
 void psys_free_children(struct ParticleSystem *psys);
 
 void psys_interpolate_particle(short type, struct ParticleKey keys[4], float dt, struct ParticleKey *result, int velocity);
->>>>>>> 16c1a294
 void psys_vec_rot_to_face(struct DerivedMesh *dm, struct ParticleData *pa, float *vec);
 void psys_mat_hair_to_object(struct Object *ob, struct DerivedMesh *dm, short from, struct ParticleData *pa, float hairmat[][4]);
 void psys_mat_hair_to_global(struct Object *ob, struct DerivedMesh *dm, short from, struct ParticleData *pa, float hairmat[][4]);
@@ -373,36 +288,18 @@
 float psys_particle_value_from_verts(struct DerivedMesh *dm, short from, struct ParticleData *pa, float *values);
 void psys_get_from_key(struct ParticleKey *key, float *loc, float *vel, float *rot, float *time);
 
-<<<<<<< HEAD
-int psys_intersect_dm(struct Scene *scene, struct Object *ob, struct DerivedMesh *dm, float *vert_cos, float *co1, float* co2, float *min_d, int *min_face, float *min_uv, float *face_minmax, float *pa_minmax, float radius, float *ipoint);
-=======
 /* only in edisparticle.c*/
 int psys_intersect_dm(struct Scene *scene, struct Object *ob, struct DerivedMesh *dm, float *vert_cos, float *co1, float* co2, float *min_d, int *min_face, float *min_uv, float *face_minmax, float *pa_minmax, float radius, float *ipoint);
 /* BLI_bvhtree_ray_cast callback */
->>>>>>> 16c1a294
 void particle_intersect_face(void *userdata, int index, const struct BVHTreeRay *ray, struct BVHTreeRayHit *hit);
 void psys_particle_on_dm(struct DerivedMesh *dm, int from, int index, int index_dmcache, float *fw, float foffset, float *vec, float *nor, float *utan, float *vtan, float *orco, float *ornor);
 
 /* particle_system.c */
-<<<<<<< HEAD
-void initialize_particle(struct ParticleData *pa, int p, struct Object *ob, struct ParticleSystem *psys, struct ParticleSystemModifierData *psmd);
-
-int effector_find_co(struct Scene *scene, float *pco, struct SurfaceModifierData *sur, struct Object *ob, struct PartDeflect *pd, float *co, float *nor, float *vel, int *index);
-void do_effectors(int pa_no, struct ParticleData *pa, struct ParticleKey *state, struct Scene *scene, struct Object *ob, struct ParticleSystem *psys, float *texco, float *force_field, float *vel,float framestep, float cfra);
-
-void psys_calc_dmcache(struct Object *ob, struct DerivedMesh *dm, struct ParticleSystem *psys);
-int psys_particle_dm_face_lookup(struct Object *ob, struct DerivedMesh *dm, int index, float *fw, struct LinkNode *node);
-
-void reset_particle(struct Scene *scene, struct ParticleData *pa, struct ParticleSystem *psys, struct ParticleSystemModifierData *psmd, struct Object *ob,
-					float dtime, float cfra, float *vg_vel, float *vg_tan, float *vg_rot);
-
-=======
 void initialize_particle(struct ParticleSimulationData *sim, struct ParticleData *pa, int p);
 void psys_calc_dmcache(struct Object *ob, struct DerivedMesh *dm, struct ParticleSystem *psys);
 int psys_particle_dm_face_lookup(struct Object *ob, struct DerivedMesh *dm, int index, float *fw, struct LinkNode *node);
 
 void reset_particle(struct ParticleSimulationData *sim, struct ParticleData *pa, float dtime, float cfra);
->>>>>>> 16c1a294
 
 /* psys_reset */
 #define PSYS_RESET_ALL			1
@@ -410,15 +307,6 @@
 #define PSYS_RESET_CHILDREN 	3
 #define PSYS_RESET_CACHE_MISS	4
 
-<<<<<<< HEAD
-/* ParticleEffectorCache->type */
-#define PSYS_EC_EFFECTOR	1
-#define PSYS_EC_DEFLECT		2
-#define PSYS_EC_PARTICLE	4
-#define PSYS_EC_REACTOR		8
-
-=======
->>>>>>> 16c1a294
 /* index_dmcache */
 #define DMCACHE_NOTFOUND	-1
 #define DMCACHE_ISCHILD		-2
