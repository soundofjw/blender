/*
 * ***** BEGIN GPL LICENSE BLOCK *****
 *
 * This program is free software; you can redistribute it and/or
 * modify it under the terms of the GNU General Public License
 * as published by the Free Software Foundation; either version 2
 * of the License, or (at your option) any later version.
 *
 * This program is distributed in the hope that it will be useful,
 * but WITHOUT ANY WARRANTY; without even the implied warranty of
 * MERCHANTABILITY or FITNESS FOR A PARTICULAR PURPOSE.  See the
 * GNU General Public License for more details.
 *
 * You should have received a copy of the GNU General Public License
 * along with this program; if not, write to the Free Software Foundation,
 * Inc., 51 Franklin Street, Fifth Floor, Boston, MA 02110-1301, USA.
 *
 * The Original Code is Copyright (C) 2001-2002 by NaN Holding BV.
 * All rights reserved.
 *
 * The Original Code is: all of this file.
 *
 * Contributor(s): none yet.
 *
 * ***** END GPL LICENSE BLOCK *****
 */

/** \file blender/blenkernel/intern/material.c
 *  \ingroup bke
 */


#include <string.h>
#include <math.h>
#include <stddef.h>

#include "MEM_guardedalloc.h"

#include "DNA_anim_types.h"
#include "DNA_curve_types.h"
#include "DNA_group_types.h"
#include "DNA_material_types.h"
#include "DNA_mesh_types.h"
#include "DNA_meshdata_types.h"
#include "DNA_customdata_types.h"
#include "DNA_ID.h"
#include "DNA_meta_types.h"
#include "DNA_node_types.h"
#include "DNA_object_types.h"
#include "DNA_scene_types.h"

#include "BLI_math.h"		
#include "BLI_listbase.h"		
#include "BLI_utildefines.h"
#include "BLI_string.h"
#include "BLI_array_utils.h"

#include "BKE_animsys.h"
#include "BKE_displist.h"
#include "BKE_global.h"
#include "BKE_icons.h"
#include "BKE_image.h"
#include "BKE_library.h"
#include "BKE_library_query.h"
#include "BKE_library_remap.h"
#include "BKE_main.h"
#include "BKE_material.h"
#include "BKE_mesh.h"
#include "BKE_scene.h"
#include "BKE_node.h"
#include "BKE_curve.h"
#include "BKE_editmesh.h"
#include "BKE_font.h"

#include "DEG_depsgraph.h"
#include "DEG_depsgraph_build.h"

#include "GPU_material.h"

/* used in UI and render */
Material defmaterial;

/* called on startup, creator.c */
void init_def_material(void)
{
	BKE_material_init(&defmaterial);
}

/** Free (or release) any data used by this material (does not free the material itself). */
void BKE_material_free(Material *ma)
{
	BKE_animdata_free((ID *)ma, false);
	
	/* Free gpu material before the ntree */
	GPU_material_free(&ma->gpumaterial);
	
	/* is no lib link block, but material extension */
	if (ma->nodetree) {
		ntreeFreeTree(ma->nodetree);
		MEM_freeN(ma->nodetree);
		ma->nodetree = NULL;
	}

	MEM_SAFE_FREE(ma->texpaintslot);

	BKE_icon_id_delete((ID *)ma);
	BKE_previewimg_free(&ma->preview);
}

void BKE_material_init(Material *ma)
{
	BLI_assert(MEMCMP_STRUCT_OFS_IS_ZERO(ma, id));

	ma->r = ma->g = ma->b = 0.8;
	ma->specr = ma->specg = ma->specb = 1.0;
	ma->alpha = 1.0;
	ma->spec = 0.5;

	ma->gloss_mir = 1.0;
	
	ma->pr_lamp = 3;         /* two lamps, is bits */
	ma->pr_type = MA_SPHERE;

	ma->preview = NULL;

	ma->alpha_threshold = 0.5f;
}

Material *BKE_material_add(Main *bmain, const char *name)
{
	Material *ma;

	ma = BKE_libblock_alloc(bmain, ID_MA, name, 0);
	
	BKE_material_init(ma);
	
	return ma;
}

/**
 * Only copy internal data of Material ID from source to already allocated/initialized destination.
 * You probably nerver want to use that directly, use id_copy or BKE_id_copy_ex for typical needs.
 *
 * WARNING! This function will not handle ID user count!
 *
 * \param flag  Copying options (see BKE_library.h's LIB_ID_COPY_... flags for more).
 */
void BKE_material_copy_data(Main *bmain, Material *ma_dst, const Material *ma_src, const int flag)
{
	if (ma_src->nodetree) {
		/* Note: nodetree is *not* in bmain, however this specific case is handled at lower level
		 *       (see BKE_libblock_copy_ex()). */
		BKE_id_copy_ex(bmain, (ID *)ma_src->nodetree, (ID **)&ma_dst->nodetree, flag, false);
	}

	if ((flag & LIB_ID_COPY_NO_PREVIEW) == 0) {
		BKE_previewimg_id_copy(&ma_dst->id, &ma_src->id);
	}
	else {
		ma_dst->preview = NULL;
	}

	if (ma_src->texpaintslot != NULL) {
		ma_dst->texpaintslot = MEM_dupallocN(ma_src->texpaintslot);
	}

	BLI_listbase_clear(&ma_dst->gpumaterial);

	/* TODO Duplicate Engine Settings and set runtime to NULL */
}

Material *BKE_material_copy(Main *bmain, const Material *ma)
{
	Material *ma_copy;
	BKE_id_copy_ex(bmain, &ma->id, (ID **)&ma_copy, 0, false);
	return ma_copy;
}

/* XXX (see above) material copy without adding to main dbase */
Material *BKE_material_localize(Material *ma)
{
	/* TODO replace with something like
	 * 	Material *ma_copy;
	 * 	BKE_id_copy_ex(bmain, &ma->id, (ID **)&ma_copy, LIB_ID_COPY_NO_MAIN | LIB_ID_COPY_NO_PREVIEW | LIB_ID_COPY_NO_USER_REFCOUNT, false);
	 * 	return ma_copy;
	 *
	 * ... Once f*** nodes are fully converted to that too :( */

	Material *man;

	BKE_id_copy_ex(
	        NULL, &ma->id, (ID **)&man,
	        (LIB_ID_CREATE_NO_MAIN |
	         LIB_ID_CREATE_NO_USER_REFCOUNT |
	         LIB_ID_COPY_NO_PREVIEW |
	         LIB_ID_COPY_NO_ANIMDATA),
	        false);

	man->texpaintslot = NULL;
	man->preview = NULL;

	BLI_listbase_clear(&man->gpumaterial);

	/* TODO Duplicate Engine Settings and set runtime to NULL */

	man->id.tag |= LIB_TAG_LOCALIZED;

	return man;
}

void BKE_material_make_local(Main *bmain, Material *ma, const bool lib_local)
{
	BKE_id_make_local_generic(bmain, &ma->id, true, lib_local);
}

Material ***give_matarar(Object *ob)
{
	Mesh *me;
	Curve *cu;
	MetaBall *mb;
	
	if (ob->type == OB_MESH) {
		me = ob->data;
		return &(me->mat);
	}
	else if (ELEM(ob->type, OB_CURVE, OB_FONT, OB_SURF)) {
		cu = ob->data;
		return &(cu->mat);
	}
	else if (ob->type == OB_MBALL) {
		mb = ob->data;
		return &(mb->mat);
	}
	return NULL;
}

short *give_totcolp(Object *ob)
{
	Mesh *me;
	Curve *cu;
	MetaBall *mb;
	
	if (ob->type == OB_MESH) {
		me = ob->data;
		return &(me->totcol);
	}
	else if (ELEM(ob->type, OB_CURVE, OB_FONT, OB_SURF)) {
		cu = ob->data;
		return &(cu->totcol);
	}
	else if (ob->type == OB_MBALL) {
		mb = ob->data;
		return &(mb->totcol);
	}
	return NULL;
}

/* same as above but for ID's */
Material ***give_matarar_id(ID *id)
{
	/* ensure we don't try get materials from non-obdata */
	BLI_assert(OB_DATA_SUPPORT_ID(GS(id->name)));

	switch (GS(id->name)) {
		case ID_ME:
			return &(((Mesh *)id)->mat);
		case ID_CU:
			return &(((Curve *)id)->mat);
		case ID_MB:
			return &(((MetaBall *)id)->mat);
		default:
			break;
	}
	return NULL;
}

short *give_totcolp_id(ID *id)
{
	/* ensure we don't try get materials from non-obdata */
	BLI_assert(OB_DATA_SUPPORT_ID(GS(id->name)));

	switch (GS(id->name)) {
		case ID_ME:
			return &(((Mesh *)id)->totcol);
		case ID_CU:
			return &(((Curve *)id)->totcol);
		case ID_MB:
			return &(((MetaBall *)id)->totcol);
		default:
			break;
	}
	return NULL;
}

static void material_data_index_remove_id(ID *id, short index)
{
	/* ensure we don't try get materials from non-obdata */
	BLI_assert(OB_DATA_SUPPORT_ID(GS(id->name)));

	switch (GS(id->name)) {
		case ID_ME:
			BKE_mesh_material_index_remove((Mesh *)id, index);
			break;
		case ID_CU:
			BKE_curve_material_index_remove((Curve *)id, index);
			break;
		case ID_MB:
			/* meta-elems don't have materials atm */
			break;
		default:
			break;
	}
}

static void material_data_index_clear_id(ID *id)
{
	/* ensure we don't try get materials from non-obdata */
	BLI_assert(OB_DATA_SUPPORT_ID(GS(id->name)));

	switch (GS(id->name)) {
		case ID_ME:
			BKE_mesh_material_index_clear((Mesh *)id);
			break;
		case ID_CU:
			BKE_curve_material_index_clear((Curve *)id);
			break;
		case ID_MB:
			/* meta-elems don't have materials atm */
			break;
		default:
			break;
	}
}

void BKE_material_resize_id(Main *bmain, ID *id, short totcol, bool do_id_user)
{
	Material ***matar = give_matarar_id(id);
	short *totcolp = give_totcolp_id(id);

	if (matar == NULL) {
		return;
	}

	if (do_id_user && totcol < (*totcolp)) {
		short i;
		for (i = totcol; i < (*totcolp); i++) {
			id_us_min((ID *)(*matar)[i]);
		}
	}

	if (totcol == 0) {
		if (*totcolp) {
			MEM_freeN(*matar);
			*matar = NULL;
		}
	}
	else {
		*matar = MEM_recallocN(*matar, sizeof(void *) * totcol);
	}
	*totcolp = totcol;

	DEG_relations_tag_update(bmain);
}

void BKE_material_append_id(Main *bmain, ID *id, Material *ma)
{
	Material ***matar;
	if ((matar = give_matarar_id(id))) {
		short *totcol = give_totcolp_id(id);
		Material **mat = MEM_callocN(sizeof(void *) * ((*totcol) + 1), "newmatar");
		if (*totcol) memcpy(mat, *matar, sizeof(void *) * (*totcol));
		if (*matar) MEM_freeN(*matar);

		*matar = mat;
		(*matar)[(*totcol)++] = ma;

		id_us_plus((ID *)ma);
		test_all_objects_materials(bmain, id);
		DEG_relations_tag_update(bmain);
	}
}

Material *BKE_material_pop_id(Main *bmain, ID *id, int index_i, bool update_data)
{
	short index = (short)index_i;
	Material *ret = NULL;
	Material ***matar;
	if ((matar = give_matarar_id(id))) {
		short *totcol = give_totcolp_id(id);
		if (index >= 0 && index < (*totcol)) {
			ret = (*matar)[index];
			id_us_min((ID *)ret);

			if (*totcol <= 1) {
				*totcol = 0;
				MEM_freeN(*matar);
				*matar = NULL;
			}
			else {
				if (index + 1 != (*totcol))
					memmove((*matar) + index, (*matar) + (index + 1), sizeof(void *) * ((*totcol) - (index + 1)));

				(*totcol)--;
				*matar = MEM_reallocN(*matar, sizeof(void *) * (*totcol));
				test_all_objects_materials(bmain, id);
			}

			if (update_data) {
				/* decrease mat_nr index */
				material_data_index_remove_id(id, index);
			}

			DEG_relations_tag_update(bmain);
		}
	}
	
	return ret;
}

void BKE_material_clear_id(Main *bmain, ID *id, bool update_data)
{
	Material ***matar;
	if ((matar = give_matarar_id(id))) {
		short *totcol = give_totcolp_id(id);

		while ((*totcol)--) {
			id_us_min((ID *)((*matar)[*totcol]));
		}
		*totcol = 0;
		if (*matar) {
			MEM_freeN(*matar);
			*matar = NULL;
		}

		if (update_data) {
			/* decrease mat_nr index */
			material_data_index_clear_id(id);
		}

		DEG_relations_tag_update(bmain);
	}
}

Material *give_current_material(Object *ob, short act)
{
	Material ***matarar, *ma;
	const short *totcolp;

	if (ob == NULL) return NULL;
	
	/* if object cannot have material, (totcolp == NULL) */
	totcolp = give_totcolp(ob);
	if (totcolp == NULL || ob->totcol == 0) return NULL;

	/* return NULL for invalid 'act', can happen for mesh face indices */
	if (act > ob->totcol)
		return NULL;
	else if (act <= 0) {
		if (act < 0) {
			printf("Negative material index!\n");
		}
		return NULL;
	}

	if (ob->matbits && ob->matbits[act - 1]) {    /* in object */
		ma = ob->mat[act - 1];
	}
	else {                              /* in data */

		/* check for inconsistency */
		if (*totcolp < ob->totcol)
			ob->totcol = *totcolp;
		if (act > ob->totcol) act = ob->totcol;

		matarar = give_matarar(ob);
		
		if (matarar && *matarar) ma = (*matarar)[act - 1];
		else ma = NULL;
		
	}
	
	return ma;
}

Material *give_node_material(Material *ma)
{
	if (ma && ma->use_nodes && ma->nodetree) {
		bNode *node = nodeGetActiveID(ma->nodetree, ID_MA);

		if (node)
			return (Material *)node->id;
	}

	return NULL;
}

void BKE_material_resize_object(Main *bmain, Object *ob, const short totcol, bool do_id_user)
{
	Material **newmatar;
	char *newmatbits;

	if (do_id_user && totcol < ob->totcol) {
		short i;
		for (i = totcol; i < ob->totcol; i++) {
			id_us_min((ID *)ob->mat[i]);
		}
	}

	if (totcol == 0) {
		if (ob->totcol) {
			MEM_freeN(ob->mat);
			MEM_freeN(ob->matbits);
			ob->mat = NULL;
			ob->matbits = NULL;
		}
	}
	else if (ob->totcol < totcol) {
		newmatar = MEM_callocN(sizeof(void *) * totcol, "newmatar");
		newmatbits = MEM_callocN(sizeof(char) * totcol, "newmatbits");
		if (ob->totcol) {
			memcpy(newmatar, ob->mat, sizeof(void *) * ob->totcol);
			memcpy(newmatbits, ob->matbits, sizeof(char) * ob->totcol);
			MEM_freeN(ob->mat);
			MEM_freeN(ob->matbits);
		}
		ob->mat = newmatar;
		ob->matbits = newmatbits;
	}
	/* XXX, why not realloc on shrink? - campbell */

	ob->totcol = totcol;
	if (ob->totcol && ob->actcol == 0) ob->actcol = 1;
	if (ob->actcol > ob->totcol) ob->actcol = ob->totcol;

	DEG_relations_tag_update(bmain);
}

void test_object_materials(Main *bmain, Object *ob, ID *id)
{
	/* make the ob mat-array same size as 'ob->data' mat-array */
	const short *totcol;

	if (id == NULL || (totcol = give_totcolp_id(id)) == NULL) {
		return;
	}

	BKE_material_resize_object(bmain, ob, *totcol, false);
}

void test_all_objects_materials(Main *bmain, ID *id)
{
	/* make the ob mat-array same size as 'ob->data' mat-array */
	Object *ob;
	const short *totcol;

	if (id == NULL || (totcol = give_totcolp_id(id)) == NULL) {
		return;
	}

	BKE_main_lock(bmain);
	for (ob = bmain->object.first; ob; ob = ob->id.next) {
		if (ob->data == id) {
			BKE_material_resize_object(bmain, ob, *totcol, false);
		}
	}
	BKE_main_unlock(bmain);
}

void assign_material_id(Main *bmain, ID *id, Material *ma, short act)
{
	Material *mao, **matar, ***matarar;
	short *totcolp;

	if (act > MAXMAT) return;
	if (act < 1) act = 1;

	/* this is needed for Python overrides,
	 * we just have to take care that the UI can't do this */
#if 0
	/* prevent crashing when using accidentally */
	BLI_assert(id->lib == NULL);
	if (id->lib) return;
#endif

	/* test arraylens */

	totcolp = give_totcolp_id(id);
	matarar = give_matarar_id(id);

	if (totcolp == NULL || matarar == NULL) return;

	if (act > *totcolp) {
		matar = MEM_callocN(sizeof(void *) * act, "matarray1");

		if (*totcolp) {
			memcpy(matar, *matarar, sizeof(void *) * (*totcolp));
			MEM_freeN(*matarar);
		}

		*matarar = matar;
		*totcolp = act;
	}

	/* in data */
	mao = (*matarar)[act - 1];
	if (mao)
		id_us_min(&mao->id);
	(*matarar)[act - 1] = ma;

	if (ma)
		id_us_plus(&ma->id);

	test_all_objects_materials(bmain, id);
}

void assign_material(Main *bmain, Object *ob, Material *ma, short act, int assign_type)
{
	Material *mao, **matar, ***matarar;
	short *totcolp;
	char bit = 0;

	if (act > MAXMAT) return;
	if (act < 1) act = 1;
	
	/* prevent crashing when using accidentally */
	BLI_assert(!ID_IS_LINKED(ob));
	if (ID_IS_LINKED(ob)) return;
	
	/* test arraylens */
	
	totcolp = give_totcolp(ob);
	matarar = give_matarar(ob);
	
	if (totcolp == NULL || matarar == NULL) return;
	
	if (act > *totcolp) {
		matar = MEM_callocN(sizeof(void *) * act, "matarray1");

		if (*totcolp) {
			memcpy(matar, *matarar, sizeof(void *) * (*totcolp));
			MEM_freeN(*matarar);
		}

		*matarar = matar;
		*totcolp = act;
	}

	if (act > ob->totcol) {
		/* Need more space in the material arrays */
		ob->mat = MEM_recallocN_id(ob->mat, sizeof(void *) * act, "matarray2");
		ob->matbits = MEM_recallocN_id(ob->matbits, sizeof(char) * act, "matbits1");
		ob->totcol = act;
	}

	/* Determine the object/mesh linking */
	if (assign_type == BKE_MAT_ASSIGN_EXISTING) {
		/* keep existing option (avoid confusion in scripts),
		 * intentionally ignore userpref (default to obdata). */
		bit = ob->matbits[act - 1];
	}
	else if (assign_type == BKE_MAT_ASSIGN_USERPREF && ob->totcol && ob->actcol) {
		/* copy from previous material */
		bit = ob->matbits[ob->actcol - 1];
	}
	else {
		switch (assign_type) {
			case BKE_MAT_ASSIGN_OBDATA:
				bit = 0;
				break;
			case BKE_MAT_ASSIGN_OBJECT:
				bit = 1;
				break;
			case BKE_MAT_ASSIGN_USERPREF:
			default:
				bit = (U.flag & USER_MAT_ON_OB) ? 1 : 0;
				break;
		}
	}
	
	/* do it */

	ob->matbits[act - 1] = bit;
	if (bit == 1) {   /* in object */
		mao = ob->mat[act - 1];
		if (mao)
			id_us_min(&mao->id);
		ob->mat[act - 1] = ma;
		test_object_materials(bmain, ob, ob->data);
	}
	else {  /* in data */
		mao = (*matarar)[act - 1];
		if (mao)
			id_us_min(&mao->id);
		(*matarar)[act - 1] = ma;
		test_all_objects_materials(bmain, ob->data);  /* Data may be used by several objects... */
	}

	if (ma)
		id_us_plus(&ma->id);
}


void BKE_material_remap_object(Object *ob, const unsigned int *remap)
{
	Material ***matar = give_matarar(ob);
	const short *totcol_p = give_totcolp(ob);

	BLI_array_permute(ob->mat, ob->totcol, remap);

	if (ob->matbits) {
		BLI_array_permute(ob->matbits, ob->totcol, remap);
	}

	if (matar) {
		BLI_array_permute(*matar, *totcol_p, remap);
	}

	if (ob->type == OB_MESH) {
		BKE_mesh_material_remap(ob->data, remap, ob->totcol);
	}
	else if (ELEM(ob->type, OB_CURVE, OB_SURF, OB_FONT)) {
		BKE_curve_material_remap(ob->data, remap, ob->totcol);
	}
	else {
		/* add support for this object data! */
		BLI_assert(matar == NULL);
	}
}

/**
 * Calculate a material remapping from \a ob_src to \a ob_dst.
 *
 * \param remap_src_to_dst: An array the size of `ob_src->totcol`
 * where index values are filled in which map to \a ob_dst materials.
 */
void BKE_material_remap_object_calc(
        Object *ob_dst, Object *ob_src,
        short *remap_src_to_dst)
{
	if (ob_src->totcol == 0) {
		return;
	}

	GHash *gh_mat_map = BLI_ghash_ptr_new_ex(__func__, ob_src->totcol);

	for (int i = 0; i < ob_dst->totcol; i++) {
		Material *ma_src = give_current_material(ob_dst, i + 1);
		BLI_ghash_reinsert(gh_mat_map, ma_src, SET_INT_IN_POINTER(i), NULL, NULL);
	}

	/* setup default mapping (when materials don't match) */
	{
		int i = 0;
		if (ob_dst->totcol >= ob_src->totcol) {
			for (; i < ob_src->totcol; i++) {
				remap_src_to_dst[i] = i;
			}
		}
		else {
			for (; i < ob_dst->totcol; i++) {
				remap_src_to_dst[i] = i;
			}
			for (; i < ob_src->totcol; i++) {
				remap_src_to_dst[i] = 0;
			}
		}
	}

	for (int i = 0; i < ob_src->totcol; i++) {
		Material *ma_src = give_current_material(ob_src, i + 1);

		if ((i < ob_dst->totcol) && (ma_src == give_current_material(ob_dst, i + 1))) {
			/* when objects have exact matching materials - keep existing index */
		}
		else {
			void **index_src_p = BLI_ghash_lookup_p(gh_mat_map, ma_src);
			if (index_src_p) {
				remap_src_to_dst[i] = GET_INT_FROM_POINTER(*index_src_p);
			}
		}
	}

	BLI_ghash_free(gh_mat_map, NULL, NULL);
}


/* XXX - this calls many more update calls per object then are needed, could be optimized */
void assign_matarar(Main *bmain, struct Object *ob, struct Material ***matar, short totcol)
{
	int actcol_orig = ob->actcol;
	short i;

	while ((ob->totcol > totcol) &&
	       BKE_object_material_slot_remove(bmain, ob))
	{
		/* pass */
	}

	/* now we have the right number of slots */
	for (i = 0; i < totcol; i++)
		assign_material(bmain, ob, (*matar)[i], i + 1, BKE_MAT_ASSIGN_USERPREF);

	if (actcol_orig > ob->totcol)
		actcol_orig = ob->totcol;

	ob->actcol = actcol_orig;
}


short BKE_object_material_slot_find_index(Object *ob, Material *ma)
{
	Material ***matarar;
	short a, *totcolp;
	
	if (ma == NULL) return 0;
	
	totcolp = give_totcolp(ob);
	matarar = give_matarar(ob);
	
	if (totcolp == NULL || matarar == NULL) return 0;
	
	for (a = 0; a < *totcolp; a++)
		if ((*matarar)[a] == ma)
			break;
	if (a < *totcolp)
		return a + 1;
	return 0;
}

bool BKE_object_material_slot_add(Main *bmain, Object *ob)
{
	if (ob == NULL) return false;
	if (ob->totcol >= MAXMAT) return false;
	
	assign_material(bmain, ob, NULL, ob->totcol + 1, BKE_MAT_ASSIGN_USERPREF);
	ob->actcol = ob->totcol;
	return true;
}

<<<<<<< HEAD
/* ****************** */

bool BKE_object_material_slot_remove(Object *ob)
=======
static void do_init_render_material(Main *bmain, Material *ma, int r_mode, float *amb)
{
	MTex *mtex;
	int a, needuv = 0, needtang = 0;
	
	if (ma->flarec == 0) ma->flarec = 1;

	/* add all texcoflags from mtex, texco and mapto were cleared in advance */
	for (a = 0; a < MAX_MTEX; a++) {
		
		/* separate tex switching */
		if (ma->septex & (1 << a)) continue;

		mtex = ma->mtex[a];
		if (mtex && mtex->tex && (mtex->tex->type | (mtex->tex->use_nodes && mtex->tex->nodetree) )) {
			
			ma->texco |= mtex->texco;
			ma->mapto |= mtex->mapto;

			/* always get derivatives for these textures */
			if (ELEM(mtex->tex->type, TEX_IMAGE, TEX_ENVMAP)) ma->texco |= TEXCO_OSA;
			else if (mtex->texflag & (MTEX_COMPAT_BUMP | MTEX_3TAP_BUMP | MTEX_5TAP_BUMP | MTEX_BICUBIC_BUMP)) ma->texco |= TEXCO_OSA;
			
			if (ma->texco & (TEXCO_ORCO | TEXCO_REFL | TEXCO_NORM | TEXCO_STRAND | TEXCO_STRESS)) needuv = 1;
			else if (ma->texco & (TEXCO_GLOB | TEXCO_UV | TEXCO_OBJECT | TEXCO_SPEED)) needuv = 1;
			else if (ma->texco & (TEXCO_LAVECTOR | TEXCO_VIEW)) needuv = 1;

			if ((ma->mapto & MAP_NORM) && (mtex->normapspace == MTEX_NSPACE_TANGENT))
				needtang = 1;
		}
	}

	if (needtang) ma->mode |= MA_NORMAP_TANG;
	else ma->mode &= ~MA_NORMAP_TANG;
	
	if (ma->mode & (MA_VERTEXCOL | MA_VERTEXCOLP | MA_FACETEXTURE)) {
		needuv = 1;
		if (r_mode & R_OSA) ma->texco |= TEXCO_OSA;     /* for texfaces */
	}
	if (needuv) ma->texco |= NEED_UV;
	
	/* since the raytracer doesnt recalc O structs for each ray, we have to preset them all */
	if (r_mode & R_RAYTRACE) {
		if ((ma->mode & (MA_RAYMIRROR | MA_SHADOW_TRA)) || ((ma->mode & MA_TRANSP) && (ma->mode & MA_RAYTRANSP))) {
			ma->texco |= NEED_UV | TEXCO_ORCO | TEXCO_REFL | TEXCO_NORM;
			if (r_mode & R_OSA) ma->texco |= TEXCO_OSA;
		}
	}
	
	if (amb) {
		ma->ambr = ma->amb * amb[0];
		ma->ambg = ma->amb * amb[1];
		ma->ambb = ma->amb * amb[2];
	}

	/* local group override */
	if ((ma->shade_flag & MA_GROUP_LOCAL) && ma->id.lib && ma->group && ma->group->id.lib) {
		Group *group;

		for (group = bmain->group.first; group; group = group->id.next) {
			if (!ID_IS_LINKED(group) && STREQ(group->id.name, ma->group->id.name)) {
				ma->group = group;
			}
		}
	}
}

static void init_render_nodetree(Main *bmain, bNodeTree *ntree, Material *basemat, int r_mode, float *amb)
{
	bNode *node;

	/* parses the geom+tex nodes */
	ntreeShaderGetTexcoMode(ntree, r_mode, &basemat->texco, &basemat->mode_l);
	for (node = ntree->nodes.first; node; node = node->next) {
		if (node->id) {
			if (GS(node->id->name) == ID_MA) {
				Material *ma = (Material *)node->id;
				if (ma != basemat) {
					do_init_render_material(bmain, ma, r_mode, amb);
					basemat->texco |= ma->texco;
				}

				basemat->mode_l |= ma->mode & ~(MA_MODE_PIPELINE | MA_SHLESS);
				basemat->mode2_l |= ma->mode2 & ~MA_MODE2_PIPELINE;
				/* basemat only considered shadeless if all node materials are too */
				if (!(ma->mode & MA_SHLESS))
					basemat->mode_l &= ~MA_SHLESS;

				if (ma->strand_surfnor > 0.0f)
					basemat->mode_l |= MA_STR_SURFDIFF;
			}
			else if (node->type == NODE_GROUP)
				init_render_nodetree(bmain, (bNodeTree *)node->id, basemat, r_mode, amb);
		}
		else if (node->typeinfo->type == SH_NODE_NORMAL_MAP) {
			basemat->mode2_l |= MA_TANGENT_CONCRETE;
			NodeShaderNormalMap *nm = node->storage;
			bool taken_into_account = false;
			for (int i = 0; i < basemat->nmap_tangent_names_count; i++) {
				if (STREQ(basemat->nmap_tangent_names[i], nm->uv_map)) {
					taken_into_account = true;
					break;
				}
			}
			if (!taken_into_account) {
				BLI_assert(basemat->nmap_tangent_names_count < MAX_MTFACE + 1);
				strcpy(basemat->nmap_tangent_names[basemat->nmap_tangent_names_count++], nm->uv_map);
			}
		}
	}
}

void init_render_material(Main *bmain, Material *mat, int r_mode, float *amb)
{
	
	do_init_render_material(bmain, mat, r_mode, amb);
	
	if (mat->nodetree && mat->use_nodes) {
		/* mode_l will take the pipeline options from the main material, and the or-ed
		 * result of non-pipeline options from the nodes. shadeless is an exception,
		 * mode_l will have it set when all node materials are shadeless. */
		mat->mode_l = (mat->mode & MA_MODE_PIPELINE) | MA_SHLESS;
		mat->mode2_l = mat->mode2 & MA_MODE2_PIPELINE;
		mat->nmap_tangent_names_count = 0;
		init_render_nodetree(bmain, mat->nodetree, mat, r_mode, amb);
		
		if (!mat->nodetree->execdata)
			mat->nodetree->execdata = ntreeShaderBeginExecTree(mat->nodetree);
	}
	else {
		mat->mode_l = mat->mode;
		mat->mode2_l = mat->mode2;

		if (mat->strand_surfnor > 0.0f)
			mat->mode_l |= MA_STR_SURFDIFF;
	}
}

void init_render_materials(Main *bmain, int r_mode, float *amb, bool do_default_material)
{
	Material *ma;
	
	/* clear these flags before going over materials, to make sure they
	 * are cleared only once, otherwise node materials contained in other
	 * node materials can go wrong */
	for (ma = bmain->mat.first; ma; ma = ma->id.next) {
		if (ma->id.us) {
			ma->texco = 0;
			ma->mapto = 0;
		}
	}

	/* two steps, first initialize, then or the flags for layers */
	for (ma = bmain->mat.first; ma; ma = ma->id.next) {
		/* is_used flag comes back in convertblender.c */
		ma->flag &= ~MA_IS_USED;
		if (ma->id.us) 
			init_render_material(bmain, ma, r_mode, amb);
	}

	if (do_default_material) {
		init_render_material(bmain, &defmaterial, r_mode, amb);
	}
}

/* only needed for nodes now */
void end_render_material(Material *mat)
{
	if (mat && mat->nodetree && mat->use_nodes) {
		if (mat->nodetree->execdata)
			ntreeShaderEndExecTree(mat->nodetree->execdata);
	}
}

void end_render_materials(Main *bmain)
{
	Material *ma;
	for (ma = bmain->mat.first; ma; ma = ma->id.next)
		if (ma->id.us) 
			end_render_material(ma);
}

static bool material_in_nodetree(bNodeTree *ntree, Material *mat)
{
	bNode *node;

	for (node = ntree->nodes.first; node; node = node->next) {
		if (node->id) {
			if (GS(node->id->name) == ID_MA) {
				if (node->id == (ID *)mat) {
					return true;
				}
			}
			else if (node->type == NODE_GROUP) {
				if (material_in_nodetree((bNodeTree *)node->id, mat)) {
					return true;
				}
			}
		}
	}

	return false;
}

bool material_in_material(Material *parmat, Material *mat)
{
	if (parmat == mat)
		return true;
	else if (parmat->nodetree && parmat->use_nodes)
		return material_in_nodetree(parmat->nodetree, mat);
	else
		return false;
}


/* ****************** */

/* Update drivers for materials in a nodetree */
static void material_node_drivers_update(Scene *scene, bNodeTree *ntree, float ctime)
{
	bNode *node;

	/* nodetree itself */
	if (ntree->adt && ntree->adt->drivers.first) {
		BKE_animsys_evaluate_animdata(scene, &ntree->id, ntree->adt, ctime, ADT_RECALC_DRIVERS);
	}
	
	/* nodes */
	for (node = ntree->nodes.first; node; node = node->next) {
		if (node->id) {
			if (GS(node->id->name) == ID_MA) {
				material_drivers_update(scene, (Material *)node->id, ctime);
			}
			else if (node->type == NODE_GROUP) {
				material_node_drivers_update(scene, (bNodeTree *)node->id, ctime);
			}
		}
	}
}

/* Calculate all drivers for materials 
 * FIXME: this is really a terrible method which may result in some things being calculated
 * multiple times. However, without proper despgraph support for these things, we are forced
 * into this sort of thing...
 */
void material_drivers_update(Scene *scene, Material *ma, float ctime)
{
	//if (G.f & G_DEBUG)
	//	printf("material_drivers_update(%s, %s)\n", scene->id.name, ma->id.name);
	
	/* Prevent infinite recursion by checking (and tagging the material) as having been visited already
	 * (see BKE_scene_update_tagged()). This assumes ma->id.tag & LIB_TAG_DOIT isn't set by anything else
	 * in the meantime... [#32017]
	 */
	if (ma->id.tag & LIB_TAG_DOIT)
		return;

	ma->id.tag |= LIB_TAG_DOIT;
	
	/* material itself */
	if (ma->adt && ma->adt->drivers.first) {
		BKE_animsys_evaluate_animdata(scene, &ma->id, ma->adt, ctime, ADT_RECALC_DRIVERS);
	}
	
	/* nodes */
	if (ma->nodetree) {
		material_node_drivers_update(scene, ma->nodetree, ctime);
	}

	ma->id.tag &= ~LIB_TAG_DOIT;
}

bool BKE_object_material_slot_remove(Main *bmain, Object *ob)
>>>>>>> f7af08b5
{
	Material *mao, ***matarar;
	short *totcolp;
	short a, actcol;
	
	if (ob == NULL || ob->totcol == 0) {
		return false;
	}

	/* this should never happen and used to crash */
	if (ob->actcol <= 0) {
		printf("%s: invalid material index %d, report a bug!\n", __func__, ob->actcol);
		BLI_assert(0);
		return false;
	}

	/* take a mesh/curve/mball as starting point, remove 1 index,
	 * AND with all objects that share the ob->data
	 * 
	 * after that check indices in mesh/curve/mball!!!
	 */
	
	totcolp = give_totcolp(ob);
	matarar = give_matarar(ob);

	if (ELEM(NULL, matarar, *matarar)) {
		return false;
	}

	/* can happen on face selection in editmode */
	if (ob->actcol > ob->totcol) {
		ob->actcol = ob->totcol;
	}
	
	/* we delete the actcol */
	mao = (*matarar)[ob->actcol - 1];
	if (mao)
		id_us_min(&mao->id);
	
	for (a = ob->actcol; a < ob->totcol; a++)
		(*matarar)[a - 1] = (*matarar)[a];
	(*totcolp)--;
	
	if (*totcolp == 0) {
		MEM_freeN(*matarar);
		*matarar = NULL;
	}
	
	actcol = ob->actcol;

	for (Object *obt = bmain->object.first; obt; obt = obt->id.next) {
		if (obt->data == ob->data) {
			/* Can happen when object material lists are used, see: T52953 */
			if (actcol > obt->totcol) {
				continue;
			}
			/* WATCH IT: do not use actcol from ob or from obt (can become zero) */
			mao = obt->mat[actcol - 1];
			if (mao)
				id_us_min(&mao->id);
		
			for (a = actcol; a < obt->totcol; a++) {
				obt->mat[a - 1] = obt->mat[a];
				obt->matbits[a - 1] = obt->matbits[a];
			}
			obt->totcol--;
			if (obt->actcol > obt->totcol) obt->actcol = obt->totcol;
			
			if (obt->totcol == 0) {
				MEM_freeN(obt->mat);
				MEM_freeN(obt->matbits);
				obt->mat = NULL;
				obt->matbits = NULL;
			}
		}
	}

	/* check indices from mesh */
	if (ELEM(ob->type, OB_MESH, OB_CURVE, OB_SURF, OB_FONT)) {
		material_data_index_remove_id((ID *)ob->data, actcol - 1);
		if (ob->curve_cache) {
			BKE_displist_free(&ob->curve_cache->disp);
		}
	}

	return true;
}

static bNode *nodetree_uv_node_recursive(bNode *node)
{
	bNode *inode;
	bNodeSocket *sock;
	
	for (sock = node->inputs.first; sock; sock = sock->next) {
		if (sock->link) {
			inode = sock->link->fromnode;
			if (inode->typeinfo->nclass == NODE_CLASS_INPUT && inode->typeinfo->type == SH_NODE_UVMAP) {
				return inode;
			}
			else {
				return nodetree_uv_node_recursive(inode);
			}
		}
	}
	
	return NULL;
}

void BKE_texpaint_slot_refresh_cache(Scene *scene, Material *ma)
{
	short count = 0;
	short index = 0;

	if (!ma)
		return;

	if (ma->texpaintslot) {
		MEM_freeN(ma->texpaintslot);
		ma->tot_slots = 0;
		ma->texpaintslot = NULL;
	}

	if (scene->toolsettings->imapaint.mode == IMAGEPAINT_MODE_IMAGE) {
		ma->paint_active_slot = 0;
		ma->paint_clone_slot = 0;
		return;
	}
	
	bNode *node, *active_node;

	if (!(ma->nodetree)) {
		ma->paint_active_slot = 0;
		ma->paint_clone_slot = 0;
		return;
	}

	for (node = ma->nodetree->nodes.first; node; node = node->next) {
		if (node->typeinfo->nclass == NODE_CLASS_TEXTURE && node->typeinfo->type == SH_NODE_TEX_IMAGE && node->id)
			count++;
	}

	if (count == 0) {
		ma->paint_active_slot = 0;
		ma->paint_clone_slot = 0;
		return;
	}
	ma->texpaintslot = MEM_callocN(sizeof(*ma->texpaintslot) * count, "texpaint_slots");

	active_node = nodeGetActiveTexture(ma->nodetree);

	for (node = ma->nodetree->nodes.first; node; node = node->next) {
		if (node->typeinfo->nclass == NODE_CLASS_TEXTURE && node->typeinfo->type == SH_NODE_TEX_IMAGE && node->id) {
			if (active_node == node)
				ma->paint_active_slot = index;
			ma->texpaintslot[index].ima = (Image *)node->id;
			
			/* for new renderer, we need to traverse the treeback in search of a UV node */
			bNode *uvnode = nodetree_uv_node_recursive(node);
			
			if (uvnode) {
				NodeShaderUVMap *storage = (NodeShaderUVMap *)uvnode->storage;
				ma->texpaintslot[index].uvname = storage->uv_map;
				/* set a value to index so UI knows that we have a valid pointer for the mesh */
				ma->texpaintslot[index].valid = true;
			}
			else {
				/* just invalidate the index here so UV map does not get displayed on the UI */
				ma->texpaintslot[index].valid = false;
			}
			index++;
		}
	}

	ma->tot_slots = count;
	
	
	if (ma->paint_active_slot >= count) {
		ma->paint_active_slot = count - 1;
	}

	if (ma->paint_clone_slot >= count) {
		ma->paint_clone_slot = count - 1;
	}

	return;
}

void BKE_texpaint_slots_refresh_object(Scene *scene, struct Object *ob)
{
	int i;

	for (i = 1; i < ob->totcol + 1; i++) {
		Material *ma = give_current_material(ob, i);
		BKE_texpaint_slot_refresh_cache(scene, ma);
	}
}


/* r_col = current value, col = new value, (fac == 0) is no change */
void ramp_blend(int type, float r_col[3], const float fac, const float col[3])
{
	float tmp, facm = 1.0f - fac;
	
	switch (type) {
		case MA_RAMP_BLEND:
			r_col[0] = facm * (r_col[0]) + fac * col[0];
			r_col[1] = facm * (r_col[1]) + fac * col[1];
			r_col[2] = facm * (r_col[2]) + fac * col[2];
			break;
		case MA_RAMP_ADD:
			r_col[0] += fac * col[0];
			r_col[1] += fac * col[1];
			r_col[2] += fac * col[2];
			break;
		case MA_RAMP_MULT:
			r_col[0] *= (facm + fac * col[0]);
			r_col[1] *= (facm + fac * col[1]);
			r_col[2] *= (facm + fac * col[2]);
			break;
		case MA_RAMP_SCREEN:
			r_col[0] = 1.0f - (facm + fac * (1.0f - col[0])) * (1.0f - r_col[0]);
			r_col[1] = 1.0f - (facm + fac * (1.0f - col[1])) * (1.0f - r_col[1]);
			r_col[2] = 1.0f - (facm + fac * (1.0f - col[2])) * (1.0f - r_col[2]);
			break;
		case MA_RAMP_OVERLAY:
			if (r_col[0] < 0.5f)
				r_col[0] *= (facm + 2.0f * fac * col[0]);
			else
				r_col[0] = 1.0f - (facm + 2.0f * fac * (1.0f - col[0])) * (1.0f - r_col[0]);
			if (r_col[1] < 0.5f)
				r_col[1] *= (facm + 2.0f * fac * col[1]);
			else
				r_col[1] = 1.0f - (facm + 2.0f * fac * (1.0f - col[1])) * (1.0f - r_col[1]);
			if (r_col[2] < 0.5f)
				r_col[2] *= (facm + 2.0f * fac * col[2]);
			else
				r_col[2] = 1.0f - (facm + 2.0f * fac * (1.0f - col[2])) * (1.0f - r_col[2]);
			break;
		case MA_RAMP_SUB:
			r_col[0] -= fac * col[0];
			r_col[1] -= fac * col[1];
			r_col[2] -= fac * col[2];
			break;
		case MA_RAMP_DIV:
			if (col[0] != 0.0f)
				r_col[0] = facm * (r_col[0]) + fac * (r_col[0]) / col[0];
			if (col[1] != 0.0f)
				r_col[1] = facm * (r_col[1]) + fac * (r_col[1]) / col[1];
			if (col[2] != 0.0f)
				r_col[2] = facm * (r_col[2]) + fac * (r_col[2]) / col[2];
			break;
		case MA_RAMP_DIFF:
			r_col[0] = facm * (r_col[0]) + fac * fabsf(r_col[0] - col[0]);
			r_col[1] = facm * (r_col[1]) + fac * fabsf(r_col[1] - col[1]);
			r_col[2] = facm * (r_col[2]) + fac * fabsf(r_col[2] - col[2]);
			break;
		case MA_RAMP_DARK:
			r_col[0] = min_ff(r_col[0], col[0]) * fac + r_col[0] * facm;
			r_col[1] = min_ff(r_col[1], col[1]) * fac + r_col[1] * facm;
			r_col[2] = min_ff(r_col[2], col[2]) * fac + r_col[2] * facm;
			break;
		case MA_RAMP_LIGHT:
			tmp = fac * col[0];
			if (tmp > r_col[0]) r_col[0] = tmp;
			tmp = fac * col[1];
			if (tmp > r_col[1]) r_col[1] = tmp;
			tmp = fac * col[2];
			if (tmp > r_col[2]) r_col[2] = tmp;
			break;
		case MA_RAMP_DODGE:
			if (r_col[0] != 0.0f) {
				tmp = 1.0f - fac * col[0];
				if (tmp <= 0.0f)
					r_col[0] = 1.0f;
				else if ((tmp = (r_col[0]) / tmp) > 1.0f)
					r_col[0] = 1.0f;
				else
					r_col[0] = tmp;
			}
			if (r_col[1] != 0.0f) {
				tmp = 1.0f - fac * col[1];
				if (tmp <= 0.0f)
					r_col[1] = 1.0f;
				else if ((tmp = (r_col[1]) / tmp) > 1.0f)
					r_col[1] = 1.0f;
				else
					r_col[1] = tmp;
			}
			if (r_col[2] != 0.0f) {
				tmp = 1.0f - fac * col[2];
				if (tmp <= 0.0f)
					r_col[2] = 1.0f;
				else if ((tmp = (r_col[2]) / tmp) > 1.0f)
					r_col[2] = 1.0f;
				else
					r_col[2] = tmp;
			}
			break;
		case MA_RAMP_BURN:
			tmp = facm + fac * col[0];

			if (tmp <= 0.0f)
				r_col[0] = 0.0f;
			else if ((tmp = (1.0f - (1.0f - (r_col[0])) / tmp)) < 0.0f)
				r_col[0] = 0.0f;
			else if (tmp > 1.0f)
				r_col[0] = 1.0f;
			else
				r_col[0] = tmp;

			tmp = facm + fac * col[1];
			if (tmp <= 0.0f)
				r_col[1] = 0.0f;
			else if ((tmp = (1.0f - (1.0f - (r_col[1])) / tmp)) < 0.0f)
				r_col[1] = 0.0f;
			else if (tmp > 1.0f)
				r_col[1] = 1.0f;
			else
				r_col[1] = tmp;

			tmp = facm + fac * col[2];
			if (tmp <= 0.0f)
				r_col[2] = 0.0f;
			else if ((tmp = (1.0f - (1.0f - (r_col[2])) / tmp)) < 0.0f)
				r_col[2] = 0.0f;
			else if (tmp > 1.0f)
				r_col[2] = 1.0f;
			else
				r_col[2] = tmp;
			break;
		case MA_RAMP_HUE:
		{
			float rH, rS, rV;
			float colH, colS, colV;
			float tmpr, tmpg, tmpb;
			rgb_to_hsv(col[0], col[1], col[2], &colH, &colS, &colV);
			if (colS != 0) {
				rgb_to_hsv(r_col[0], r_col[1], r_col[2], &rH, &rS, &rV);
				hsv_to_rgb(colH, rS, rV, &tmpr, &tmpg, &tmpb);
				r_col[0] = facm * (r_col[0]) + fac * tmpr;
				r_col[1] = facm * (r_col[1]) + fac * tmpg;
				r_col[2] = facm * (r_col[2]) + fac * tmpb;
			}
			break;
		}
		case MA_RAMP_SAT:
		{
			float rH, rS, rV;
			float colH, colS, colV;
			rgb_to_hsv(r_col[0], r_col[1], r_col[2], &rH, &rS, &rV);
			if (rS != 0) {
				rgb_to_hsv(col[0], col[1], col[2], &colH, &colS, &colV);
				hsv_to_rgb(rH, (facm * rS + fac * colS), rV, r_col + 0, r_col + 1, r_col + 2);
			}
			break;
		}
		case MA_RAMP_VAL:
		{
			float rH, rS, rV;
			float colH, colS, colV;
			rgb_to_hsv(r_col[0], r_col[1], r_col[2], &rH, &rS, &rV);
			rgb_to_hsv(col[0], col[1], col[2], &colH, &colS, &colV);
			hsv_to_rgb(rH, rS, (facm * rV + fac * colV), r_col + 0, r_col + 1, r_col + 2);
			break;
		}
		case MA_RAMP_COLOR:
		{
			float rH, rS, rV;
			float colH, colS, colV;
			float tmpr, tmpg, tmpb;
			rgb_to_hsv(col[0], col[1], col[2], &colH, &colS, &colV);
			if (colS != 0) {
				rgb_to_hsv(r_col[0], r_col[1], r_col[2], &rH, &rS, &rV);
				hsv_to_rgb(colH, colS, rV, &tmpr, &tmpg, &tmpb);
				r_col[0] = facm * (r_col[0]) + fac * tmpr;
				r_col[1] = facm * (r_col[1]) + fac * tmpg;
				r_col[2] = facm * (r_col[2]) + fac * tmpb;
			}
			break;
		}
		case MA_RAMP_SOFT:
		{
			float scr, scg, scb;

			/* first calculate non-fac based Screen mix */
			scr = 1.0f - (1.0f - col[0]) * (1.0f - r_col[0]);
			scg = 1.0f - (1.0f - col[1]) * (1.0f - r_col[1]);
			scb = 1.0f - (1.0f - col[2]) * (1.0f - r_col[2]);

			r_col[0] = facm * (r_col[0]) + fac * (((1.0f - r_col[0]) * col[0] * (r_col[0])) + (r_col[0] * scr));
			r_col[1] = facm * (r_col[1]) + fac * (((1.0f - r_col[1]) * col[1] * (r_col[1])) + (r_col[1] * scg));
			r_col[2] = facm * (r_col[2]) + fac * (((1.0f - r_col[2]) * col[2] * (r_col[2])) + (r_col[2] * scb));
			break;
		}
		case MA_RAMP_LINEAR:
			if (col[0] > 0.5f)
				r_col[0] = r_col[0] + fac * (2.0f * (col[0] - 0.5f));
			else
				r_col[0] = r_col[0] + fac * (2.0f * (col[0]) - 1.0f);
			if (col[1] > 0.5f)
				r_col[1] = r_col[1] + fac * (2.0f * (col[1] - 0.5f));
			else
				r_col[1] = r_col[1] + fac * (2.0f * (col[1]) - 1.0f);
			if (col[2] > 0.5f)
				r_col[2] = r_col[2] + fac * (2.0f * (col[2] - 0.5f));
			else
				r_col[2] = r_col[2] + fac * (2.0f * (col[2]) - 1.0f);
			break;
	}
}

/**
 * \brief copy/paste buffer, if we had a proper py api that would be better
 * \note matcopybuf.nodetree does _NOT_ use ID's
 * \todo matcopybuf.nodetree's  node->id's are NOT validated, this will crash!
 */
static Material matcopybuf;
static short matcopied = 0;

void clear_matcopybuf(void)
{
	memset(&matcopybuf, 0, sizeof(Material));
	matcopied = 0;
}

void free_matcopybuf(void)
{
	if (matcopybuf.nodetree) {
		ntreeFreeTree(matcopybuf.nodetree);
		MEM_freeN(matcopybuf.nodetree);
		matcopybuf.nodetree = NULL;
	}

	matcopied = 0;
}

void copy_matcopybuf(Main *bmain, Material *ma)
{
	if (matcopied)
		free_matcopybuf();

	memcpy(&matcopybuf, ma, sizeof(Material));

<<<<<<< HEAD
	matcopybuf.nodetree = ntreeCopyTree_ex(ma->nodetree, G.main, false);
=======
	for (a = 0; a < MAX_MTEX; a++) {
		mtex = matcopybuf.mtex[a];
		if (mtex) {
			matcopybuf.mtex[a] = MEM_dupallocN(mtex);
		}
	}
	matcopybuf.nodetree = ntreeCopyTree_ex(ma->nodetree, bmain, false);
>>>>>>> f7af08b5
	matcopybuf.preview = NULL;
	BLI_listbase_clear(&matcopybuf.gpumaterial);
	/* TODO Duplicate Engine Settings and set runtime to NULL */
	matcopied = 1;
}

void paste_matcopybuf(Main *bmain, Material *ma)
{
	ID id;

	if (matcopied == 0)
		return;

	/* Free gpu material before the ntree */
	GPU_material_free(&ma->gpumaterial);

	if (ma->nodetree) {
		ntreeFreeTree(ma->nodetree);
		MEM_freeN(ma->nodetree);
	}

	id = (ma->id);
	memcpy(ma, &matcopybuf, sizeof(Material));
	(ma->id) = id;

<<<<<<< HEAD
	ma->nodetree = ntreeCopyTree_ex(matcopybuf.nodetree, G.main, false);
=======
	if (matcopybuf.ramp_col) ma->ramp_col = MEM_dupallocN(matcopybuf.ramp_col);
	if (matcopybuf.ramp_spec) ma->ramp_spec = MEM_dupallocN(matcopybuf.ramp_spec);

	for (a = 0; a < MAX_MTEX; a++) {
		mtex = ma->mtex[a];
		if (mtex) {
			ma->mtex[a] = MEM_dupallocN(mtex);
			if (mtex->tex) {
				/* first check this is in main (we may have loaded another file) [#35500] */
				if (BLI_findindex(&bmain->tex, mtex->tex) != -1) {
					id_us_plus((ID *)mtex->tex);
				}
				else {
					ma->mtex[a]->tex = NULL;
				}
			}
		}
	}

	ma->nodetree = ntreeCopyTree_ex(matcopybuf.nodetree, bmain, false);
>>>>>>> f7af08b5
}

void BKE_material_eval(struct Depsgraph *depsgraph, Material *material)
{
	DEG_debug_print_eval(depsgraph, __func__, material->id.name, material);
	if ((BLI_listbase_is_empty(&material->gpumaterial) == false)) {
		GPU_material_uniform_buffer_tag_dirty(&material->gpumaterial);
	}
<<<<<<< HEAD
}
=======
	return i;
}

static void calculate_tface_materialname(char *matname, char *newname, int flag)
{
	/* if flag has only light and collision and material matches those values
	 * you can do strcpy(name, mat_name);
	 * otherwise do: */
	int digits = integer_getdigits(flag);
	/* clamp the old name, remove the MA prefix and add the .TF.flag suffix
	 * e.g. matname = "MALoooooooooooooongName"; newname = "Loooooooooooooon.TF.2" */
	BLI_snprintf(newname, MAX_ID_NAME, "%.*s.TF.%0*d", MAX_ID_NAME - (digits + 5), matname, digits, flag);
}

/* returns -1 if no match */
static short mesh_getmaterialnumber(Mesh *me, Material *ma)
{
	short a;

	for (a = 0; a < me->totcol; a++) {
		if (me->mat[a] == ma) {
			return a;
		}
	}

	return -1;
}

/* append material */
static short mesh_addmaterial(Main *bmain, Mesh *me, Material *ma)
{
	BKE_material_append_id(bmain, &me->id, NULL);
	me->mat[me->totcol - 1] = ma;

	id_us_plus(&ma->id);

	return me->totcol - 1;
}

static void set_facetexture_flags(Material *ma, Image *image)
{
	if (image) {
		ma->mode |= MA_FACETEXTURE;
		/* we could check if the texture has alpha, but then more meshes sharing the same
		 * material may need it. Let's make it simple. */
		if (BKE_image_has_alpha(image))
			ma->mode |= MA_FACETEXTURE_ALPHA;
	}
}

/* returns material number */
static short convert_tfacenomaterial(Main *bmain, Mesh *me, MTFace *tf, int flag)
{
	Material *ma;
	char idname[MAX_ID_NAME];
	short mat_nr = -1;
	
	/* new material, the name uses the flag*/
	BLI_snprintf(idname, sizeof(idname), "MAMaterial.TF.%0*d", integer_getdigits(flag), flag);

	if ((ma = BLI_findstring(&bmain->mat, idname + 2, offsetof(ID, name) + 2))) {
		mat_nr = mesh_getmaterialnumber(me, ma);
		/* assign the material to the mesh */
		if (mat_nr == -1) mat_nr = mesh_addmaterial(bmain, me, ma);

		/* if needed set "Face Textures [Alpha]" Material options */
		set_facetexture_flags(ma, tf->tpage);
	}
	/* create a new material */
	else {
		ma = BKE_material_add(bmain, idname + 2);

		if (ma) {
			printf("TexFace Convert: Material \"%s\" created.\n", idname + 2);
			mat_nr = mesh_addmaterial(bmain, me, ma);
			
			/* if needed set "Face Textures [Alpha]" Material options */
			set_facetexture_flags(ma, tf->tpage);

			decode_tfaceflag(ma, flag, 1);
			/* the final decoding will happen after, outside the main loop
			 * for now store the flag into the material and change light/tex/collision
			 * store the flag as a negative number */
			ma->game.flag = -flag;
			id_us_min((ID *)ma);
		}
		else {
			printf("Error: Unable to create Material \"%s\" for Mesh \"%s\".", idname + 2, me->id.name + 2);
		}
	}

	/* set as converted, no need to go bad to this face */
	tf->mode |= TF_CONVERTED;
	return mat_nr;
}

/* Function to fully convert materials */
static void convert_tfacematerial(Main *bmain, Material *ma)
{
	Mesh *me;
	Material *mat_new;
	MFace *mf;
	MTFace *tf;
	int flag, index;
	int a;
	short mat_nr;
	CustomDataLayer *cdl;
	char idname[MAX_ID_NAME];

	for (me = bmain->mesh.first; me; me = me->id.next) {
		/* check if this mesh uses this material */
		for (a = 0; a < me->totcol; a++)
			if (me->mat[a] == ma) break;
			
		/* no material found */
		if (a == me->totcol) continue;

		/* get the active tface layer */
		index = CustomData_get_active_layer_index(&me->fdata, CD_MTFACE);
		cdl = (index == -1) ? NULL : &me->fdata.layers[index];
		if (!cdl) continue;

		/* loop over all the faces and stop at the ones that use the material*/
		for (a = 0, mf = me->mface; a < me->totface; a++, mf++) {
			if (me->mat[mf->mat_nr] != ma) continue;

			/* texface data for this face */
			tf = ((MTFace *)cdl->data) + a;
			flag = encode_tfaceflag(tf, 1);

			/* the name of the new material */
			calculate_tface_materialname(ma->id.name, (char *)&idname, flag);

			if ((mat_new = BLI_findstring(&bmain->mat, idname + 2, offsetof(ID, name) + 2))) {
				/* material already existent, see if the mesh has it */
				mat_nr = mesh_getmaterialnumber(me, mat_new);
				/* material is not in the mesh, add it */
				if (mat_nr == -1) mat_nr = mesh_addmaterial(bmain, me, mat_new);
			}
			/* create a new material */
			else {
				mat_new = BKE_material_copy(bmain, ma);
				if (mat_new) {
					/* rename the material*/
					BLI_strncpy(mat_new->id.name, idname, sizeof(mat_new->id.name));
					id_us_min((ID *)mat_new);

					mat_nr = mesh_addmaterial(bmain, me, mat_new);
					decode_tfaceflag(mat_new, flag, 1);
				}
				else {
					printf("Error: Unable to create Material \"%s\" for Mesh \"%s.", idname + 2, me->id.name + 2);
					mat_nr = mf->mat_nr;
					continue;
				}
			}
			
			/* if the material has a texture but no texture channel
			 * set "Face Textures [Alpha]" Material options 
			 * actually we need to run it always, because of old behavior
			 * of using face texture if any texture channel was present (multitex) */
			//if ((!mat_new->mtex[0]) && (!mat_new->mtex[0]->tex))
			set_facetexture_flags(mat_new, tf->tpage);

			/* set the material number to the face*/
			mf->mat_nr = mat_nr;
		}
		/* remove material from mesh */
		for (a = 0; a < me->totcol; ) {
			if (me->mat[a] == ma) {
				BKE_material_pop_id(bmain, &me->id, a, true);
			}
			else {
				a++;
			}
		}
	}
}


#define MAT_BGE_DISPUTED -99999

int do_version_tface(Main *main)
{
	Mesh *me;
	Material *ma;
	MFace *mf;
	MTFace *tf;
	CustomDataLayer *cdl;
	int a;
	int flag;
	int index;
	
	/* Operator in help menu has been removed for 2.7x */
	int fileload = 1;

	/* sometimes mesh has no materials but will need a new one. In those
	 * cases we need to ignore the mf->mat_nr and only look at the face
	 * mode because it can be zero as uninitialized or the 1st created material
	 */
	int nomaterialslots;

	/* alert to user to check the console */
	int nowarning = 1;

	/* mark all the materials to conversion with a flag
	 * if there is tface create a complete flag for that storing in flag
	 * if there is tface and flag > 0: creates a new flag based on this face
	 * if flags are different set flag to -1  
	 */
	
	/* 1st part: marking mesh materials to update */
	for (me = main->mesh.first; me; me = me->id.next) {
		if (ID_IS_LINKED(me)) continue;

		/* get the active tface layer */
		index = CustomData_get_active_layer_index(&me->fdata, CD_MTFACE);
		cdl = (index == -1) ? NULL : &me->fdata.layers[index];
		if (!cdl) continue;

		nomaterialslots = (me->totcol == 0 ? 1 : 0);
		
		/* loop over all the faces*/
		for (a = 0, mf = me->mface; a < me->totface; a++, mf++) {
			/* texface data for this face */
			tf = ((MTFace *)cdl->data) + a;

			/* conversion should happen only once */
			if (fileload)
				tf->mode &= ~TF_CONVERTED;
			else {
				if ((tf->mode & TF_CONVERTED)) continue;
				else tf->mode |= TF_CONVERTED;
			}
			
			/* no material slots */
			if (nomaterialslots) {
				flag = encode_tfaceflag(tf, 1);
				
				/* create/find a new material and assign to the face */
				if (check_tfaceneedmaterial(flag)) {
					mf->mat_nr = convert_tfacenomaterial(main, me, tf, flag);
				}
				/* else mark them as no-material to be reverted to 0 later */
				else {
					mf->mat_nr = -1;
				}
			}
			else if (mf->mat_nr < me->totcol) {
				ma = me->mat[mf->mat_nr];
				
				/* no material create one if necessary */
				if (!ma) {
					/* find a new material and assign to the face */
					flag = encode_tfaceflag(tf, 1);

					/* create/find a new material and assign to the face */
					if (check_tfaceneedmaterial(flag))
						mf->mat_nr = convert_tfacenomaterial(main, me, tf, flag);

					continue;
				}

				/* we can't read from this if it comes from a library,
				 * at doversion time: direct_link might not have happened on it,
				 * so ma->mtex is not pointing to valid memory yet.
				 * later we could, but it's better not */
				else if (ID_IS_LINKED(ma))
					continue;
				
				/* material already marked as disputed */
				else if (ma->game.flag == MAT_BGE_DISPUTED)
					continue;

				/* found a material */
				else {
					flag = encode_tfaceflag(tf, ((fileload) ? 0 : 1));

					/* first time changing this material */
					if (ma->game.flag == 0)
						ma->game.flag = -flag;
			
					/* mark material as disputed */
					else if (ma->game.flag != -flag) {
						ma->game.flag = MAT_BGE_DISPUTED;
						continue;
					}
			
					/* material ok so far */
					else {
						ma->game.flag = -flag;
						
						/* some people uses multitexture with TexFace by creating a texture
						 * channel which not necessarily the tf->tpage image. But the game engine
						 * was enabling it. Now it's required to set "Face Texture [Alpha] in the
						 * material settings. */
						if (!fileload)
							set_facetexture_flags(ma, tf->tpage);
					}
				}
			}
			else {
				continue;
			}
		}

		/* if we didn't have material slot and now we do, we need to
		 * make sure the materials are correct */
		if (nomaterialslots) {
			if (me->totcol > 0) {
				for (a = 0, mf = me->mface; a < me->totface; a++, mf++) {
					if (mf->mat_nr == -1) {
						/* texface data for this face */
						tf = ((MTFace *)cdl->data) + a;
						mf->mat_nr = convert_tfacenomaterial(main, me, tf, encode_tfaceflag(tf, 1));
					}
				}
			}
			else {
				for (a = 0, mf = me->mface; a < me->totface; a++, mf++) {
					mf->mat_nr = 0;
				}
			}
		}

	}
	
	/* 2nd part - conversion */
	/* skip library files */

	/* we shouldn't loop through the materials created in the loop. make the loop stop at its original length) */
	for (ma = main->mat.first, a = 0; ma; ma = ma->id.next, a++) {
		if (ID_IS_LINKED(ma)) continue;

		/* disputed material */
		if (ma->game.flag == MAT_BGE_DISPUTED) {
			ma->game.flag = 0;
			if (fileload) {
				printf("Warning: material \"%s\" skipped.\n", ma->id.name + 2);
				nowarning = 0;
			}
			else {
				convert_tfacematerial(main, ma);
			}
			continue;
		}
	
		/* no conflicts in this material - 90% of cases
		 * convert from tface system to material */
		else if (ma->game.flag < 0) {
			decode_tfaceflag(ma, -(ma->game.flag), 1);

			/* material is good make sure all faces using
			 * this material are set to converted */
			if (fileload) {
				for (me = main->mesh.first; me; me = me->id.next) {
					/* check if this mesh uses this material */
					for (a = 0; a < me->totcol; a++)
						if (me->mat[a] == ma) break;
						
					/* no material found */
					if (a == me->totcol) continue;
			
					/* get the active tface layer */
					index = CustomData_get_active_layer_index(&me->fdata, CD_MTFACE);
					cdl = (index == -1) ? NULL : &me->fdata.layers[index];
					if (!cdl) continue;
			
					/* loop over all the faces and stop at the ones that use the material*/
					for (a = 0, mf = me->mface; a < me->totface; a++, mf++) {
						if (me->mat[mf->mat_nr] == ma) {
							/* texface data for this face */
							tf = ((MTFace *)cdl->data) + a;
							tf->mode |= TF_CONVERTED;
						}
					}
				}
			}
		}
		/* material is not used by faces with texface
		 * set the default flag - do it only once */
		else {
			if (fileload) {
				ma->game.flag = GEMAT_BACKCULL;
			}
		}
	}

	return nowarning;
}
>>>>>>> f7af08b5
<|MERGE_RESOLUTION|>--- conflicted
+++ resolved
@@ -837,285 +837,9 @@
 	return true;
 }
 
-<<<<<<< HEAD
 /* ****************** */
 
-bool BKE_object_material_slot_remove(Object *ob)
-=======
-static void do_init_render_material(Main *bmain, Material *ma, int r_mode, float *amb)
-{
-	MTex *mtex;
-	int a, needuv = 0, needtang = 0;
-	
-	if (ma->flarec == 0) ma->flarec = 1;
-
-	/* add all texcoflags from mtex, texco and mapto were cleared in advance */
-	for (a = 0; a < MAX_MTEX; a++) {
-		
-		/* separate tex switching */
-		if (ma->septex & (1 << a)) continue;
-
-		mtex = ma->mtex[a];
-		if (mtex && mtex->tex && (mtex->tex->type | (mtex->tex->use_nodes && mtex->tex->nodetree) )) {
-			
-			ma->texco |= mtex->texco;
-			ma->mapto |= mtex->mapto;
-
-			/* always get derivatives for these textures */
-			if (ELEM(mtex->tex->type, TEX_IMAGE, TEX_ENVMAP)) ma->texco |= TEXCO_OSA;
-			else if (mtex->texflag & (MTEX_COMPAT_BUMP | MTEX_3TAP_BUMP | MTEX_5TAP_BUMP | MTEX_BICUBIC_BUMP)) ma->texco |= TEXCO_OSA;
-			
-			if (ma->texco & (TEXCO_ORCO | TEXCO_REFL | TEXCO_NORM | TEXCO_STRAND | TEXCO_STRESS)) needuv = 1;
-			else if (ma->texco & (TEXCO_GLOB | TEXCO_UV | TEXCO_OBJECT | TEXCO_SPEED)) needuv = 1;
-			else if (ma->texco & (TEXCO_LAVECTOR | TEXCO_VIEW)) needuv = 1;
-
-			if ((ma->mapto & MAP_NORM) && (mtex->normapspace == MTEX_NSPACE_TANGENT))
-				needtang = 1;
-		}
-	}
-
-	if (needtang) ma->mode |= MA_NORMAP_TANG;
-	else ma->mode &= ~MA_NORMAP_TANG;
-	
-	if (ma->mode & (MA_VERTEXCOL | MA_VERTEXCOLP | MA_FACETEXTURE)) {
-		needuv = 1;
-		if (r_mode & R_OSA) ma->texco |= TEXCO_OSA;     /* for texfaces */
-	}
-	if (needuv) ma->texco |= NEED_UV;
-	
-	/* since the raytracer doesnt recalc O structs for each ray, we have to preset them all */
-	if (r_mode & R_RAYTRACE) {
-		if ((ma->mode & (MA_RAYMIRROR | MA_SHADOW_TRA)) || ((ma->mode & MA_TRANSP) && (ma->mode & MA_RAYTRANSP))) {
-			ma->texco |= NEED_UV | TEXCO_ORCO | TEXCO_REFL | TEXCO_NORM;
-			if (r_mode & R_OSA) ma->texco |= TEXCO_OSA;
-		}
-	}
-	
-	if (amb) {
-		ma->ambr = ma->amb * amb[0];
-		ma->ambg = ma->amb * amb[1];
-		ma->ambb = ma->amb * amb[2];
-	}
-
-	/* local group override */
-	if ((ma->shade_flag & MA_GROUP_LOCAL) && ma->id.lib && ma->group && ma->group->id.lib) {
-		Group *group;
-
-		for (group = bmain->group.first; group; group = group->id.next) {
-			if (!ID_IS_LINKED(group) && STREQ(group->id.name, ma->group->id.name)) {
-				ma->group = group;
-			}
-		}
-	}
-}
-
-static void init_render_nodetree(Main *bmain, bNodeTree *ntree, Material *basemat, int r_mode, float *amb)
-{
-	bNode *node;
-
-	/* parses the geom+tex nodes */
-	ntreeShaderGetTexcoMode(ntree, r_mode, &basemat->texco, &basemat->mode_l);
-	for (node = ntree->nodes.first; node; node = node->next) {
-		if (node->id) {
-			if (GS(node->id->name) == ID_MA) {
-				Material *ma = (Material *)node->id;
-				if (ma != basemat) {
-					do_init_render_material(bmain, ma, r_mode, amb);
-					basemat->texco |= ma->texco;
-				}
-
-				basemat->mode_l |= ma->mode & ~(MA_MODE_PIPELINE | MA_SHLESS);
-				basemat->mode2_l |= ma->mode2 & ~MA_MODE2_PIPELINE;
-				/* basemat only considered shadeless if all node materials are too */
-				if (!(ma->mode & MA_SHLESS))
-					basemat->mode_l &= ~MA_SHLESS;
-
-				if (ma->strand_surfnor > 0.0f)
-					basemat->mode_l |= MA_STR_SURFDIFF;
-			}
-			else if (node->type == NODE_GROUP)
-				init_render_nodetree(bmain, (bNodeTree *)node->id, basemat, r_mode, amb);
-		}
-		else if (node->typeinfo->type == SH_NODE_NORMAL_MAP) {
-			basemat->mode2_l |= MA_TANGENT_CONCRETE;
-			NodeShaderNormalMap *nm = node->storage;
-			bool taken_into_account = false;
-			for (int i = 0; i < basemat->nmap_tangent_names_count; i++) {
-				if (STREQ(basemat->nmap_tangent_names[i], nm->uv_map)) {
-					taken_into_account = true;
-					break;
-				}
-			}
-			if (!taken_into_account) {
-				BLI_assert(basemat->nmap_tangent_names_count < MAX_MTFACE + 1);
-				strcpy(basemat->nmap_tangent_names[basemat->nmap_tangent_names_count++], nm->uv_map);
-			}
-		}
-	}
-}
-
-void init_render_material(Main *bmain, Material *mat, int r_mode, float *amb)
-{
-	
-	do_init_render_material(bmain, mat, r_mode, amb);
-	
-	if (mat->nodetree && mat->use_nodes) {
-		/* mode_l will take the pipeline options from the main material, and the or-ed
-		 * result of non-pipeline options from the nodes. shadeless is an exception,
-		 * mode_l will have it set when all node materials are shadeless. */
-		mat->mode_l = (mat->mode & MA_MODE_PIPELINE) | MA_SHLESS;
-		mat->mode2_l = mat->mode2 & MA_MODE2_PIPELINE;
-		mat->nmap_tangent_names_count = 0;
-		init_render_nodetree(bmain, mat->nodetree, mat, r_mode, amb);
-		
-		if (!mat->nodetree->execdata)
-			mat->nodetree->execdata = ntreeShaderBeginExecTree(mat->nodetree);
-	}
-	else {
-		mat->mode_l = mat->mode;
-		mat->mode2_l = mat->mode2;
-
-		if (mat->strand_surfnor > 0.0f)
-			mat->mode_l |= MA_STR_SURFDIFF;
-	}
-}
-
-void init_render_materials(Main *bmain, int r_mode, float *amb, bool do_default_material)
-{
-	Material *ma;
-	
-	/* clear these flags before going over materials, to make sure they
-	 * are cleared only once, otherwise node materials contained in other
-	 * node materials can go wrong */
-	for (ma = bmain->mat.first; ma; ma = ma->id.next) {
-		if (ma->id.us) {
-			ma->texco = 0;
-			ma->mapto = 0;
-		}
-	}
-
-	/* two steps, first initialize, then or the flags for layers */
-	for (ma = bmain->mat.first; ma; ma = ma->id.next) {
-		/* is_used flag comes back in convertblender.c */
-		ma->flag &= ~MA_IS_USED;
-		if (ma->id.us) 
-			init_render_material(bmain, ma, r_mode, amb);
-	}
-
-	if (do_default_material) {
-		init_render_material(bmain, &defmaterial, r_mode, amb);
-	}
-}
-
-/* only needed for nodes now */
-void end_render_material(Material *mat)
-{
-	if (mat && mat->nodetree && mat->use_nodes) {
-		if (mat->nodetree->execdata)
-			ntreeShaderEndExecTree(mat->nodetree->execdata);
-	}
-}
-
-void end_render_materials(Main *bmain)
-{
-	Material *ma;
-	for (ma = bmain->mat.first; ma; ma = ma->id.next)
-		if (ma->id.us) 
-			end_render_material(ma);
-}
-
-static bool material_in_nodetree(bNodeTree *ntree, Material *mat)
-{
-	bNode *node;
-
-	for (node = ntree->nodes.first; node; node = node->next) {
-		if (node->id) {
-			if (GS(node->id->name) == ID_MA) {
-				if (node->id == (ID *)mat) {
-					return true;
-				}
-			}
-			else if (node->type == NODE_GROUP) {
-				if (material_in_nodetree((bNodeTree *)node->id, mat)) {
-					return true;
-				}
-			}
-		}
-	}
-
-	return false;
-}
-
-bool material_in_material(Material *parmat, Material *mat)
-{
-	if (parmat == mat)
-		return true;
-	else if (parmat->nodetree && parmat->use_nodes)
-		return material_in_nodetree(parmat->nodetree, mat);
-	else
-		return false;
-}
-
-
-/* ****************** */
-
-/* Update drivers for materials in a nodetree */
-static void material_node_drivers_update(Scene *scene, bNodeTree *ntree, float ctime)
-{
-	bNode *node;
-
-	/* nodetree itself */
-	if (ntree->adt && ntree->adt->drivers.first) {
-		BKE_animsys_evaluate_animdata(scene, &ntree->id, ntree->adt, ctime, ADT_RECALC_DRIVERS);
-	}
-	
-	/* nodes */
-	for (node = ntree->nodes.first; node; node = node->next) {
-		if (node->id) {
-			if (GS(node->id->name) == ID_MA) {
-				material_drivers_update(scene, (Material *)node->id, ctime);
-			}
-			else if (node->type == NODE_GROUP) {
-				material_node_drivers_update(scene, (bNodeTree *)node->id, ctime);
-			}
-		}
-	}
-}
-
-/* Calculate all drivers for materials 
- * FIXME: this is really a terrible method which may result in some things being calculated
- * multiple times. However, without proper despgraph support for these things, we are forced
- * into this sort of thing...
- */
-void material_drivers_update(Scene *scene, Material *ma, float ctime)
-{
-	//if (G.f & G_DEBUG)
-	//	printf("material_drivers_update(%s, %s)\n", scene->id.name, ma->id.name);
-	
-	/* Prevent infinite recursion by checking (and tagging the material) as having been visited already
-	 * (see BKE_scene_update_tagged()). This assumes ma->id.tag & LIB_TAG_DOIT isn't set by anything else
-	 * in the meantime... [#32017]
-	 */
-	if (ma->id.tag & LIB_TAG_DOIT)
-		return;
-
-	ma->id.tag |= LIB_TAG_DOIT;
-	
-	/* material itself */
-	if (ma->adt && ma->adt->drivers.first) {
-		BKE_animsys_evaluate_animdata(scene, &ma->id, ma->adt, ctime, ADT_RECALC_DRIVERS);
-	}
-	
-	/* nodes */
-	if (ma->nodetree) {
-		material_node_drivers_update(scene, ma->nodetree, ctime);
-	}
-
-	ma->id.tag &= ~LIB_TAG_DOIT;
-}
-
 bool BKE_object_material_slot_remove(Main *bmain, Object *ob)
->>>>>>> f7af08b5
 {
 	Material *mao, ***matarar;
 	short *totcolp;
@@ -1559,17 +1283,7 @@
 
 	memcpy(&matcopybuf, ma, sizeof(Material));
 
-<<<<<<< HEAD
-	matcopybuf.nodetree = ntreeCopyTree_ex(ma->nodetree, G.main, false);
-=======
-	for (a = 0; a < MAX_MTEX; a++) {
-		mtex = matcopybuf.mtex[a];
-		if (mtex) {
-			matcopybuf.mtex[a] = MEM_dupallocN(mtex);
-		}
-	}
 	matcopybuf.nodetree = ntreeCopyTree_ex(ma->nodetree, bmain, false);
->>>>>>> f7af08b5
 	matcopybuf.preview = NULL;
 	BLI_listbase_clear(&matcopybuf.gpumaterial);
 	/* TODO Duplicate Engine Settings and set runtime to NULL */
@@ -1595,30 +1309,7 @@
 	memcpy(ma, &matcopybuf, sizeof(Material));
 	(ma->id) = id;
 
-<<<<<<< HEAD
-	ma->nodetree = ntreeCopyTree_ex(matcopybuf.nodetree, G.main, false);
-=======
-	if (matcopybuf.ramp_col) ma->ramp_col = MEM_dupallocN(matcopybuf.ramp_col);
-	if (matcopybuf.ramp_spec) ma->ramp_spec = MEM_dupallocN(matcopybuf.ramp_spec);
-
-	for (a = 0; a < MAX_MTEX; a++) {
-		mtex = ma->mtex[a];
-		if (mtex) {
-			ma->mtex[a] = MEM_dupallocN(mtex);
-			if (mtex->tex) {
-				/* first check this is in main (we may have loaded another file) [#35500] */
-				if (BLI_findindex(&bmain->tex, mtex->tex) != -1) {
-					id_us_plus((ID *)mtex->tex);
-				}
-				else {
-					ma->mtex[a]->tex = NULL;
-				}
-			}
-		}
-	}
-
 	ma->nodetree = ntreeCopyTree_ex(matcopybuf.nodetree, bmain, false);
->>>>>>> f7af08b5
 }
 
 void BKE_material_eval(struct Depsgraph *depsgraph, Material *material)
@@ -1627,397 +1318,4 @@
 	if ((BLI_listbase_is_empty(&material->gpumaterial) == false)) {
 		GPU_material_uniform_buffer_tag_dirty(&material->gpumaterial);
 	}
-<<<<<<< HEAD
-}
-=======
-	return i;
-}
-
-static void calculate_tface_materialname(char *matname, char *newname, int flag)
-{
-	/* if flag has only light and collision and material matches those values
-	 * you can do strcpy(name, mat_name);
-	 * otherwise do: */
-	int digits = integer_getdigits(flag);
-	/* clamp the old name, remove the MA prefix and add the .TF.flag suffix
-	 * e.g. matname = "MALoooooooooooooongName"; newname = "Loooooooooooooon.TF.2" */
-	BLI_snprintf(newname, MAX_ID_NAME, "%.*s.TF.%0*d", MAX_ID_NAME - (digits + 5), matname, digits, flag);
-}
-
-/* returns -1 if no match */
-static short mesh_getmaterialnumber(Mesh *me, Material *ma)
-{
-	short a;
-
-	for (a = 0; a < me->totcol; a++) {
-		if (me->mat[a] == ma) {
-			return a;
-		}
-	}
-
-	return -1;
-}
-
-/* append material */
-static short mesh_addmaterial(Main *bmain, Mesh *me, Material *ma)
-{
-	BKE_material_append_id(bmain, &me->id, NULL);
-	me->mat[me->totcol - 1] = ma;
-
-	id_us_plus(&ma->id);
-
-	return me->totcol - 1;
-}
-
-static void set_facetexture_flags(Material *ma, Image *image)
-{
-	if (image) {
-		ma->mode |= MA_FACETEXTURE;
-		/* we could check if the texture has alpha, but then more meshes sharing the same
-		 * material may need it. Let's make it simple. */
-		if (BKE_image_has_alpha(image))
-			ma->mode |= MA_FACETEXTURE_ALPHA;
-	}
-}
-
-/* returns material number */
-static short convert_tfacenomaterial(Main *bmain, Mesh *me, MTFace *tf, int flag)
-{
-	Material *ma;
-	char idname[MAX_ID_NAME];
-	short mat_nr = -1;
-	
-	/* new material, the name uses the flag*/
-	BLI_snprintf(idname, sizeof(idname), "MAMaterial.TF.%0*d", integer_getdigits(flag), flag);
-
-	if ((ma = BLI_findstring(&bmain->mat, idname + 2, offsetof(ID, name) + 2))) {
-		mat_nr = mesh_getmaterialnumber(me, ma);
-		/* assign the material to the mesh */
-		if (mat_nr == -1) mat_nr = mesh_addmaterial(bmain, me, ma);
-
-		/* if needed set "Face Textures [Alpha]" Material options */
-		set_facetexture_flags(ma, tf->tpage);
-	}
-	/* create a new material */
-	else {
-		ma = BKE_material_add(bmain, idname + 2);
-
-		if (ma) {
-			printf("TexFace Convert: Material \"%s\" created.\n", idname + 2);
-			mat_nr = mesh_addmaterial(bmain, me, ma);
-			
-			/* if needed set "Face Textures [Alpha]" Material options */
-			set_facetexture_flags(ma, tf->tpage);
-
-			decode_tfaceflag(ma, flag, 1);
-			/* the final decoding will happen after, outside the main loop
-			 * for now store the flag into the material and change light/tex/collision
-			 * store the flag as a negative number */
-			ma->game.flag = -flag;
-			id_us_min((ID *)ma);
-		}
-		else {
-			printf("Error: Unable to create Material \"%s\" for Mesh \"%s\".", idname + 2, me->id.name + 2);
-		}
-	}
-
-	/* set as converted, no need to go bad to this face */
-	tf->mode |= TF_CONVERTED;
-	return mat_nr;
-}
-
-/* Function to fully convert materials */
-static void convert_tfacematerial(Main *bmain, Material *ma)
-{
-	Mesh *me;
-	Material *mat_new;
-	MFace *mf;
-	MTFace *tf;
-	int flag, index;
-	int a;
-	short mat_nr;
-	CustomDataLayer *cdl;
-	char idname[MAX_ID_NAME];
-
-	for (me = bmain->mesh.first; me; me = me->id.next) {
-		/* check if this mesh uses this material */
-		for (a = 0; a < me->totcol; a++)
-			if (me->mat[a] == ma) break;
-			
-		/* no material found */
-		if (a == me->totcol) continue;
-
-		/* get the active tface layer */
-		index = CustomData_get_active_layer_index(&me->fdata, CD_MTFACE);
-		cdl = (index == -1) ? NULL : &me->fdata.layers[index];
-		if (!cdl) continue;
-
-		/* loop over all the faces and stop at the ones that use the material*/
-		for (a = 0, mf = me->mface; a < me->totface; a++, mf++) {
-			if (me->mat[mf->mat_nr] != ma) continue;
-
-			/* texface data for this face */
-			tf = ((MTFace *)cdl->data) + a;
-			flag = encode_tfaceflag(tf, 1);
-
-			/* the name of the new material */
-			calculate_tface_materialname(ma->id.name, (char *)&idname, flag);
-
-			if ((mat_new = BLI_findstring(&bmain->mat, idname + 2, offsetof(ID, name) + 2))) {
-				/* material already existent, see if the mesh has it */
-				mat_nr = mesh_getmaterialnumber(me, mat_new);
-				/* material is not in the mesh, add it */
-				if (mat_nr == -1) mat_nr = mesh_addmaterial(bmain, me, mat_new);
-			}
-			/* create a new material */
-			else {
-				mat_new = BKE_material_copy(bmain, ma);
-				if (mat_new) {
-					/* rename the material*/
-					BLI_strncpy(mat_new->id.name, idname, sizeof(mat_new->id.name));
-					id_us_min((ID *)mat_new);
-
-					mat_nr = mesh_addmaterial(bmain, me, mat_new);
-					decode_tfaceflag(mat_new, flag, 1);
-				}
-				else {
-					printf("Error: Unable to create Material \"%s\" for Mesh \"%s.", idname + 2, me->id.name + 2);
-					mat_nr = mf->mat_nr;
-					continue;
-				}
-			}
-			
-			/* if the material has a texture but no texture channel
-			 * set "Face Textures [Alpha]" Material options 
-			 * actually we need to run it always, because of old behavior
-			 * of using face texture if any texture channel was present (multitex) */
-			//if ((!mat_new->mtex[0]) && (!mat_new->mtex[0]->tex))
-			set_facetexture_flags(mat_new, tf->tpage);
-
-			/* set the material number to the face*/
-			mf->mat_nr = mat_nr;
-		}
-		/* remove material from mesh */
-		for (a = 0; a < me->totcol; ) {
-			if (me->mat[a] == ma) {
-				BKE_material_pop_id(bmain, &me->id, a, true);
-			}
-			else {
-				a++;
-			}
-		}
-	}
-}
-
-
-#define MAT_BGE_DISPUTED -99999
-
-int do_version_tface(Main *main)
-{
-	Mesh *me;
-	Material *ma;
-	MFace *mf;
-	MTFace *tf;
-	CustomDataLayer *cdl;
-	int a;
-	int flag;
-	int index;
-	
-	/* Operator in help menu has been removed for 2.7x */
-	int fileload = 1;
-
-	/* sometimes mesh has no materials but will need a new one. In those
-	 * cases we need to ignore the mf->mat_nr and only look at the face
-	 * mode because it can be zero as uninitialized or the 1st created material
-	 */
-	int nomaterialslots;
-
-	/* alert to user to check the console */
-	int nowarning = 1;
-
-	/* mark all the materials to conversion with a flag
-	 * if there is tface create a complete flag for that storing in flag
-	 * if there is tface and flag > 0: creates a new flag based on this face
-	 * if flags are different set flag to -1  
-	 */
-	
-	/* 1st part: marking mesh materials to update */
-	for (me = main->mesh.first; me; me = me->id.next) {
-		if (ID_IS_LINKED(me)) continue;
-
-		/* get the active tface layer */
-		index = CustomData_get_active_layer_index(&me->fdata, CD_MTFACE);
-		cdl = (index == -1) ? NULL : &me->fdata.layers[index];
-		if (!cdl) continue;
-
-		nomaterialslots = (me->totcol == 0 ? 1 : 0);
-		
-		/* loop over all the faces*/
-		for (a = 0, mf = me->mface; a < me->totface; a++, mf++) {
-			/* texface data for this face */
-			tf = ((MTFace *)cdl->data) + a;
-
-			/* conversion should happen only once */
-			if (fileload)
-				tf->mode &= ~TF_CONVERTED;
-			else {
-				if ((tf->mode & TF_CONVERTED)) continue;
-				else tf->mode |= TF_CONVERTED;
-			}
-			
-			/* no material slots */
-			if (nomaterialslots) {
-				flag = encode_tfaceflag(tf, 1);
-				
-				/* create/find a new material and assign to the face */
-				if (check_tfaceneedmaterial(flag)) {
-					mf->mat_nr = convert_tfacenomaterial(main, me, tf, flag);
-				}
-				/* else mark them as no-material to be reverted to 0 later */
-				else {
-					mf->mat_nr = -1;
-				}
-			}
-			else if (mf->mat_nr < me->totcol) {
-				ma = me->mat[mf->mat_nr];
-				
-				/* no material create one if necessary */
-				if (!ma) {
-					/* find a new material and assign to the face */
-					flag = encode_tfaceflag(tf, 1);
-
-					/* create/find a new material and assign to the face */
-					if (check_tfaceneedmaterial(flag))
-						mf->mat_nr = convert_tfacenomaterial(main, me, tf, flag);
-
-					continue;
-				}
-
-				/* we can't read from this if it comes from a library,
-				 * at doversion time: direct_link might not have happened on it,
-				 * so ma->mtex is not pointing to valid memory yet.
-				 * later we could, but it's better not */
-				else if (ID_IS_LINKED(ma))
-					continue;
-				
-				/* material already marked as disputed */
-				else if (ma->game.flag == MAT_BGE_DISPUTED)
-					continue;
-
-				/* found a material */
-				else {
-					flag = encode_tfaceflag(tf, ((fileload) ? 0 : 1));
-
-					/* first time changing this material */
-					if (ma->game.flag == 0)
-						ma->game.flag = -flag;
-			
-					/* mark material as disputed */
-					else if (ma->game.flag != -flag) {
-						ma->game.flag = MAT_BGE_DISPUTED;
-						continue;
-					}
-			
-					/* material ok so far */
-					else {
-						ma->game.flag = -flag;
-						
-						/* some people uses multitexture with TexFace by creating a texture
-						 * channel which not necessarily the tf->tpage image. But the game engine
-						 * was enabling it. Now it's required to set "Face Texture [Alpha] in the
-						 * material settings. */
-						if (!fileload)
-							set_facetexture_flags(ma, tf->tpage);
-					}
-				}
-			}
-			else {
-				continue;
-			}
-		}
-
-		/* if we didn't have material slot and now we do, we need to
-		 * make sure the materials are correct */
-		if (nomaterialslots) {
-			if (me->totcol > 0) {
-				for (a = 0, mf = me->mface; a < me->totface; a++, mf++) {
-					if (mf->mat_nr == -1) {
-						/* texface data for this face */
-						tf = ((MTFace *)cdl->data) + a;
-						mf->mat_nr = convert_tfacenomaterial(main, me, tf, encode_tfaceflag(tf, 1));
-					}
-				}
-			}
-			else {
-				for (a = 0, mf = me->mface; a < me->totface; a++, mf++) {
-					mf->mat_nr = 0;
-				}
-			}
-		}
-
-	}
-	
-	/* 2nd part - conversion */
-	/* skip library files */
-
-	/* we shouldn't loop through the materials created in the loop. make the loop stop at its original length) */
-	for (ma = main->mat.first, a = 0; ma; ma = ma->id.next, a++) {
-		if (ID_IS_LINKED(ma)) continue;
-
-		/* disputed material */
-		if (ma->game.flag == MAT_BGE_DISPUTED) {
-			ma->game.flag = 0;
-			if (fileload) {
-				printf("Warning: material \"%s\" skipped.\n", ma->id.name + 2);
-				nowarning = 0;
-			}
-			else {
-				convert_tfacematerial(main, ma);
-			}
-			continue;
-		}
-	
-		/* no conflicts in this material - 90% of cases
-		 * convert from tface system to material */
-		else if (ma->game.flag < 0) {
-			decode_tfaceflag(ma, -(ma->game.flag), 1);
-
-			/* material is good make sure all faces using
-			 * this material are set to converted */
-			if (fileload) {
-				for (me = main->mesh.first; me; me = me->id.next) {
-					/* check if this mesh uses this material */
-					for (a = 0; a < me->totcol; a++)
-						if (me->mat[a] == ma) break;
-						
-					/* no material found */
-					if (a == me->totcol) continue;
-			
-					/* get the active tface layer */
-					index = CustomData_get_active_layer_index(&me->fdata, CD_MTFACE);
-					cdl = (index == -1) ? NULL : &me->fdata.layers[index];
-					if (!cdl) continue;
-			
-					/* loop over all the faces and stop at the ones that use the material*/
-					for (a = 0, mf = me->mface; a < me->totface; a++, mf++) {
-						if (me->mat[mf->mat_nr] == ma) {
-							/* texface data for this face */
-							tf = ((MTFace *)cdl->data) + a;
-							tf->mode |= TF_CONVERTED;
-						}
-					}
-				}
-			}
-		}
-		/* material is not used by faces with texface
-		 * set the default flag - do it only once */
-		else {
-			if (fileload) {
-				ma->game.flag = GEMAT_BACKCULL;
-			}
-		}
-	}
-
-	return nowarning;
-}
->>>>>>> f7af08b5
+}