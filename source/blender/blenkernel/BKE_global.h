/**
 * blenlib/BKE_global.h (mar-2001 nzc)
 *
 * Global settings, handles, pointers. This is the root for finding
 * any data in Blender. This block is not serialized, but built anew
 * for every fresh Blender run.
 *
 * $Id$ 
 *
 * ***** BEGIN GPL LICENSE BLOCK *****
 *
 * This program is free software; you can redistribute it and/or
 * modify it under the terms of the GNU General Public License
 * as published by the Free Software Foundation; either version 2
 * of the License, or (at your option) any later version.
 *
 * This program is distributed in the hope that it will be useful,
 * but WITHOUT ANY WARRANTY; without even the implied warranty of
 * MERCHANTABILITY or FITNESS FOR A PARTICULAR PURPOSE.  See the
 * GNU General Public License for more details.
 *
 * You should have received a copy of the GNU General Public License
 * along with this program; if not, write to the Free Software Foundation,
 * Inc., 59 Temple Place - Suite 330, Boston, MA  02111-1307, USA.
 *
 * The Original Code is Copyright (C) 2001-2002 by NaN Holding BV.
 * All rights reserved.
 *
 * The Original Code is: all of this file.
 *
 * Contributor(s): none yet.
 *
 * ***** END GPL LICENSE BLOCK *****
 */
#ifndef BKE_GLOBAL_H
#define BKE_GLOBAL_H

#include "DNA_listBase.h"

#ifdef __cplusplus
extern "C" {
#endif

/* forwards */
struct Main;
struct Object;
struct bSoundListener;
struct BMF_Font;
<<<<<<< HEAD
struct BME_Mesh;
=======
struct BME_Glob;
>>>>>>> fd969911

typedef struct Global {

	/* active pointers */
	struct Main *main;
	char editModeTitleExtra[64];
	
	/* fonts, allocated global data */
	struct BMF_Font *font, *fonts, *fontss;
    
	/* strings: lastsaved */
	char ima[256], sce[256], lib[256];

	/* flag: if != 0 G.sce contains valid relative base path */
	int relbase_valid;

	/* strings of recent opend files */
	struct ListBase recent_files;
    
	/* totals */
	int totobj, totlamp, totobjsel, totcurve, totmesh;
	int totbone, totbonesel;
	int totvert, totedge, totface, totvertsel, totedgesel, totfacesel;
    
	short afbreek, moving;
	short background;
	short winpos, displaymode;	/* used to be in Render */
	short rendering;			/* to indicate render is busy, prevent renderwindow events etc */

	short rt;
	int f;

<<<<<<< HEAD
	/* Editmode lists */
	struct BME_Mesh *editMesh;
=======
	/* Used for BMesh transformations */
	struct BME_Glob *editBMesh;
>>>>>>> fd969911
    
	float textcurs[4][2];
    
	/* Frank's variables */
	int	save_over;

	/* Rob's variables (keep here for WM recode) */
	int have_quicktime;
	int ui_international;
	int charstart;
	int charmin;
	int charmax;
	struct VFont *selfont;
	struct ListBase ttfdata;

	/* libtiff flag used to determine if shared library loaded for libtiff*/
	int have_libtiff;

	/* this variable is written to / read from FileGlobal->fileflags */
	int fileflags;
    
	/* save the allowed windowstate of blender when using -W or -w */
	int windowstate;

	/* Janco's playing ground */
	struct bSoundListener* listener;

	/* Test thingy for Nzc */
	int compat;      /* toggle compatibility mode for edge rendering */
	int notonlysolid;/* T-> also edge-render transparent faces       */
	
	/* ndof device found ? */
	int ndofdevice;
	
	/* confusing... G.f and G.flags */
	int flags;

} Global;

/* **************** GLOBAL ********************* */

/* G.f */
#define G_RENDER_OGL	(1 <<  0)
#define G_PLAYANIM		(1 <<  1)
/* also uses G_FILE_AUTOPLAY */
#define G_RENDER_SHADOW	(1 <<  3)
#define G_BACKBUFSEL	(1 <<  4)
#define G_PICKSEL		(1 <<  5)
#define G_DRAWNORMALS	(1 <<  6)
#define G_DRAWFACES		(1 <<  7)
#define G_FACESELECT	(1 <<  8)
#define G_DRAW_EXT		(1 <<  9)
#define G_VERTEXPAINT	(1 << 10)
#define G_ALLEDGES		(1 << 11)
#define G_DEBUG			(1 << 12)
#define G_DOSCRIPTLINKS (1 << 13)
#define G_DRAW_VNORMALS	(1 << 14)
#define G_WEIGHTPAINT	(1 << 15)	
#define G_TEXTUREPAINT	(1 << 16)
/* #define G_NOFROZEN	(1 << 17) also removed */
#define G_GREASEPENCIL 	(1 << 17)
#define G_DRAWEDGES		(1 << 18)
#define G_DRAWCREASES	(1 << 19)
#define G_DRAWSEAMS     (1 << 20)
#define G_HIDDENEDGES   (1 << 21)
/* Measurement info Drawing */
#define G_DRAW_EDGELEN  (1 << 22) 
#define G_DRAW_FACEAREA (1 << 23)
#define G_DRAW_EDGEANG  (1 << 24)

/* #define G_RECORDKEYS	(1 << 25)   also removed */

#define G_DRAWSHARP     (1 << 28) /* draw edges with the sharp flag */
#define G_SCULPTMODE    (1 << 29)
#define G_PARTICLEEDIT	(1 << 30)

/* #define G_AUTOMATKEYS	(1 << 30)   also removed */
#define G_HIDDENHANDLES (1 << 31) /* used for curves only */
#define G_DRAWBWEIGHTS	(1 << 31)

/* macro for testing face select mode
 * Texture paint could be removed since selected faces are not used
 * however hiding faces is useful */
#define FACESEL_PAINT_TEST ((G.f&G_FACESELECT) && (G.f & (G_VERTEXPAINT|G_WEIGHTPAINT|G_TEXTUREPAINT))) 

/* G.fileflags */

#define G_AUTOPACK               (1 << 0)
#define G_FILE_COMPRESS          (1 << 1)
#define G_FILE_AUTOPLAY          (1 << 2)
#define G_FILE_ENABLE_ALL_FRAMES (1 << 3)
#define G_FILE_SHOW_DEBUG_PROPS  (1 << 4)
#define G_FILE_SHOW_FRAMERATE    (1 << 5)
#define G_FILE_SHOW_PROFILE      (1 << 6)
#define G_FILE_LOCK              (1 << 7)
#define G_FILE_SIGN              (1 << 8)
#define G_FIle_PUBLISH			 (1 << 9)
#define G_FILE_NO_UI			 (1 << 10)
#define G_FILE_GAME_TO_IPO		 (1 << 11)
#define G_FILE_GAME_MAT			 (1 << 12)
#define G_FILE_DISPLAY_LISTS	 (1 << 13)
#define G_FILE_SHOW_PHYSICS		 (1 << 14)
#define G_FILE_GAME_MAT_GLSL	 (1 << 15)
#define G_FILE_GLSL_NO_LIGHTS	 (1 << 16)
#define G_FILE_GLSL_NO_SHADERS	 (1 << 17)
#define G_FILE_GLSL_NO_SHADOWS	 (1 << 18)
#define G_FILE_GLSL_NO_RAMPS	 (1 << 19)
#define G_FILE_GLSL_NO_NODES	 (1 << 20)
#define G_FILE_GLSL_NO_EXTRA_TEX (1 << 21)

/* G.windowstate */
#define G_WINDOWSTATE_USERDEF		0
#define G_WINDOWSTATE_BORDER		1
#define G_WINDOWSTATE_FULLSCREEN	2

/* ENDIAN_ORDER: indicates what endianness the platform where the file was
 * written had. */
#define L_ENDIAN	1
#define B_ENDIAN	0
extern short ENDIAN_ORDER;

/* G.moving, signals drawing in (3d) window to denote transform */
#define G_TRANSFORM_OBJ			1
#define G_TRANSFORM_EDIT		2
#define G_TRANSFORM_MANIP		4
#define G_TRANSFORM_PARTICLE	8

/* G.special1 */

/* Memory is allocated where? blender.c */
extern Global G;

#ifdef __cplusplus
}
#endif
	
#endif

<|MERGE_RESOLUTION|>--- conflicted
+++ resolved
@@ -46,11 +46,7 @@
 struct Object;
 struct bSoundListener;
 struct BMF_Font;
-<<<<<<< HEAD
-struct BME_Mesh;
-=======
 struct BME_Glob;
->>>>>>> fd969911
 
 typedef struct Global {
 
@@ -83,13 +79,8 @@
 	short rt;
 	int f;
 
-<<<<<<< HEAD
-	/* Editmode lists */
-	struct BME_Mesh *editMesh;
-=======
 	/* Used for BMesh transformations */
 	struct BME_Glob *editBMesh;
->>>>>>> fd969911
     
 	float textcurs[4][2];
     
