/*
 * ***** BEGIN GPL LICENSE BLOCK *****
 *
 * This program is free software; you can redistribute it and/or
 * modify it under the terms of the GNU General Public License
 * as published by the Free Software Foundation; either version 2
 * of the License, or (at your option) any later version.
 *
 * This program is distributed in the hope that it will be useful,
 * but WITHOUT ANY WARRANTY; without even the implied warranty of
 * MERCHANTABILITY or FITNESS FOR A PARTICULAR PURPOSE.  See the
 * GNU General Public License for more details.
 *
 * You should have received a copy of the GNU General Public License
 * along with this program; if not, write to the Free Software Foundation,
 * Inc., 51 Franklin Street, Fifth Floor, Boston, MA 02110-1301, USA.
 *
 * The Original Code is Copyright (C) 2001-2002 by NaN Holding BV.
 * All rights reserved.
 *
 * The Original Code is: all of this file.
 *
 * Contributor(s): (mar-2001 nzc)
 *
 * ***** END GPL LICENSE BLOCK *****
 */
#ifndef __BKE_MESH_H__
#define __BKE_MESH_H__

/** \file BKE_mesh.h
 *  \ingroup bke
 */

/* defines BLI_INLINE */
#include "BLI_utildefines.h"

/* defines CustomDataMask */
#include "BKE_customdata.h"

struct ID;
struct BMeshCreateParams;
struct BMeshFromMeshParams;
struct BMeshToMeshParams;
struct BoundBox;
struct Depsgraph;
struct EdgeHash;
struct ListBase;
struct LinkNode;
struct BLI_Stack;
struct MemArena;
struct BMesh;
struct KeyBlock;
struct MLoopTri;
struct Main;
struct Mesh;
struct ModifierData;
struct MPoly;
struct MLoop;
struct MFace;
struct MEdge;
struct MVert;
struct MVertTri;
struct MDeformVert;
struct MDisps;
struct Object;
struct CustomData;
struct Scene;
struct MLoopUV;
struct ReportList;

#ifdef __cplusplus
extern "C" {
#endif

/* setting zero so we can catch bugs in OpenMP/BMesh */
#ifdef DEBUG
#  define BKE_MESH_OMP_LIMIT 0
#else
#  define BKE_MESH_OMP_LIMIT 10000
#endif

/* *** mesh.c *** */

struct BMesh *BKE_mesh_to_bmesh_ex(
        struct Mesh *me,
        const struct BMeshCreateParams *create_params,
        const struct BMeshFromMeshParams *convert_params);
struct BMesh *BKE_mesh_to_bmesh(
        struct Mesh *me, struct Object *ob,
        const bool add_key_index, const struct BMeshCreateParams *params);

struct Mesh *BKE_bmesh_to_mesh_nomain(struct BMesh *bm, const struct BMeshToMeshParams *params);

int poly_find_loop_from_vert(
        const struct MPoly *poly,
        const struct MLoop *loopstart, unsigned vert);
int poly_get_adj_loops_from_vert(
        const struct MPoly *poly,
        const struct MLoop *mloop, unsigned int vert,
        unsigned int r_adj[2]);

int BKE_mesh_edge_other_vert(const struct MEdge *e, int v);

void BKE_mesh_free(struct Mesh *me);
void BKE_mesh_init(struct Mesh *me);
struct Mesh *BKE_mesh_add(struct Main *bmain, const char *name);
void BKE_mesh_copy_data(struct Main *bmain, struct Mesh *me_dst, const struct Mesh *me_src, const int flag);
struct Mesh *BKE_mesh_copy(struct Main *bmain, const struct Mesh *me);
void BKE_mesh_update_customdata_pointers(struct Mesh *me, const bool do_ensure_tess_cd);
void BKE_mesh_ensure_skin_customdata(struct Mesh *me);

struct Mesh *BKE_mesh_new_nomain(
        int verts_len, int edges_len, int tessface_len,
        int loops_len, int polys_len);
struct Mesh *BKE_mesh_new_nomain_from_template(
        const struct Mesh *me_src,
        int verts_len, int edges_len, int tessface_len,
        int loops_len, int polys_len);

/* These functions construct a new Mesh, contrary to BKE_mesh_from_nurbs which modifies ob itself. */
struct Mesh *BKE_mesh_new_nomain_from_curve(struct Object *ob);
struct Mesh *BKE_mesh_new_nomain_from_curve_displist(struct Object *ob, struct ListBase *dispbase);

bool BKE_mesh_ensure_facemap_customdata(struct Mesh *me);
bool BKE_mesh_clear_facemap_customdata(struct Mesh *me);

void BKE_mesh_make_local(struct Main *bmain, struct Mesh *me, const bool lib_local);
void BKE_mesh_boundbox_calc(struct Mesh *me, float r_loc[3], float r_size[3]);
void BKE_mesh_texspace_calc(struct Mesh *me);
float (*BKE_mesh_orco_verts_get(struct Object *ob))[3];
void   BKE_mesh_orco_verts_transform(struct Mesh *me, float (*orco)[3], int totvert, int invert);
int test_index_face(struct MFace *mface, struct CustomData *mfdata, int mfindex, int nr);
struct Mesh *BKE_mesh_from_object(struct Object *ob);
void BKE_mesh_assign_object(struct Main *bmain, struct Object *ob, struct Mesh *me);
void BKE_mesh_from_metaball(struct ListBase *lb, struct Mesh *me);
int  BKE_mesh_nurbs_to_mdata(
        struct Object *ob, struct MVert **r_allvert, int *r_totvert,
        struct MEdge **r_alledge, int *r_totedge, struct MLoop **r_allloop, struct MPoly **r_allpoly,
        int *r_totloop, int *r_totpoly);
int BKE_mesh_nurbs_displist_to_mdata(
        struct Object *ob, const struct ListBase *dispbase,
        struct MVert **r_allvert, int *r_totvert,
        struct MEdge **r_alledge, int *r_totedge,
        struct MLoop **r_allloop, struct MPoly **r_allpoly,
        struct MLoopUV **r_alluv, int *r_totloop, int *r_totpoly);
void BKE_mesh_from_nurbs_displist(
        struct Main *bmain, struct Object *ob, struct ListBase *dispbase, const bool use_orco_uv, const char *obdata_name, bool temporary);
void BKE_mesh_from_nurbs(struct Main *bmain, struct Object *ob);
void BKE_mesh_to_curve_nurblist(const struct Mesh *me, struct ListBase *nurblist, const int edge_users_test);
void BKE_mesh_to_curve(struct Main *bmain, struct Depsgraph *depsgraph, struct Scene *scene, struct Object *ob);
void BKE_mesh_material_index_remove(struct Mesh *me, short index);
void BKE_mesh_material_index_clear(struct Mesh *me);
void BKE_mesh_material_remap(struct Mesh *me, const unsigned int *remap, unsigned int remap_len);
void BKE_mesh_smooth_flag_set(struct Object *meshOb, int enableSmooth);

const char *BKE_mesh_cmp(struct Mesh *me1, struct Mesh *me2, float thresh);

struct BoundBox *BKE_mesh_boundbox_get(struct Object *ob);
void BKE_mesh_texspace_get(struct Mesh *me, float r_loc[3], float r_rot[3], float r_size[3]);
void BKE_mesh_texspace_get_reference(struct Mesh *me, short **r_texflag,  float **r_loc, float **r_rot, float **r_size);
void BKE_mesh_texspace_copy_from_object(struct Mesh *me, struct Object *ob);

bool BKE_mesh_uv_cdlayer_rename_index(
        struct Mesh *me, const int loop_index, const int face_index,
        const char *new_name, const bool do_tessface);
bool BKE_mesh_uv_cdlayer_rename(struct Mesh *me, const char *old_name, const char *new_name, bool do_tessface);

float (*BKE_mesh_vertexCos_get(const struct Mesh *me, int *r_numVerts))[3];

void BKE_mesh_split_faces(struct Mesh *mesh, bool free_loop_normals);

struct Mesh *BKE_mesh_new_from_object(
        struct Depsgraph *depsgraph, struct Main *bmain, struct Scene *sce, struct Object *ob,
        const bool apply_modifiers, const bool calc_tessface, const bool calc_undeformed);
struct Mesh *BKE_mesh_create_derived_for_modifier(
        struct Depsgraph *depsgraph, struct Scene *scene, struct Object *ob,
        struct ModifierData *md, int build_shapekey_layers);

/* Copies a nomain-Mesh into an existing Mesh. */
void BKE_mesh_nomain_to_mesh(struct Mesh *mesh_src, struct Mesh *mesh_dst, struct Object *ob,
                             CustomDataMask mask, bool take_ownership);
void BKE_mesh_nomain_to_meshkey(struct Mesh *mesh_src, struct Mesh *mesh_dst, struct KeyBlock *kb);


/* vertex level transformations & checks (no derived mesh) */

bool BKE_mesh_minmax(const struct Mesh *me, float r_min[3], float r_max[3]);
void BKE_mesh_transform(struct Mesh *me, float mat[4][4], bool do_keys);
void BKE_mesh_translate(struct Mesh *me, const float offset[3], const bool do_keys);

void BKE_mesh_ensure_navmesh(struct Mesh *me);

void BKE_mesh_tessface_calc(struct Mesh *mesh);
void BKE_mesh_tessface_ensure(struct Mesh *mesh);
void BKE_mesh_tessface_clear(struct Mesh *mesh);

void BKE_mesh_do_versions_cd_flag_init(struct Mesh *mesh);


void BKE_mesh_mselect_clear(struct Mesh *me);
void BKE_mesh_mselect_validate(struct Mesh *me);
int  BKE_mesh_mselect_find(struct Mesh *me, int index, int type);
int  BKE_mesh_mselect_active_get(struct Mesh *me, int type);
void BKE_mesh_mselect_active_set(struct Mesh *me, int index, int type);

void BKE_mesh_apply_vert_coords(struct Mesh *mesh, float (*vertCoords)[3]);


/* *** mesh_evaluate.c *** */

void BKE_mesh_calc_normals_mapping_simple(struct Mesh *me);
void BKE_mesh_calc_normals_mapping(
        struct MVert *mverts, int numVerts,
        const struct MLoop *mloop, const struct MPoly *mpolys, int numLoops, int numPolys, float (*r_polyNors)[3],
        const struct MFace *mfaces, int numFaces, const int *origIndexFace, float (*r_faceNors)[3]);
void BKE_mesh_calc_normals_mapping_ex(
        struct MVert *mverts, int numVerts,
        const struct MLoop *mloop, const struct MPoly *mpolys,
        int numLoops, int numPolys, float (*r_polyNors)[3],
        const struct MFace *mfaces, int numFaces, const int *origIndexFace, float (*r_faceNors)[3],
        const bool only_face_normals);
void BKE_mesh_calc_normals_poly(
        struct MVert *mverts, float (*r_vertnors)[3], int numVerts,
        const struct MLoop *mloop, const struct MPoly *mpolys,
        int numLoops, int numPolys, float (*r_polyNors)[3],
        const bool only_face_normals);
void BKE_mesh_calc_normals(struct Mesh *me);
void BKE_mesh_ensure_normals(struct Mesh *me);
void BKE_mesh_calc_normals_tessface(
        struct MVert *mverts, int numVerts,
        const struct MFace *mfaces, int numFaces,
        float (*r_faceNors)[3]);
void BKE_mesh_calc_normals_looptri(
        struct MVert *mverts, int numVerts,
        const struct MLoop *mloop,
        const struct MLoopTri *looptri, int looptri_num,
        float (*r_tri_nors)[3]);
void BKE_mesh_loop_tangents_ex(
        const struct MVert *mverts, const int numVerts, const struct MLoop *mloops,
        float (*r_looptangent)[4], float (*loopnors)[3], const struct MLoopUV *loopuv,
        const int numLoops, const struct MPoly *mpolys, const int numPolys,
        struct ReportList *reports);
void BKE_mesh_loop_tangents(
        struct Mesh *mesh, const char *uvmap, float (*r_looptangents)[4], struct ReportList *reports);
void BKE_mesh_loop_manifold_fan_around_vert_next(
        const struct MLoop *mloops, const struct MPoly *mpolys,
        const int *loop_to_poly, const int *e2lfan_curr, const uint mv_pivot_index,
        const struct MLoop **r_mlfan_curr, int *r_mlfan_curr_index, int *r_mlfan_vert_index, int *r_mpfan_curr_index);

void BKE_edges_sharp_from_angle_set(
        const struct MVert *mverts, const int numVerts,
        struct MEdge *medges, const int numEdges,
        struct MLoop *mloops, const int numLoops,
        struct MPoly *mpolys, const float (*polynors)[3], const int numPolys,
        const float split_angle);

/**
 * References a contiguous loop-fan with normal offset vars.
 */
typedef struct MLoopNorSpace {
	float vec_lnor[3];      /* Automatically computed loop normal. */
	float vec_ref[3];       /* Reference vector, orthogonal to vec_lnor. */
	float vec_ortho[3];     /* Third vector, orthogonal to vec_lnor and vec_ref. */
	float ref_alpha;        /* Reference angle, around vec_ortho, in ]0, pi] range (0.0 marks that space as invalid). */
	float ref_beta;         /* Reference angle, around vec_lnor, in ]0, 2pi] range (0.0 marks that space as invalid). */
	/* All loops using this lnor space (i.e. smooth fan of loops),
	 * as (depending on owning MLoopNorSpaceArrary.data_type):
	 *     - Indices (uint_in_ptr), or
	 *     - BMLoop pointers. */
	struct LinkNode *loops;
	char flags;
} MLoopNorSpace;
/**
 * MLoopNorSpace.flags
 */
enum {
	MLNOR_SPACE_IS_SINGLE = 1 << 0,
};

/**
 * Collection of #MLoopNorSpace basic storage & pre-allocation.
 */
typedef struct MLoopNorSpaceArray {
	MLoopNorSpace **lspacearr;    /* MLoop aligned array */
	struct LinkNode *loops_pool;  /* Allocated once, avoids to call BLI_linklist_prepend_arena() for each loop! */
	char data_type;               /* Whether we store loop indices, or pointers to BMLoop. */
	struct MemArena *mem;
} MLoopNorSpaceArray;
/**
 * MLoopNorSpaceArray.data_type
 */
enum {
	MLNOR_SPACEARR_LOOP_INDEX = 0,
	MLNOR_SPACEARR_BMLOOP_PTR = 1,
};

void BKE_lnor_spacearr_init(MLoopNorSpaceArray *lnors_spacearr, const int numLoops, const char data_type);
void BKE_lnor_spacearr_clear(MLoopNorSpaceArray *lnors_spacearr);
void BKE_lnor_spacearr_free(MLoopNorSpaceArray *lnors_spacearr);
MLoopNorSpace *BKE_lnor_space_create(MLoopNorSpaceArray *lnors_spacearr);
void BKE_lnor_space_define(
        MLoopNorSpace *lnor_space, const float lnor[3], float vec_ref[3], float vec_other[3],
        struct BLI_Stack *edge_vectors);
void BKE_lnor_space_add_loop(
        MLoopNorSpaceArray *lnors_spacearr, MLoopNorSpace *lnor_space,
        const int ml_index, void *bm_loop, const bool is_single);
void BKE_lnor_space_custom_data_to_normal(MLoopNorSpace *lnor_space, const short clnor_data[2], float r_custom_lnor[3]);
void BKE_lnor_space_custom_normal_to_data(MLoopNorSpace *lnor_space, const float custom_lnor[3], short r_clnor_data[2]);

bool BKE_mesh_has_custom_loop_normals(struct Mesh *me);

void BKE_mesh_calc_normals_split(struct Mesh *mesh);
void BKE_mesh_calc_normals_split_ex(struct Mesh *mesh, struct MLoopNorSpaceArray *r_lnors_spacearr);

void BKE_mesh_normals_loop_split(
        const struct MVert *mverts, const int numVerts, struct MEdge *medges, const int numEdges,
        struct MLoop *mloops, float (*r_loopnors)[3], const int numLoops,
        struct MPoly *mpolys, const float (*polynors)[3], const int numPolys,
        const bool use_split_normals, const float split_angle,
        MLoopNorSpaceArray *r_lnors_spacearr, short (*clnors_data)[2], int *r_loop_to_poly);

void BKE_mesh_normals_loop_custom_set(
        const struct MVert *mverts, const int numVerts, struct MEdge *medges, const int numEdges,
        struct MLoop *mloops, float (*r_custom_loopnors)[3], const int numLoops,
        struct MPoly *mpolys, const float (*polynors)[3], const int numPolys,
        short (*r_clnors_data)[2]);
void BKE_mesh_normals_loop_custom_from_vertices_set(
        const struct MVert *mverts, float (*r_custom_vertnors)[3], const int numVerts,
        struct MEdge *medges, const int numEdges, struct MLoop *mloops, const int numLoops,
        struct MPoly *mpolys, const float (*polynors)[3], const int numPolys,
        short (*r_clnors_data)[2]);

void BKE_mesh_normals_loop_to_vertex(
        const int numVerts, const struct MLoop *mloops, const int numLoops,
        const float (*clnors)[3], float (*r_vert_clnors)[3]);

void BKE_mesh_calc_poly_normal(
        const struct MPoly *mpoly, const struct MLoop *loopstart,
        const struct MVert *mvarray, float r_no[3]);
void BKE_mesh_calc_poly_normal_coords(
        const struct MPoly *mpoly, const struct MLoop *loopstart,
        const float (*vertex_coords)[3], float r_no[3]);
void BKE_mesh_calc_poly_center(
        const struct MPoly *mpoly, const struct MLoop *loopstart,
        const struct MVert *mvarray, float r_cent[3]);
float BKE_mesh_calc_poly_area(
        const struct MPoly *mpoly, const struct MLoop *loopstart,
        const struct MVert *mvarray);
void BKE_mesh_calc_poly_angles(
        const struct MPoly *mpoly, const struct MLoop *loopstart,
        const struct MVert *mvarray, float angles[]);

void BKE_mesh_poly_edgehash_insert(
        struct EdgeHash *ehash,
        const struct MPoly *mp, const struct MLoop *mloop);
void BKE_mesh_poly_edgebitmap_insert(
        unsigned int *edge_bitmap,
        const struct MPoly *mp, const struct MLoop *mloop);


bool BKE_mesh_center_median(const struct Mesh *me, float r_cent[3]);
bool BKE_mesh_center_bounds(const struct Mesh *me, float r_cent[3]);
bool BKE_mesh_center_of_surface(const struct Mesh *me, float r_cent[3]);
bool BKE_mesh_center_of_volume(const struct Mesh *me, float r_cent[3]);

void BKE_mesh_calc_volume(
        const struct MVert *mverts, const int mverts_num,
        const struct MLoopTri *mlooptri, const int looptri_num,
        const struct MLoop *mloop,
        float *r_volume, float r_center[3]);

/* tessface */
void BKE_mesh_loops_to_mface_corners(
        struct CustomData *fdata, struct CustomData *ldata,
        struct CustomData *pdata, unsigned int lindex[4], int findex,
        const int polyindex, const int mf_len,
        const int numTex, const int numCol,
        const bool hasPCol, const bool hasOrigSpace, const bool hasLNor);
void BKE_mesh_loops_to_tessdata(
        struct CustomData *fdata, struct CustomData *ldata, struct MFace *mface,
        int *polyindices, unsigned int (*loopindices)[4], const int num_faces);
void BKE_mesh_tangent_loops_to_tessdata(
        struct CustomData *fdata, struct CustomData *ldata, struct MFace *mface,
        int *polyindices, unsigned int (*loopindices)[4], const int num_faces, const char *layer_name);
int BKE_mesh_recalc_tessellation(
        struct CustomData *fdata, struct CustomData *ldata, struct CustomData *pdata,
        struct MVert *mvert,
        int totface, int totloop, int totpoly,
        const bool do_face_nor_copy);
void BKE_mesh_recalc_looptri(
        const struct MLoop *mloop, const struct MPoly *mpoly,
        const struct MVert *mvert,
        int totloop, int totpoly,
        struct MLoopTri *mlooptri);
int BKE_mesh_mpoly_to_mface(
        struct CustomData *fdata, struct CustomData *ldata,
        struct CustomData *pdata, int totface, int totloop, int totpoly);
void BKE_mesh_convert_mfaces_to_mpolys(struct Mesh *mesh);
void BKE_mesh_do_versions_convert_mfaces_to_mpolys(struct Mesh *mesh);
void BKE_mesh_convert_mfaces_to_mpolys_ex(
        struct ID *id,
        struct CustomData *fdata, struct CustomData *ldata, struct CustomData *pdata,
        int totedge_i, int totface_i, int totloop_i, int totpoly_i,
        struct MEdge *medge, struct MFace *mface,
        int *r_totloop, int *r_totpoly,
        struct MLoop **r_mloop, struct MPoly **r_mpoly);

void BKE_mesh_mdisp_flip(struct MDisps *md, const bool use_loop_mdisp_flip);

void BKE_mesh_polygon_flip_ex(
        struct MPoly *mpoly, struct MLoop *mloop, struct CustomData *ldata,
        float (*lnors)[3], struct MDisps *mdisp, const bool use_loop_mdisp_flip);
void BKE_mesh_polygon_flip(struct MPoly *mpoly, struct MLoop *mloop, struct CustomData *ldata);
void BKE_mesh_polygons_flip(struct MPoly *mpoly, struct MLoop *mloop, struct CustomData *ldata, int totpoly);

/* merge verts  */
/* Enum for merge_mode of CDDM_merge_verts.
 * Refer to mesh.c for details. */
enum {
	MESH_MERGE_VERTS_DUMP_IF_MAPPED,
	MESH_MERGE_VERTS_DUMP_IF_EQUAL,
};
struct Mesh *BKE_mesh_merge_verts(
        struct Mesh *mesh,
        const int *vtargetmap, const int tot_vtargetmap,
        const int merge_mode);


/* flush flags */
void BKE_mesh_flush_hidden_from_verts_ex(
        const struct MVert *mvert,
        const struct MLoop *mloop,
        struct MEdge *medge, const int totedge,
        struct MPoly *mpoly, const int totpoly);
void BKE_mesh_flush_hidden_from_verts(struct Mesh *me);
void BKE_mesh_flush_hidden_from_polys_ex(
        struct MVert *mvert,
        const struct MLoop *mloop,
        struct MEdge *medge, const int totedge,
        const struct MPoly *mpoly, const int totpoly);
void BKE_mesh_flush_hidden_from_polys(struct Mesh *me);
void BKE_mesh_flush_select_from_polys_ex(
        struct MVert *mvert,       const int totvert,
        const struct MLoop *mloop,
        struct MEdge *medge,       const int totedge,
        const struct MPoly *mpoly, const int totpoly);
void BKE_mesh_flush_select_from_polys(struct Mesh *me);
void BKE_mesh_flush_select_from_verts_ex(
        const struct MVert *mvert, const int totvert,
        const struct MLoop *mloop,
        struct MEdge *medge,       const int totedge,
        struct MPoly *mpoly,       const int totpoly);
void BKE_mesh_flush_select_from_verts(struct Mesh *me);

/* spatial evaluation */
void BKE_mesh_calc_relative_deform(
        const struct MPoly *mpoly, const int totpoly,
        const struct MLoop *mloop, const int totvert,

        const float (*vert_cos_src)[3],
        const float (*vert_cos_dst)[3],

        const float (*vert_cos_org)[3],
              float (*vert_cos_new)[3]);



/* *** mesh_validate.c *** */

<<<<<<< HEAD
int BKE_mesh_validate(struct Mesh *me, const int do_verbose, const int cddata_check_mask);
bool BKE_mesh_is_valid(struct Mesh *me);
int BKE_mesh_validate_material_indices(struct Mesh *me);
=======
bool BKE_mesh_validate(struct Mesh *me, const bool do_verbose, const bool cddata_check_mask);
void BKE_mesh_cd_validate(struct Mesh *me);
bool BKE_mesh_validate_material_indices(struct Mesh *me);
>>>>>>> ddee0931

bool BKE_mesh_validate_arrays(
        struct Mesh *me,
        struct MVert *mverts, unsigned int totvert,
        struct MEdge *medges, unsigned int totedge,
        struct MFace *mfaces, unsigned int totface,
        struct MLoop *mloops, unsigned int totloop,
        struct MPoly *mpolys, unsigned int totpoly,
        struct MDeformVert *dverts, /* assume totvert length */
        const bool do_verbose, const bool do_fixes,
        bool *r_change);

bool BKE_mesh_validate_all_customdata(
        struct CustomData *vdata, struct CustomData *edata,
        struct CustomData *ldata, struct CustomData *pdata,
        const bool check_meshmask,
        const bool do_verbose, const bool do_fixes,
        bool *r_change);

void BKE_mesh_strip_loose_faces(struct Mesh *me);
void BKE_mesh_strip_loose_polysloops(struct Mesh *me);
void BKE_mesh_strip_loose_edges(struct Mesh *me);

void BKE_mesh_calc_edges_legacy(struct Mesh *me, const bool use_old);
void BKE_mesh_calc_edges(struct Mesh *mesh, bool update, const bool select);

/* **** Depsgraph evaluation **** */

void BKE_mesh_eval_geometry(struct Depsgraph *depsgraph,
                            struct Mesh *mesh);

/* Draw Cache */
enum {
	BKE_MESH_BATCH_DIRTY_ALL = 0,
	BKE_MESH_BATCH_DIRTY_MAYBE_ALL,
	BKE_MESH_BATCH_DIRTY_SELECT,
	BKE_MESH_BATCH_DIRTY_SHADING,
	BKE_MESH_BATCH_DIRTY_SCULPT_COORDS,
};
void BKE_mesh_batch_cache_dirty(struct Mesh *me, int mode);
void BKE_mesh_batch_cache_free(struct Mesh *me);


/* Inlines */

/* This is a copy of DM_origindex_mface_mpoly().
 * Instead of -1 that function uses ORIGINDEX_NONE as defined in BKE_customdata.h,
 * but I don't want to force every user of BKE_mesh.h to also include that file.
 * ~~ Sybren */
BLI_INLINE int BKE_mesh_origindex_mface_mpoly(
        const int *index_mf_to_mpoly, const int *index_mp_to_orig, const int i)
{
	const int j = index_mf_to_mpoly[i];
	return (j != -1) ? (index_mp_to_orig ? index_mp_to_orig[j] : j) : -1;
}

#ifdef __cplusplus
}
#endif

#endif /* __BKE_MESH_H__ */<|MERGE_RESOLUTION|>--- conflicted
+++ resolved
@@ -467,15 +467,9 @@
 
 /* *** mesh_validate.c *** */
 
-<<<<<<< HEAD
-int BKE_mesh_validate(struct Mesh *me, const int do_verbose, const int cddata_check_mask);
+bool BKE_mesh_validate(struct Mesh *me, const bool do_verbose, const bool cddata_check_mask);
 bool BKE_mesh_is_valid(struct Mesh *me);
-int BKE_mesh_validate_material_indices(struct Mesh *me);
-=======
-bool BKE_mesh_validate(struct Mesh *me, const bool do_verbose, const bool cddata_check_mask);
-void BKE_mesh_cd_validate(struct Mesh *me);
 bool BKE_mesh_validate_material_indices(struct Mesh *me);
->>>>>>> ddee0931
 
 bool BKE_mesh_validate_arrays(
         struct Mesh *me,
