/*
 * ***** BEGIN GPL LICENSE BLOCK *****
 *
 * This program is free software; you can redistribute it and/or
 * modify it under the terms of the GNU General Public License
 * as published by the Free Software Foundation; either version 2
 * of the License, or (at your option) any later version.
 *
 * This program is distributed in the hope that it will be useful,
 * but WITHOUT ANY WARRANTY; without even the implied warranty of
 * MERCHANTABILITY or FITNESS FOR A PARTICULAR PURPOSE.  See the
 * GNU General Public License for more details.
 *
 * You should have received a copy of the GNU General Public License
 * along with this program; if not, write to the Free Software Foundation,
 * Inc., 51 Franklin Street, Fifth Floor, Boston, MA 02110-1301, USA.
 *
 * The Original Code is Copyright (C) 2001-2002 by NaN Holding BV.
 * All rights reserved.
 *
 * The Original Code is: all of this file.
 *
 * Contributor(s): none yet.
 *
 * ***** END GPL LICENSE BLOCK *****
 */
#ifndef __BKE_ARMATURE_H__
#define __BKE_ARMATURE_H__

/** \file BKE_armature.h
 *  \ingroup bke
 *  \since March 2001
 *  \author nzc
 */

struct bPose;
struct Bone;
struct EvaluationContext;
struct GHash;
struct Main;
struct bArmature;
struct bPoseChannel;
struct bConstraint;
struct Scene;
struct Object;
struct PoseTree;
struct ListBase;

typedef struct PoseTarget {
	struct PoseTarget *next, *prev;

	struct bConstraint *con;        /* the constrait of this target */
	int tip;                        /* index of tip pchan in PoseTree */
} PoseTarget;

typedef struct PoseTree {
	struct PoseTree *next, *prev;
	
	int type;                       /* type of IK that this serves (CONSTRAINT_TYPE_KINEMATIC or ..._SPLINEIK) */
	int totchannel;                 /* number of pose channels */
	
	struct ListBase targets;        /* list of targets of the tree */
	struct bPoseChannel **pchan;    /* array of pose channels */
	int     *parent;                /* and their parents */

	float (*basis_change)[3][3];    /* basis change result from solver */
	int iterations;                 /* iterations from the constraint */
	int stretch;                    /* disable stretching */
} PoseTree;

/*	Core armature functionality */
#ifdef __cplusplus
extern "C" {
#endif

struct bArmature *BKE_armature_add(struct Main *bmain, const char *name);
struct bArmature *BKE_armature_from_object(struct Object *ob);
int  BKE_armature_bonelist_count(struct ListBase *lb);
void BKE_armature_bonelist_free(struct ListBase *lb);
void BKE_armature_free(struct bArmature *arm);
void BKE_armature_make_local(struct Main *bmain, struct bArmature *arm, const bool lib_local);
void BKE_armature_copy_data(struct Main *bmain, struct bArmature *arm_dst, const struct bArmature *arm_src, const int flag);
struct bArmature *BKE_armature_copy(struct Main *bmain, const struct bArmature *arm);

/* Bounding box. */
struct BoundBox *BKE_armature_boundbox_get(struct Object *ob);

bool BKE_pose_minmax(struct Object *ob, float r_min[3], float r_max[3], bool use_hidden, bool use_select);

int bone_autoside_name(char name[64], int strip_number, short axis, float head, float tail);

struct Bone  *BKE_armature_find_bone_name(struct bArmature *arm, const char *name);
struct GHash *BKE_armature_bone_from_name_map(struct bArmature *arm);

bool         BKE_armature_bone_flag_test_recursive(const struct Bone *bone, int flag);

float distfactor_to_bone(const float vec[3], const float b1[3], const float b2[3], float r1, float r2, float rdist);

void BKE_armature_where_is(struct bArmature *arm);
void BKE_armature_where_is_bone(struct Bone *bone, struct Bone *prevbone, const bool use_recursion);
void BKE_pose_clear_pointers(struct bPose *pose);
void BKE_pose_rebuild(struct Object *ob, struct bArmature *arm);
void BKE_pose_where_is(const struct EvaluationContext *eval_ctx, struct Scene *scene, struct Object *ob);
void BKE_pose_where_is_bone(const struct EvaluationContext *eval_ctx, struct Scene *scene, struct Object *ob, struct bPoseChannel *pchan, float ctime, bool do_extra);
void BKE_pose_where_is_bone_tail(struct bPoseChannel *pchan);

/* get_objectspace_bone_matrix has to be removed still */
void get_objectspace_bone_matrix(struct Bone *bone, float M_accumulatedMatrix[4][4], int root, int posed);
void vec_roll_to_mat3(const float vec[3], const float roll, float mat[3][3]);
void vec_roll_to_mat3_normalized(const float nor[3], const float roll, float mat[3][3]);
void mat3_to_vec_roll(float mat[3][3], float r_vec[3], float *r_roll);

/* Common Conversions Between Co-ordinate Spaces */
void BKE_armature_mat_world_to_pose(struct Object *ob, float inmat[4][4], float outmat[4][4]);
void BKE_armature_loc_world_to_pose(struct Object *ob, const float inloc[3], float outloc[3]);
void BKE_armature_mat_pose_to_bone(struct bPoseChannel *pchan, float inmat[4][4], float outmat[4][4]);
void BKE_armature_loc_pose_to_bone(struct bPoseChannel *pchan, const float inloc[3], float outloc[3]);
void BKE_armature_mat_bone_to_pose(struct bPoseChannel *pchan, float inmat[4][4], float outmat[4][4]);
void BKE_armature_mat_pose_to_delta(float delta_mat[4][4], float pose_mat[4][4], float arm_mat[4][4]);

void BKE_armature_mat_pose_to_bone_ex(const struct EvaluationContext *eval_ctx, struct Object *ob, struct bPoseChannel *pchan, float inmat[4][4], float outmat[4][4]);

void BKE_pchan_mat3_to_rot(struct bPoseChannel *pchan, float mat[3][3], bool use_compat);
void BKE_pchan_apply_mat4(struct bPoseChannel *pchan, float mat[4][4], bool use_comat);
void BKE_pchan_to_mat4(struct bPoseChannel *pchan, float chan_mat[4][4]);
void BKE_pchan_calc_mat(struct bPoseChannel *pchan);

/* Get the "pchan to pose" transform matrix. These matrices apply the effects of
 * HINGE/NO_SCALE/NO_LOCAL_LOCATION options over the pchan loc/rot/scale transformations. */
void BKE_pchan_to_pose_mat(struct bPoseChannel *pchan, float rotscale_mat[4][4], float loc_mat[4][4]);

/* Rotation Mode Conversions - Used for PoseChannels + Objects... */
void BKE_rotMode_change_values(float quat[4], float eul[3], float axis[3], float *angle, short oldMode, short newMode);

/* B-Bone support */
#define MAX_BBONE_SUBDIV    32

typedef struct Mat4 {
	float mat[4][4];
} Mat4;

void equalize_bbone_bezier(float *data, int desired);
void b_bone_spline_setup(struct bPoseChannel *pchan, int rest, Mat4 result_array[MAX_BBONE_SUBDIV]);

/* like EBONE_VISIBLE */
#define PBONE_VISIBLE(arm, bone) ( \
	CHECK_TYPE_INLINE(arm, bArmature *), \
	CHECK_TYPE_INLINE(bone, Bone *), \
	(((bone)->layer & (arm)->layer) && !((bone)->flag & BONE_HIDDEN_P)) \
	)

#define PBONE_SELECTABLE(arm, bone) \
	(PBONE_VISIBLE(arm, bone) && !((bone)->flag & BONE_UNSELECTABLE))

/* Evaluation helpers */
struct bKinematicConstraint;
struct bPose;
struct bSplineIKConstraint;

struct bPoseChannel *BKE_armature_ik_solver_find_root(
        struct bPoseChannel *pchan,
        struct bKinematicConstraint *data);
struct bPoseChannel *BKE_armature_splineik_solver_find_root(
        struct bPoseChannel *pchan,
        struct bSplineIKConstraint *data);

void BKE_pose_splineik_init_tree(struct Scene *scene, struct Object *ob, float ctime);
void BKE_splineik_execute_tree(
        const struct EvaluationContext *eval_ctx, struct Scene *scene,
        struct Object *ob, struct bPoseChannel *pchan_root, float ctime);

void BKE_pose_eval_init(const struct EvaluationContext *eval_ctx,
                        struct Scene *scene,
                        struct Object *ob,
                        struct bPose *pose);

<<<<<<< HEAD
void BKE_pose_eval_bone(const struct EvaluationContext *eval_ctx,
=======
void BKE_pose_eval_init_ik(struct EvaluationContext *eval_ctx,
                           struct Scene *scene,
                           struct Object *ob,
                           struct bPose *pose);

void BKE_pose_eval_bone(struct EvaluationContext *eval_ctx,
>>>>>>> 675cef0a
                        struct Scene *scene,
                        struct Object *ob,
                        struct bPoseChannel *pchan);

void BKE_pose_constraints_evaluate(const struct EvaluationContext *eval_ctx,
                                   struct Scene *scene,
                                   struct Object *ob,
                                   struct bPoseChannel *pchan);

void BKE_pose_bone_done(const struct EvaluationContext *eval_ctx,
                        struct bPoseChannel *pchan);

void BKE_pose_iktree_evaluate(const struct EvaluationContext *eval_ctx,
                              struct Scene *scene,
                              struct Object *ob,
                              struct bPoseChannel *rootchan);

void BKE_pose_splineik_evaluate(const struct EvaluationContext *eval_ctx,
                                struct Scene *scene,
                                struct Object *ob,
                                struct bPoseChannel *rootchan);

void BKE_pose_eval_flush(const struct EvaluationContext *eval_ctx,
                         struct Scene *scene,
                         struct Object *ob,
                         struct bPose *pose);

void BKE_pose_eval_proxy_copy(const struct EvaluationContext *eval_ctx,
                              struct Object *ob);

#ifdef __cplusplus
}
#endif

#endif
<|MERGE_RESOLUTION|>--- conflicted
+++ resolved
@@ -174,16 +174,12 @@
                         struct Object *ob,
                         struct bPose *pose);
 
-<<<<<<< HEAD
-void BKE_pose_eval_bone(const struct EvaluationContext *eval_ctx,
-=======
-void BKE_pose_eval_init_ik(struct EvaluationContext *eval_ctx,
+void BKE_pose_eval_init_ik(const struct EvaluationContext *eval_ctx,
                            struct Scene *scene,
                            struct Object *ob,
                            struct bPose *pose);
 
-void BKE_pose_eval_bone(struct EvaluationContext *eval_ctx,
->>>>>>> 675cef0a
+void BKE_pose_eval_bone(const struct EvaluationContext *eval_ctx,
                         struct Scene *scene,
                         struct Object *ob,
                         struct bPoseChannel *pchan);
