/* SPDX-License-Identifier: GPL-2.0-or-later */

/** \file
 * \ingroup balembic
 */

#include "abc_reader_mesh.h"
#include "abc_axis_conversion.h"
#include "abc_reader_transform.h"
#include "abc_util.h"

#include <algorithm>

#include "MEM_guardedalloc.h"

#include "DNA_customdata_types.h"
#include "DNA_material_types.h"
#include "DNA_mesh_types.h"
#include "DNA_meshdata_types.h"
#include "DNA_object_types.h"

#include "BLI_compiler_compat.h"
#include "BLI_edgehash.h"
#include "BLI_index_range.hh"
#include "BLI_listbase.h"
#include "BLI_math_geom.h"

<<<<<<< HEAD
#include "BKE_geometry_set.hh"
=======
#include "BKE_attribute.hh"
#include "BKE_lib_id.h"
>>>>>>> e0bdd171
#include "BKE_main.h"
#include "BKE_material.h"
#include "BKE_mesh.h"
#include "BKE_modifier.h"
#include "BKE_object.h"

using Alembic::Abc::FloatArraySamplePtr;
using Alembic::Abc::Int32ArraySamplePtr;
using Alembic::Abc::IV3fArrayProperty;
using Alembic::Abc::P3fArraySamplePtr;
using Alembic::Abc::PropertyHeader;
using Alembic::Abc::V3fArraySamplePtr;

using Alembic::AbcGeom::IC3fGeomParam;
using Alembic::AbcGeom::IC4fGeomParam;
using Alembic::AbcGeom::IFaceSet;
using Alembic::AbcGeom::IFaceSetSchema;
using Alembic::AbcGeom::IN3fGeomParam;
using Alembic::AbcGeom::IObject;
using Alembic::AbcGeom::IPolyMesh;
using Alembic::AbcGeom::IPolyMeshSchema;
using Alembic::AbcGeom::ISampleSelector;
using Alembic::AbcGeom::ISubD;
using Alembic::AbcGeom::ISubDSchema;
using Alembic::AbcGeom::IV2fGeomParam;
using Alembic::AbcGeom::kWrapExisting;
using Alembic::AbcGeom::N3fArraySample;
using Alembic::AbcGeom::N3fArraySamplePtr;
using Alembic::AbcGeom::UInt32ArraySamplePtr;
using Alembic::AbcGeom::V2fArraySamplePtr;

namespace blender::io::alembic {

/* NOTE: Alembic's polygon winding order is clockwise, to match with Renderman. */

/* Some helpers for mesh generation */
namespace utils {

static std::map<std::string, Material *> build_material_map(const Main *bmain)
{
  std::map<std::string, Material *> mat_map;
  LISTBASE_FOREACH (Material *, material, &bmain->materials) {
    mat_map[material->id.name + 2] = material;
  }
  return mat_map;
}

static void assign_materials(Main *bmain,
                             Object *ob,
                             const std::map<std::string, int> &mat_index_map)
{
  std::map<std::string, int>::const_iterator it;
  if (mat_index_map.size() > MAXMAT) {
    return;
  }

  std::map<std::string, Material *> matname_to_material = build_material_map(bmain);
  std::map<std::string, Material *>::iterator mat_iter;

  for (it = mat_index_map.begin(); it != mat_index_map.end(); ++it) {
    const std::string mat_name = it->first;
    const int mat_index = it->second;

    Material *assigned_mat;
    mat_iter = matname_to_material.find(mat_name);
    if (mat_iter == matname_to_material.end()) {
      assigned_mat = BKE_material_add(bmain, mat_name.c_str());
      id_us_min(&assigned_mat->id);
      matname_to_material[mat_name] = assigned_mat;
    }
    else {
      assigned_mat = mat_iter->second;
    }

    BKE_object_material_assign_single_obdata(bmain, ob, assigned_mat, mat_index);
  }
  if (ob->totcol > 0) {
    ob->actcol = 1;
  }
}

} /* namespace utils */

struct AbcMeshData {
  Int32ArraySamplePtr face_indices;
  Int32ArraySamplePtr face_counts;

  P3fArraySamplePtr positions;
  P3fArraySamplePtr ceil_positions;
};

static void read_mverts_interp(MVert *mverts,
                               const P3fArraySamplePtr &positions,
                               const P3fArraySamplePtr &ceil_positions,
                               const double weight)
{
  float tmp[3];
  for (int i = 0; i < positions->size(); i++) {
    MVert &mvert = mverts[i];
    const Imath::V3f &floor_pos = (*positions)[i];
    const Imath::V3f &ceil_pos = (*ceil_positions)[i];

    interp_v3_v3v3(tmp, floor_pos.getValue(), ceil_pos.getValue(), static_cast<float>(weight));
    copy_zup_from_yup(mvert.co, tmp);

    mvert.bweight = 0;
  }
}

static void read_mverts(CDStreamConfig &config, const AbcMeshData &mesh_data)
{
  MVert *mverts = config.mvert;
  const P3fArraySamplePtr &positions = mesh_data.positions;

  if (config.use_vertex_interpolation && config.weight != 0.0f &&
      mesh_data.ceil_positions != nullptr &&
      mesh_data.ceil_positions->size() == positions->size()) {
    read_mverts_interp(mverts, positions, mesh_data.ceil_positions, config.weight);
    return;
  }

  read_mverts(*config.mesh, positions, nullptr);
}

void read_mverts(Mesh &mesh, const P3fArraySamplePtr positions, const N3fArraySamplePtr normals)
{
  for (int i = 0; i < positions->size(); i++) {
    MVert &mvert = mesh.mvert[i];
    Imath::V3f pos_in = (*positions)[i];

    copy_zup_from_yup(mvert.co, pos_in.getValue());

    mvert.bweight = 0;
  }
  if (normals) {
    float(*vert_normals)[3] = BKE_mesh_vertex_normals_for_write(&mesh);
    for (const int64_t i : IndexRange(normals->size())) {
      Imath::V3f nor_in = (*normals)[i];
      copy_zup_from_yup(vert_normals[i], nor_in.getValue());
    }
    BKE_mesh_vertex_normals_clear_dirty(&mesh);
  }
}

static void read_mpolys(CDStreamConfig &config, const AbcMeshData &mesh_data)
{
  MPoly *mpolys = config.mpoly;
  MLoop *mloops = config.mloop;

  const Int32ArraySamplePtr &face_indices = mesh_data.face_indices;
  const Int32ArraySamplePtr &face_counts = mesh_data.face_counts;

  unsigned int loop_index = 0;
  unsigned int rev_loop_index = 0;
  bool seen_invalid_geometry = false;

  for (int i = 0; i < face_counts->size(); i++) {
    const int face_size = (*face_counts)[i];

    MPoly &poly = mpolys[i];
    poly.loopstart = loop_index;
    poly.totloop = face_size;

    /* Polygons are always assumed to be smooth-shaded. If the Alembic mesh should be flat-shaded,
     * this is encoded in custom loop normals. See T71246. */
    poly.flag |= ME_SMOOTH;

    /* NOTE: Alembic data is stored in the reverse order. */
    rev_loop_index = loop_index + (face_size - 1);

    uint last_vertex_index = 0;
    for (int f = 0; f < face_size; f++, loop_index++, rev_loop_index--) {
      MLoop &loop = mloops[rev_loop_index];
      loop.v = (*face_indices)[loop_index];

      if (f > 0 && loop.v == last_vertex_index) {
        /* This face is invalid, as it has consecutive loops from the same vertex. This is caused
         * by invalid geometry in the Alembic file, such as in T76514. */
        seen_invalid_geometry = true;
      }
      last_vertex_index = loop.v;
    }
  }

  BKE_mesh_calc_edges(config.mesh, false, false);
  if (seen_invalid_geometry) {
    if (config.modifier_error_message) {
      *config.modifier_error_message = "Mesh hash invalid geometry; more details on the console";
    }
    BKE_mesh_validate(config.mesh, true, true);
  }
}

static void process_no_normals(CDStreamConfig &config)
{
  /* Absence of normals in the Alembic mesh is interpreted as 'smooth'. */
  BKE_mesh_normals_tag_dirty(config.mesh);
}

static void process_loop_normals(CDStreamConfig &config, const N3fArraySamplePtr loop_normals_ptr)
{
  size_t loop_count = loop_normals_ptr->size();

  if (loop_count == 0) {
    process_no_normals(config);
    return;
  }

  Mesh *mesh = config.mesh;
  if (loop_count != mesh->totloop) {
    /* This happens in certain Houdini exports. When a mesh is animated and then replaced by a
     * fluid simulation, Houdini will still write the original mesh's loop normals, but the mesh
     * verts/loops/polys are from the simulation. In such cases the normals cannot be mapped to the
     * mesh, so it's better to ignore them. */
    process_no_normals(config);
    return;
  }

  float(*lnors)[3] = static_cast<float(*)[3]>(
      MEM_malloc_arrayN(loop_count, sizeof(float[3]), "ABC::FaceNormals"));

  MPoly *mpoly = mesh->mpoly;
  const N3fArraySample &loop_normals = *loop_normals_ptr;
  int abc_index = 0;
  for (int i = 0, e = mesh->totpoly; i < e; i++, mpoly++) {
    /* As usual, ABC orders the loops in reverse. */
    for (int j = mpoly->totloop - 1; j >= 0; j--, abc_index++) {
      int blender_index = mpoly->loopstart + j;
      copy_zup_from_yup(lnors[blender_index], loop_normals[abc_index].getValue());
    }
  }

  mesh->flag |= ME_AUTOSMOOTH;
  BKE_mesh_set_custom_normals(mesh, lnors);

  MEM_freeN(lnors);
}

static void process_vertex_normals(CDStreamConfig &config,
                                   const N3fArraySamplePtr vertex_normals_ptr)
{
  size_t normals_count = vertex_normals_ptr->size();
  if (normals_count == 0) {
    process_no_normals(config);
    return;
  }

  float(*vnors)[3] = static_cast<float(*)[3]>(
      MEM_malloc_arrayN(normals_count, sizeof(float[3]), "ABC::VertexNormals"));

  const N3fArraySample &vertex_normals = *vertex_normals_ptr;
  for (int index = 0; index < normals_count; index++) {
    copy_zup_from_yup(vnors[index], vertex_normals[index].getValue());
  }

  config.mesh->flag |= ME_AUTOSMOOTH;
  BKE_mesh_set_custom_normals_from_vertices(config.mesh, vnors);
  MEM_freeN(vnors);
}

static void process_normals(CDStreamConfig &config,
                            const IN3fGeomParam &normals,
                            const ISampleSelector &selector)
{
  if (!normals.valid()) {
    process_no_normals(config);
    return;
  }

  IN3fGeomParam::Sample normsamp = normals.getExpandedValue(selector);
  Alembic::AbcGeom::GeometryScope scope = normals.getScope();

  switch (scope) {
    case Alembic::AbcGeom::kFacevaryingScope: /* 'Vertex Normals' in Houdini. */
      process_loop_normals(config, normsamp.getVals());
      break;
    case Alembic::AbcGeom::kVertexScope:
    case Alembic::AbcGeom::kVaryingScope: /* 'Point Normals' in Houdini. */
      process_vertex_normals(config, normsamp.getVals());
      break;
    case Alembic::AbcGeom::kConstantScope:
    case Alembic::AbcGeom::kUniformScope:
    case Alembic::AbcGeom::kUnknownScope:
      process_no_normals(config);
      break;
  }
}

<<<<<<< HEAD
=======
BLI_INLINE void read_uvs_params(CDStreamConfig &config,
                                AbcMeshData &abc_data,
                                const IV2fGeomParam &uv,
                                const ISampleSelector &selector)
{
  if (!uv.valid()) {
    return;
  }

  IV2fGeomParam::Sample uvsamp;
  uv.getIndexed(uvsamp, selector);

  UInt32ArraySamplePtr uvs_indices = uvsamp.getIndices();

  const AbcUvScope uv_scope = get_uv_scope(uv.getScope(), config, uvs_indices);

  if (uv_scope == ABC_UV_SCOPE_NONE) {
    return;
  }

  abc_data.uv_scope = uv_scope;
  abc_data.uvs = uvsamp.getVals();
  abc_data.uvs_indices = uvs_indices;

  std::string name = Alembic::Abc::GetSourceName(uv.getMetaData());

  /* According to the convention, primary UVs should have had their name
   * set using Alembic::Abc::SetSourceName, but you can't expect everyone
   * to follow it! :) */
  if (name.empty()) {
    name = uv.getName();
  }

  void *cd_ptr = config.add_customdata_cb(config.mesh, name.c_str(), CD_MLOOPUV);
  config.mloopuv = static_cast<MLoopUV *>(cd_ptr);
}

static void *add_customdata_cb(Mesh *mesh, const char *name, int data_type)
{
  eCustomDataType cd_data_type = static_cast<eCustomDataType>(data_type);

  /* unsupported custom data type -- don't do anything. */
  if (!ELEM(cd_data_type, CD_MLOOPUV, CD_PROP_BYTE_COLOR)) {
    return nullptr;
  }

  void *cd_ptr = CustomData_get_layer_named(&mesh->ldata, cd_data_type, name);
  if (cd_ptr != nullptr) {
    /* layer already exists, so just return it. */
    return cd_ptr;
  }

  /* Create a new layer. */
  int numloops = mesh->totloop;
  cd_ptr = CustomData_add_layer_named(
      &mesh->ldata, cd_data_type, CD_SET_DEFAULT, nullptr, numloops, name);
  return cd_ptr;
}

>>>>>>> e0bdd171
static void get_weight_and_index(CDStreamConfig &config,
                                 Alembic::AbcCoreAbstract::TimeSamplingPtr time_sampling,
                                 size_t samples_number)
{
  Alembic::AbcGeom::index_t i0, i1;

  config.weight = get_weight_and_index(config.time, time_sampling, samples_number, i0, i1);

  config.index = i0;
  config.ceil_index = i1;
}

static void read_mesh_sample(ImportSettings *settings,
                             const IPolyMeshSchema &schema,
                             const ISampleSelector &selector,
                             CDStreamConfig &config)
{
  const IPolyMeshSchema::Sample sample = schema.getValue(selector);

  AbcMeshData abc_mesh_data;
  abc_mesh_data.face_counts = sample.getFaceCounts();
  abc_mesh_data.face_indices = sample.getFaceIndices();
  abc_mesh_data.positions = sample.getPositions();

  get_weight_and_index(config, schema.getTimeSampling(), schema.getNumSamples());

  if (config.weight != 0.0f) {
    Alembic::AbcGeom::IPolyMeshSchema::Sample ceil_sample;
    schema.get(ceil_sample, Alembic::Abc::ISampleSelector(config.ceil_index));
    abc_mesh_data.ceil_positions = ceil_sample.getPositions();
  }

  if ((settings->read_flag & MOD_MESHSEQ_READ_VERT) != 0) {
    read_mverts(config, abc_mesh_data);
  }

  if ((settings->read_flag & MOD_MESHSEQ_READ_POLY) != 0) {
    read_mpolys(config, abc_mesh_data);
    process_normals(config, schema.getNormalsParam(), selector);
  }

  read_arbitrary_attributes(
      config, schema, schema.getUVsParam(), selector, settings->velocity_scale);
}

CDStreamConfig get_config(Mesh *mesh,
                          const AttributeReadingHelper &attribute_helper,
                          const std::string &iobject_full_name,
                          const bool use_vertex_interpolation)
{
  CDStreamConfig config;

  BLI_assert(mesh->mvert || mesh->totvert == 0);

  config.mesh = mesh;
  config.mvert = mesh->mvert;
  config.mloop = mesh->mloop;
  config.mpoly = mesh->mpoly;
  config.totvert = mesh->totvert;
  config.totloop = mesh->totloop;
  config.totpoly = mesh->totpoly;
  config.loopdata = &mesh->ldata;
  config.use_vertex_interpolation = use_vertex_interpolation;
  config.iobject_full_name = iobject_full_name;
  config.attribute_helper = &attribute_helper;

  config.geometry_component = std::make_unique<MeshComponent>();
  MeshComponent *mesh_component = static_cast<MeshComponent *>(config.geometry_component.get());
  mesh_component->replace(mesh, GeometryOwnershipType::Editable);

  return config;
}

/* ************************************************************************** */

AbcMeshReader::AbcMeshReader(const IObject &object, ImportSettings &settings)
    : AbcObjectReader(object, settings)
{
  m_settings->read_flag |= MOD_MESHSEQ_READ_ALL;

  IPolyMesh ipoly_mesh(m_iobject, kWrapExisting);
  m_schema = ipoly_mesh.getSchema();

  get_min_max_time(m_iobject, m_schema, m_min_time, m_max_time);
}

bool AbcMeshReader::valid() const
{
  return m_schema.valid();
}

/* Specialization of #has_animations() as defined in abc_reader_object.h. */
template<> bool has_animations(Alembic::AbcGeom::IPolyMeshSchema &schema, ImportSettings *settings)
{
  if (settings->is_sequence || !schema.isConstant()) {
    return true;
  }

  IV2fGeomParam uvsParam = schema.getUVsParam();
  if (uvsParam.valid() && !uvsParam.isConstant()) {
    return true;
  }

  IN3fGeomParam normalsParam = schema.getNormalsParam();
  if (normalsParam.valid() && !normalsParam.isConstant()) {
    return true;
  }

  ICompoundProperty arbGeomParams = schema.getArbGeomParams();
  if (has_animated_attributes(arbGeomParams)) {
    return true;
  }

  return false;
}

void AbcMeshReader::readObjectData(Main *bmain, const Alembic::Abc::ISampleSelector &sample_sel)
{
  Mesh *mesh = BKE_mesh_add(bmain, m_data_name.c_str());

  m_object = BKE_object_add_only_object(bmain, OB_MESH, m_object_name.c_str());
  m_object->data = mesh;

  /* Default AttributeReadingHelper to ensure some standard attributes like UVs and vertex colors
   * are read. To load other attributes, a modifier should be added as there are no clear
   * conventions for them. */
  AttributeReadingHelper attribute_helper = AttributeReadingHelper::create_default();

  Mesh *read_mesh = this->read_mesh(
      mesh, sample_sel, attribute_helper, MOD_MESHSEQ_READ_ALL, 1.0f, nullptr);
  if (read_mesh != mesh) {
    /* XXX FIXME: after 2.80; mesh->flag isn't copied by #BKE_mesh_nomain_to_mesh(). */
    /* read_mesh can be freed by BKE_mesh_nomain_to_mesh(), so get the flag before that happens. */
    uint16_t autosmooth = (read_mesh->flag & ME_AUTOSMOOTH);
    BKE_mesh_nomain_to_mesh(read_mesh, mesh, m_object, &CD_MASK_EVERYTHING, true);
    mesh->flag |= autosmooth;
  }

  if (m_settings->validate_meshes) {
    BKE_mesh_validate(mesh, false, false);
  }

  readFaceSetsSample(bmain, mesh, sample_sel);

  if (m_settings->always_add_cache_reader || has_animations(m_schema, m_settings)) {
    addCacheModifier();
  }
}

bool AbcMeshReader::accepts_object_type(
    const Alembic::AbcCoreAbstract::ObjectHeader &alembic_header,
    const Object *const ob,
    const char **err_str) const
{
  if (!Alembic::AbcGeom::IPolyMesh::matches(alembic_header)) {
    *err_str =
        "Object type mismatch, Alembic object path pointed to PolyMesh when importing, but not "
        "any more.";
    return false;
  }

  if (ob->type != OB_MESH) {
    *err_str = "Object type mismatch, Alembic object path points to PolyMesh.";
    return false;
  }

  return true;
}

bool AbcMeshReader::topology_changed(const Mesh *existing_mesh, const ISampleSelector &sample_sel)
{
  IPolyMeshSchema::Sample sample;
  try {
    sample = m_schema.getValue(sample_sel);
  }
  catch (Alembic::Util::Exception &ex) {
    printf("Alembic: error reading mesh sample for '%s/%s' at time %f: %s\n",
           m_iobject.getFullName().c_str(),
           m_schema.getName().c_str(),
           sample_sel.getRequestedTime(),
           ex.what());
    /* A similar error in read_mesh() would just return existing_mesh. */
    return false;
  }

  const P3fArraySamplePtr &positions = sample.getPositions();
  const Alembic::Abc::Int32ArraySamplePtr &face_indices = sample.getFaceIndices();
  const Alembic::Abc::Int32ArraySamplePtr &face_counts = sample.getFaceCounts();

  return positions->size() != existing_mesh->totvert ||
         face_counts->size() != existing_mesh->totpoly ||
         face_indices->size() != existing_mesh->totloop;
}

void AbcMeshReader::read_geometry(GeometrySet &geometry_set,
                                  const Alembic::Abc::ISampleSelector &sample_sel,
                                  const AttributeReadingHelper &attribute_helper,
                                  int read_flag,
                                  const float velocity_scale,
                                  const char **err_str)
{
  Mesh *mesh = geometry_set.get_mesh_for_write();

  if (mesh == nullptr) {
    return;
  }

  Mesh *new_mesh = read_mesh(
      mesh, sample_sel, attribute_helper, read_flag, velocity_scale, err_str);

  geometry_set.replace_mesh(new_mesh);
}

Mesh *AbcMeshReader::read_mesh(Mesh *existing_mesh,
                               const ISampleSelector &sample_sel,
                               const AttributeReadingHelper &attribute_helper,
                               const int read_flag,
                               const float velocity_scale,
                               const char **err_str)
{
  IPolyMeshSchema::Sample sample;
  try {
    sample = m_schema.getValue(sample_sel);
  }
  catch (Alembic::Util::Exception &ex) {
    if (err_str != nullptr) {
      *err_str = "Error reading mesh sample; more detail on the console";
    }
    printf("Alembic: error reading mesh sample for '%s/%s' at time %f: %s\n",
           m_iobject.getFullName().c_str(),
           m_schema.getName().c_str(),
           sample_sel.getRequestedTime(),
           ex.what());
    return existing_mesh;
  }

  const P3fArraySamplePtr &positions = sample.getPositions();
  const Alembic::Abc::Int32ArraySamplePtr &face_indices = sample.getFaceIndices();
  const Alembic::Abc::Int32ArraySamplePtr &face_counts = sample.getFaceCounts();

  /* Do some very minimal mesh validation. */
  const int poly_count = face_counts->size();
  const int loop_count = face_indices->size();
  /* This is the same test as in poly_to_tri_count(). */
  if (poly_count > 0 && loop_count < poly_count * 2) {
    if (err_str != nullptr) {
      *err_str = "Invalid mesh; more detail on the console";
    }
    printf("Alembic: invalid mesh sample for '%s/%s' at time %f, less than 2 loops per face\n",
           m_iobject.getFullName().c_str(),
           m_schema.getName().c_str(),
           sample_sel.getRequestedTime());
    return existing_mesh;
  }

  Mesh *new_mesh = nullptr;

  /* Only read point data when streaming meshes, unless we need to create new ones. */
  ImportSettings settings;
  settings.read_flag |= read_flag;
  settings.velocity_scale = velocity_scale;

  if (topology_changed(existing_mesh, sample_sel)) {
    new_mesh = BKE_mesh_new_nomain_from_template(
        existing_mesh, positions->size(), 0, 0, face_indices->size(), face_counts->size());

    settings.read_flag |= MOD_MESHSEQ_READ_ALL;
  }
  else {
    /* If the face count changed (e.g. by triangulation), only read points.
     * This prevents crash from T49813.
     * TODO(kevin): perhaps find a better way to do this? */
    if (face_counts->size() != existing_mesh->totpoly ||
        face_indices->size() != existing_mesh->totloop) {
      settings.read_flag = MOD_MESHSEQ_READ_VERT;

      if (err_str) {
        *err_str =
            "Topology has changed, perhaps by triangulating the"
            " mesh. Only vertices will be read!";
      }
    }
  }

  Mesh *mesh_to_export = new_mesh ? new_mesh : existing_mesh;
  const bool use_vertex_interpolation = read_flag & MOD_MESHSEQ_INTERPOLATE_VERTICES;
  CDStreamConfig config = get_config(
      mesh_to_export, attribute_helper, m_iobject.getFullName(), use_vertex_interpolation);
  config.time = sample_sel.getRequestedTime();
  config.modifier_error_message = err_str;

  read_mesh_sample(&settings, m_schema, sample_sel, config);

  if (new_mesh) {
    /* Here we assume that the number of materials doesn't change, i.e. that
     * the material slots that were created when the object was loaded from
     * Alembic are still valid now. */
    size_t num_polys = new_mesh->totpoly;
    if (num_polys > 0) {
      std::map<std::string, int> mat_map;
      bke::MutableAttributeAccessor attributes = bke::mesh_attributes_for_write(*new_mesh);
      bke::SpanAttributeWriter<int> material_indices =
          attributes.lookup_or_add_for_write_only_span<int>("material_index", ATTR_DOMAIN_FACE);
      assign_facesets_to_material_indices(sample_sel, material_indices.span, mat_map);
      material_indices.finish();
    }

    return new_mesh;
  }

  return existing_mesh;
}

void AbcMeshReader::assign_facesets_to_material_indices(const ISampleSelector &sample_sel,
                                                        MutableSpan<int> material_indices,
                                                        std::map<std::string, int> &r_mat_map)
{
  std::vector<std::string> face_sets;
  m_schema.getFaceSetNames(face_sets);

  if (face_sets.empty()) {
    return;
  }

  int current_mat = 0;

  for (const std::string &grp_name : face_sets) {
    if (r_mat_map.find(grp_name) == r_mat_map.end()) {
      r_mat_map[grp_name] = ++current_mat;
    }

    const int assigned_mat = r_mat_map[grp_name];

    const IFaceSet faceset = m_schema.getFaceSet(grp_name);

    if (!faceset.valid()) {
      std::cerr << " Face set " << grp_name << " invalid for " << m_object_name << "\n";
      continue;
    }

    const IFaceSetSchema face_schem = faceset.getSchema();
    const IFaceSetSchema::Sample face_sample = face_schem.getValue(sample_sel);
    const Int32ArraySamplePtr group_faces = face_sample.getFaces();
    const size_t num_group_faces = group_faces->size();

    for (size_t l = 0; l < num_group_faces; l++) {
      size_t pos = (*group_faces)[l];

      if (pos >= material_indices.size()) {
        std::cerr << "Faceset overflow on " << faceset.getName() << '\n';
        break;
      }

      material_indices[pos] = assigned_mat - 1;
    }
  }
}

void AbcMeshReader::readFaceSetsSample(Main *bmain, Mesh *mesh, const ISampleSelector &sample_sel)
{
  std::map<std::string, int> mat_map;
  bke::MutableAttributeAccessor attributes = bke::mesh_attributes_for_write(*mesh);
  bke::SpanAttributeWriter<int> material_indices =
      attributes.lookup_or_add_for_write_only_span<int>("material_index", ATTR_DOMAIN_FACE);
  assign_facesets_to_material_indices(sample_sel, material_indices.span, mat_map);
  material_indices.finish();
  utils::assign_materials(bmain, m_object, mat_map);
}

/* ************************************************************************** */

<<<<<<< HEAD
BLI_INLINE MEdge *find_edge(MEdge *edges, int totedge, int v1, int v2)
{
  for (int i = 0, e = totedge; i < e; i++) {
    MEdge &edge = edges[i];

    if (edge.v1 == v1 && edge.v2 == v2) {
      return &edge;
    }
  }

  return nullptr;
}

static void read_subd_sample(ImportSettings *settings,
=======
static void read_subd_sample(const std::string &iobject_full_name,
                             ImportSettings *settings,
>>>>>>> e0bdd171
                             const ISubDSchema &schema,
                             const ISampleSelector &selector,
                             CDStreamConfig &config)
{
  const ISubDSchema::Sample sample = schema.getValue(selector);

  AbcMeshData abc_mesh_data;
  abc_mesh_data.face_counts = sample.getFaceCounts();
  abc_mesh_data.face_indices = sample.getFaceIndices();
  abc_mesh_data.positions = sample.getPositions();

  get_weight_and_index(config, schema.getTimeSampling(), schema.getNumSamples());

  if (config.weight != 0.0f) {
    Alembic::AbcGeom::ISubDSchema::Sample ceil_sample;
    schema.get(ceil_sample, Alembic::Abc::ISampleSelector(config.ceil_index));
    abc_mesh_data.ceil_positions = ceil_sample.getPositions();
  }

  if ((settings->read_flag & MOD_MESHSEQ_READ_VERT) != 0) {
    read_mverts(config, abc_mesh_data);
  }

  if ((settings->read_flag & MOD_MESHSEQ_READ_POLY) != 0) {
    /* Alembic's 'SubD' scheme is used to store subdivision surfaces, i.e. the pre-subdivision
     * mesh. Currently we don't add a subdivision modifier when we load such data. This code is
     * assuming that the subdivided surface should be smooth. */
    read_mpolys(config, abc_mesh_data);
    process_no_normals(config);
  }

  read_arbitrary_attributes(
      config, schema, schema.getUVsParam(), selector, settings->velocity_scale);
}

static void read_vertex_creases(Mesh *mesh,
                                const Int32ArraySamplePtr &indices,
                                const FloatArraySamplePtr &sharpnesses)
{
  if (!(indices && sharpnesses && indices->size() == sharpnesses->size() &&
        indices->size() != 0)) {
    return;
  }

  float *vertex_crease_data = (float *)CustomData_add_layer(
      &mesh->vdata, CD_CREASE, CD_SET_DEFAULT, nullptr, mesh->totvert);
  const int totvert = mesh->totvert;

  for (int i = 0, v = indices->size(); i < v; ++i) {
    const int idx = (*indices)[i];

    if (idx >= totvert) {
      continue;
    }

    vertex_crease_data[idx] = (*sharpnesses)[i];
  }

  mesh->cd_flag |= ME_CDFLAG_VERT_CREASE;
}

static void read_edge_creases(Mesh *mesh,
                              const Int32ArraySamplePtr &indices,
                              const FloatArraySamplePtr &sharpnesses)
{
  if (!(indices && sharpnesses)) {
    return;
  }

  MEdge *edges = mesh->medge;
  const int totedge = mesh->totedge;

  EdgeHash *edge_hash = BLI_edgehash_new_ex(__func__, mesh->totedge);

  for (int i = 0; i < totedge; i++) {
    MEdge *edge = &edges[i];
    BLI_edgehash_insert(edge_hash, edge->v1, edge->v2, edge);
  }

  for (int i = 0, s = 0, e = indices->size(); i < e; i += 2, s++) {
    int v1 = (*indices)[i];
    int v2 = (*indices)[i + 1];

    if (v2 < v1) {
      /* It appears to be common to store edges with the smallest index first, in which case this
       * prevents us from doing the second search below. */
      std::swap(v1, v2);
    }

    MEdge *edge = static_cast<MEdge *>(BLI_edgehash_lookup(edge_hash, v1, v2));
    if (edge == nullptr) {
      edge = static_cast<MEdge *>(BLI_edgehash_lookup(edge_hash, v2, v1));
    }

    if (edge) {
      edge->crease = unit_float_to_uchar_clamp((*sharpnesses)[s]);
    }
  }

  BLI_edgehash_free(edge_hash, nullptr);

  mesh->cd_flag |= ME_CDFLAG_EDGE_CREASE;
}

/* ************************************************************************** */

AbcSubDReader::AbcSubDReader(const IObject &object, ImportSettings &settings)
    : AbcObjectReader(object, settings)
{
  m_settings->read_flag |= MOD_MESHSEQ_READ_ALL;

  ISubD isubd_mesh(m_iobject, kWrapExisting);
  m_schema = isubd_mesh.getSchema();

  get_min_max_time(m_iobject, m_schema, m_min_time, m_max_time);
}

bool AbcSubDReader::valid() const
{
  return m_schema.valid();
}

bool AbcSubDReader::accepts_object_type(
    const Alembic::AbcCoreAbstract::ObjectHeader &alembic_header,
    const Object *const ob,
    const char **err_str) const
{
  if (!Alembic::AbcGeom::ISubD::matches(alembic_header)) {
    *err_str =
        "Object type mismatch, Alembic object path pointed to SubD when importing, but not any "
        "more.";
    return false;
  }

  if (ob->type != OB_MESH) {
    *err_str = "Object type mismatch, Alembic object path points to SubD.";
    return false;
  }

  return true;
}

void AbcSubDReader::readObjectData(Main *bmain, const Alembic::Abc::ISampleSelector &sample_sel)
{
  Mesh *mesh = BKE_mesh_add(bmain, m_data_name.c_str());

  m_object = BKE_object_add_only_object(bmain, OB_MESH, m_object_name.c_str());
  m_object->data = mesh;

  /* Default AttributeReadingHelper to ensure some standard attributes like UVs and vertex colors
   * are read. To load other attributes, a modifier should be added as there are no clear
   * conventions for them. */
  AttributeReadingHelper attribute_helper = AttributeReadingHelper::create_default();

  Mesh *read_mesh = this->read_mesh(
      mesh, sample_sel, attribute_helper, MOD_MESHSEQ_READ_ALL, 1.0f, nullptr);
  if (read_mesh != mesh) {
    BKE_mesh_nomain_to_mesh(read_mesh, mesh, m_object, &CD_MASK_EVERYTHING, true);
  }

  ISubDSchema::Sample sample;
  try {
    sample = m_schema.getValue(sample_sel);
  }
  catch (Alembic::Util::Exception &ex) {
    printf("Alembic: error reading mesh sample for '%s/%s' at time %f: %s\n",
           m_iobject.getFullName().c_str(),
           m_schema.getName().c_str(),
           sample_sel.getRequestedTime(),
           ex.what());
    return;
  }

  read_edge_creases(mesh, sample.getCreaseIndices(), sample.getCreaseSharpnesses());

  read_vertex_creases(mesh, sample.getCornerIndices(), sample.getCornerSharpnesses());

  if (m_settings->validate_meshes) {
    BKE_mesh_validate(mesh, false, false);
  }

  if (m_settings->always_add_cache_reader || has_animations(m_schema, m_settings)) {
    addCacheModifier();
  }
}

Mesh *AbcSubDReader::read_mesh(Mesh *existing_mesh,
                               const ISampleSelector &sample_sel,
                               const AttributeReadingHelper &attribute_helper,
                               const int read_flag,
                               const float velocity_scale,
                               const char **err_str)
{
  ISubDSchema::Sample sample;
  try {
    sample = m_schema.getValue(sample_sel);
  }
  catch (Alembic::Util::Exception &ex) {
    if (err_str != nullptr) {
      *err_str = "Error reading mesh sample; more detail on the console";
    }
    printf("Alembic: error reading mesh sample for '%s/%s' at time %f: %s\n",
           m_iobject.getFullName().c_str(),
           m_schema.getName().c_str(),
           sample_sel.getRequestedTime(),
           ex.what());
    return existing_mesh;
  }

  const P3fArraySamplePtr &positions = sample.getPositions();
  const Alembic::Abc::Int32ArraySamplePtr &face_indices = sample.getFaceIndices();
  const Alembic::Abc::Int32ArraySamplePtr &face_counts = sample.getFaceCounts();

  Mesh *new_mesh = nullptr;

  ImportSettings settings;
  settings.read_flag |= read_flag;
  settings.velocity_scale = velocity_scale;

  if (existing_mesh->totvert != positions->size()) {
    new_mesh = BKE_mesh_new_nomain_from_template(
        existing_mesh, positions->size(), 0, 0, face_indices->size(), face_counts->size());

    settings.read_flag |= MOD_MESHSEQ_READ_ALL;
  }
  else {
    /* If the face count changed (e.g. by triangulation), only read points.
     * This prevents crash from T49813.
     * TODO(kevin): perhaps find a better way to do this? */
    if (face_counts->size() != existing_mesh->totpoly ||
        face_indices->size() != existing_mesh->totloop) {
      settings.read_flag = MOD_MESHSEQ_READ_VERT;

      if (err_str) {
        *err_str =
            "Topology has changed, perhaps by triangulating the"
            " mesh. Only vertices will be read!";
      }
    }
  }

  /* Only read point data when streaming meshes, unless we need to create new ones. */
  Mesh *mesh_to_export = new_mesh ? new_mesh : existing_mesh;
  const bool use_vertex_interpolation = read_flag & MOD_MESHSEQ_INTERPOLATE_VERTICES;
  CDStreamConfig config = get_config(
      mesh_to_export, attribute_helper, m_iobject.getFullName(), use_vertex_interpolation);
  config.time = sample_sel.getRequestedTime();
  read_subd_sample(&settings, m_schema, sample_sel, config);

  return mesh_to_export;
}

void AbcSubDReader::read_geometry(GeometrySet &geometry_set,
                                  const Alembic::Abc::ISampleSelector &sample_sel,
                                  const AttributeReadingHelper &attribute_helper,
                                  int read_flag,
                                  const float velocity_scale,
                                  const char **err_str)
{
  Mesh *mesh = geometry_set.get_mesh_for_write();

  if (mesh == nullptr) {
    return;
  }

  Mesh *new_mesh = read_mesh(
      mesh, sample_sel, attribute_helper, read_flag, velocity_scale, err_str);

  geometry_set.replace_mesh(new_mesh);
}

}  // namespace blender::io::alembic<|MERGE_RESOLUTION|>--- conflicted
+++ resolved
@@ -25,12 +25,9 @@
 #include "BLI_listbase.h"
 #include "BLI_math_geom.h"
 
-<<<<<<< HEAD
 #include "BKE_geometry_set.hh"
-=======
 #include "BKE_attribute.hh"
 #include "BKE_lib_id.h"
->>>>>>> e0bdd171
 #include "BKE_main.h"
 #include "BKE_material.h"
 #include "BKE_mesh.h"
@@ -319,8 +316,6 @@
   }
 }
 
-<<<<<<< HEAD
-=======
 BLI_INLINE void read_uvs_params(CDStreamConfig &config,
                                 AbcMeshData &abc_data,
                                 const IV2fGeomParam &uv,
@@ -380,7 +375,6 @@
   return cd_ptr;
 }
 
->>>>>>> e0bdd171
 static void get_weight_and_index(CDStreamConfig &config,
                                  Alembic::AbcCoreAbstract::TimeSamplingPtr time_sampling,
                                  size_t samples_number)
@@ -752,7 +746,6 @@
 
 /* ************************************************************************** */
 
-<<<<<<< HEAD
 BLI_INLINE MEdge *find_edge(MEdge *edges, int totedge, int v1, int v2)
 {
   for (int i = 0, e = totedge; i < e; i++) {
@@ -766,11 +759,8 @@
   return nullptr;
 }
 
-static void read_subd_sample(ImportSettings *settings,
-=======
 static void read_subd_sample(const std::string &iobject_full_name,
                              ImportSettings *settings,
->>>>>>> e0bdd171
                              const ISubDSchema &schema,
                              const ISampleSelector &selector,
                              CDStreamConfig &config)
