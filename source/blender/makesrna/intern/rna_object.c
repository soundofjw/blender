/**
 * $Id$
 *
 * ***** BEGIN GPL LICENSE BLOCK *****
 *
 * This program is free software; you can redistribute it and/or
 * modify it under the terms of the GNU General Public License
 * as published by the Free Software Foundation; either version 2
 * of the License, or (at your option) any later version.
 *
 * This program is distributed in the hope that it will be useful,
 * but WITHOUT ANY WARRANTY; without even the implied warranty of
 * MERCHANTABILITY or FITNESS FOR A PARTICULAR PURPOSE.  See the
 * GNU General Public License for more details.
 *
 * You should have received a copy of the GNU General Public License
 * along with this program; if not, write to the Free Software Foundation,
 * Inc., 59 Temple Place - Suite 330, Boston, MA  02111-1307, USA.
 *
 * Contributor(s): Blender Foundation (2008).
 *
 * ***** END GPL LICENSE BLOCK *****
 */

#include <stdio.h>
#include <stdlib.h>

#include "RNA_access.h"
#include "RNA_define.h"
#include "RNA_types.h"

#include "rna_internal.h"

#include "DNA_customdata_types.h"
#include "DNA_material_types.h"
#include "DNA_mesh_types.h"
#include "DNA_object_force.h"
#include "DNA_object_types.h"
#include "DNA_property_types.h"
#include "DNA_scene_types.h"

#include "WM_types.h"

#ifdef RNA_RUNTIME

#include "DNA_key_types.h"

#include "BKE_armature.h"
#include "BKE_context.h"
#include "BKE_curve.h"
#include "BKE_depsgraph.h"
#include "BKE_effect.h"
#include "BKE_key.h"
#include "BKE_material.h"
#include "BKE_mesh.h"
#include "BKE_particle.h"

void rna_Object_update(bContext *C, PointerRNA *ptr)
{
	DAG_object_flush_update(CTX_data_scene(C), ptr->id.data, OB_RECALC_OB);
}

void rna_Object_update_data(bContext *C, PointerRNA *ptr)
{
	DAG_object_flush_update(CTX_data_scene(C), ptr->id.data, OB_RECALC_DATA);
}

static void rna_Object_dependency_update(bContext *C, PointerRNA *ptr)
{
	DAG_object_flush_update(CTX_data_scene(C), ptr->id.data, OB_RECALC_OB);
	DAG_scene_sort(CTX_data_scene(C));
}

static int rna_Object_data_editable(PointerRNA *ptr)
{
	Object *ob= (Object*)ptr->data;

	return (ob->type == OB_EMPTY)? 0: PROP_EDITABLE;
}

static void rna_Object_data_set(PointerRNA *ptr, PointerRNA value)
{
	Object *ob= (Object*)ptr->data;
	ID *id= value.data;

	if(ob->type == OB_EMPTY || id == NULL)
		return;
	
	if(ob->type == OB_MESH) {
		set_mesh(ob, (Mesh*)id);
	}
	else {
		if(ob->data)
			id_us_min((ID*)ob->data);
		if(id)
			id_us_plus(id);

		ob->data= id;
		test_object_materials(id);

		if(GS(id->name)==ID_CU)
			test_curve_type(ob);
		else if(ob->type==OB_ARMATURE)
			armature_rebuild_pose(ob, ob->data);
	}
}

static StructRNA *rna_Object_data_typef(PointerRNA *ptr)
{
	Object *ob= (Object*)ptr->data;

	switch(ob->type) {
		case OB_MESH: return &RNA_Mesh;
		case OB_CURVE: return &RNA_Curve;
		case OB_SURF: return &RNA_Curve;
		case OB_FONT: return &RNA_Curve;
		case OB_MBALL: return &RNA_MetaBall;
		case OB_LAMP: return &RNA_Lamp;
		case OB_CAMERA: return &RNA_Camera;
		case OB_LATTICE: return &RNA_Lattice;
		case OB_ARMATURE: return &RNA_Armature;
		default: return &RNA_ID;
	}
}

static int rna_VertexGroup_index_get(PointerRNA *ptr)
{
	Object *ob= (Object*)ptr->id.data;

	return BLI_findindex(&ob->defbase, ptr->data);
}

static PointerRNA rna_Object_active_vertex_group_get(PointerRNA *ptr)
{
	Object *ob= (Object*)ptr->id.data;
	return rna_pointer_inherit_refine(ptr, &RNA_VertexGroup, BLI_findlink(&ob->defbase, ob->actdef));
}

static int rna_Object_active_vertex_group_index_get(PointerRNA *ptr)
{
	Object *ob= (Object*)ptr->id.data;
	return MAX2(ob->actdef-1, 0);
}

static void rna_Object_active_vertex_group_index_set(PointerRNA *ptr, int value)
{
	Object *ob= (Object*)ptr->id.data;
	ob->actdef= value+1;
}

static void rna_Object_active_vertex_group_index_range(PointerRNA *ptr, int *min, int *max)
{
	Object *ob= (Object*)ptr->id.data;

	*min= 0;
	*max= BLI_countlist(&ob->defbase)-1;
	*max= MAX2(0, *max);
}

void rna_object_vgroup_name_index_get(PointerRNA *ptr, char *value, int index)
{
	Object *ob= (Object*)ptr->id.data;
	bDeformGroup *dg;

	dg= BLI_findlink(&ob->defbase, index-1);

	if(dg) BLI_strncpy(value, dg->name, sizeof(dg->name));
	else BLI_strncpy(value, "", sizeof(dg->name));
}

int rna_object_vgroup_name_index_length(PointerRNA *ptr, int index)
{
	Object *ob= (Object*)ptr->id.data;
	bDeformGroup *dg;

	dg= BLI_findlink(&ob->defbase, index-1);
	return (dg)? strlen(dg->name): 0;
}

void rna_object_vgroup_name_index_set(PointerRNA *ptr, const char *value, short *index)
{
	Object *ob= (Object*)ptr->id.data;
	bDeformGroup *dg;
	int a;

	for(a=1, dg=ob->defbase.first; dg; dg=dg->next, a++) {
		if(strcmp(dg->name, value) == 0) {
			*index= a;
			return;
		}
	}

	*index= 0;
}

void rna_object_vgroup_name_set(PointerRNA *ptr, const char *value, char *result, int maxlen)
{
	Object *ob= (Object*)ptr->id.data;
	bDeformGroup *dg;

	for(dg=ob->defbase.first; dg; dg=dg->next) {
		if(strcmp(dg->name, value) == 0) {
			BLI_strncpy(result, value, maxlen);
			return;
		}
	}

	BLI_strncpy(result, "", maxlen);
}

void rna_object_uvlayer_name_set(PointerRNA *ptr, const char *value, char *result, int maxlen)
{
	Object *ob= (Object*)ptr->id.data;
	Mesh *me;
	CustomDataLayer *layer;
	int a;

	if(ob->type == OB_MESH && ob->data) {
		me= (Mesh*)ob->data;

		for(a=0; a<me->fdata.totlayer; a++) {
			layer= &me->fdata.layers[a];

			if(layer->type == CD_MTFACE && strcmp(layer->name, value) == 0) {
				BLI_strncpy(result, value, maxlen);
				return;
			}
		}
	}

	BLI_strncpy(result, "", maxlen);
}

void rna_object_vcollayer_name_set(PointerRNA *ptr, const char *value, char *result, int maxlen)
{
	Object *ob= (Object*)ptr->id.data;
	Mesh *me;
	CustomDataLayer *layer;
	int a;

	if(ob->type == OB_MESH && ob->data) {
		me= (Mesh*)ob->data;

		for(a=0; a<me->fdata.totlayer; a++) {
			layer= &me->fdata.layers[a];

			if(layer->type == CD_MCOL && strcmp(layer->name, value) == 0) {
				BLI_strncpy(result, value, maxlen);
				return;
			}
		}
	}

	BLI_strncpy(result, "", maxlen);
}

static int rna_Object_active_material_index_get(PointerRNA *ptr)
{
	Object *ob= (Object*)ptr->id.data;
	return MAX2(ob->actcol-1, 0);
}

static void rna_Object_active_material_index_set(PointerRNA *ptr, int value)
{
	Object *ob= (Object*)ptr->id.data;
	ob->actcol= value+1;
}

static void rna_Object_active_material_index_range(PointerRNA *ptr, int *min, int *max)
{
	Object *ob= (Object*)ptr->id.data;
	*min= 0;
	*max= MAX2(ob->totcol-1, 0);
}

static PointerRNA rna_Object_active_material_get(PointerRNA *ptr)
{
	Object *ob= (Object*)ptr->id.data;
	return rna_pointer_inherit_refine(ptr, &RNA_MaterialSlot, ob->mat+ob->actcol);
}

static void rna_Object_active_particle_system_index_range(PointerRNA *ptr, int *min, int *max)
{
	Object *ob= (Object*)ptr->id.data;
	*min= 0;
	*max= BLI_countlist(&ob->particlesystem)-1;
	*max= MAX2(0, *max);
}

static int rna_Object_active_particle_system_index_get(PointerRNA *ptr)
{
	Object *ob= (Object*)ptr->id.data;
	return psys_get_current_num(ob);
}

static void rna_Object_active_particle_system_index_set(struct PointerRNA *ptr, int value)
{
	Object *ob= (Object*)ptr->id.data;
	psys_set_current_num(ob, value);
}

#if 0
static void rna_Object_active_material_set(PointerRNA *ptr, PointerRNA value)
{
	Object *ob= (Object*)ptr->id.data;

	assign_material(ob, value.data, ob->actcol);
}
#endif

static PointerRNA rna_MaterialSlot_material_get(PointerRNA *ptr)
{
	Object *ob= (Object*)ptr->id.data;
	Material *ma;
	int index= (Material**)ptr->data - ob->mat;

	ma= give_current_material(ob, index+1);
	return rna_pointer_inherit_refine(ptr, &RNA_Material, ma);
}

static void rna_MaterialSlot_material_set(PointerRNA *ptr, PointerRNA value)
{
	Object *ob= (Object*)ptr->id.data;
	int index= (Material**)ptr->data - ob->mat;

	assign_material(ob, value.data, index+1);
}

static int rna_MaterialSlot_link_get(PointerRNA *ptr)
{
	Object *ob= (Object*)ptr->id.data;
	int index= (Material**)ptr->data - ob->mat;

	return (ob->colbits & (1<<index)) != 0;
}

static void rna_MaterialSlot_link_set(PointerRNA *ptr, int value)
{
	Object *ob= (Object*)ptr->id.data;
	int index= (Material**)ptr->data - ob->mat;
	
	if(value)
		ob->colbits |= (1<<index);
	else
		ob->colbits &= ~(1<<index);
}

static int rna_MaterialSlot_name_length(PointerRNA *ptr)
{
	Object *ob= (Object*)ptr->id.data;
	Material *ma;
	int index= (Material**)ptr->data - ob->mat;

	ma= give_current_material(ob, index+1);

	if(ma)
		return strlen(ma->id.name+2);
	
	return 0;
}

static void rna_MaterialSlot_name_get(PointerRNA *ptr, char *str)
{
	Object *ob= (Object*)ptr->id.data;
	Material *ma;
	int index= (Material**)ptr->data - ob->mat;

	ma= give_current_material(ob, index+1);

	if(ma)
		strcpy(str, ma->id.name+2);
	else
		strcpy(str, "");
}

static PointerRNA rna_Object_active_particle_system_get(PointerRNA *ptr)
{
	Object *ob= (Object*)ptr->id.data;
	ParticleSystem *psys= psys_get_current(ob);
	return rna_pointer_inherit_refine(ptr, &RNA_ParticleSystem, psys);
}

static PointerRNA rna_Object_game_settings_get(PointerRNA *ptr)
{
	return rna_pointer_inherit_refine(ptr, &RNA_GameObjectSettings, ptr->id.data);
}

static void rna_Object_layer_set(PointerRNA *ptr, const int *values)
{
	Object *ob= (Object*)ptr->data;
	int i, tot= 0;

	/* ensure we always have some layer selected */
	for(i=0; i<20; i++)
		if(values[i])
			tot++;
	
	if(tot==0)
		return;

	for(i=0; i<20; i++) {
		if(values[i]) ob->lay |= (1<<i);
		else ob->lay &= ~(1<<i);
	}
}

static void rna_GameObjectSettings_state_set(PointerRNA *ptr, const int *values)
{
	Object *ob= (Object*)ptr->data;
	int i, tot= 0;

	/* ensure we always have some state selected */
	for(i=0; i<20; i++)
		if(values[i])
			tot++;
	
	if(tot==0)
		return;

	for(i=0; i<20; i++) {
		if(values[i]) ob->state |= (1<<i);
		else ob->state &= ~(1<<i);
	}
}

<<<<<<< HEAD
/*
static PointerRNA rna_DupliObject_object_get(PointerRNA *ptr)
{
	DupliObject *dob= (DupliObject*)ptr->data;
	PointerRNA newptr;
	RNA_pointer_create(&dob->ob->id, &RNA_Object, dob->ob, &newptr);
	return newptr;
}
*/
=======
static void rna_Object_active_shape_key_index_range(PointerRNA *ptr, int *min, int *max)
{
	Object *ob= (Object*)ptr->id.data;
	Key *key= ob_get_key(ob);

	*min= 0;
	*max= (key)? BLI_countlist(&key->block)-1: 0;
	*max= MAX2(0, *max);
}

static int rna_Object_active_shape_key_index_get(PointerRNA *ptr)
{
	Object *ob= (Object*)ptr->id.data;

	return MAX2(ob->shapenr-1, 0);
}

static void rna_Object_active_shape_key_index_set(PointerRNA *ptr, int value)
{
	Object *ob= (Object*)ptr->id.data;

	ob->shapenr= value+1;
	ob->shapeflag |= OB_SHAPE_TEMPLOCK;
}

static PointerRNA rna_Object_active_shape_key_get(PointerRNA *ptr)
{
	Object *ob= (Object*)ptr->id.data;
	Key *key= ob_get_key(ob);
	KeyBlock *kb;
	PointerRNA keyptr;

	if(key==NULL)
		return PointerRNA_NULL;
	
	kb= BLI_findlink(&key->block, ob->shapenr-1);
	RNA_pointer_create(&key->id, &RNA_ShapeKey, kb, &keyptr);
	return keyptr;
}

static void rna_Object_shape_key_lock_set(PointerRNA *ptr, int value)
{
	Object *ob= (Object*)ptr->id.data;

	if(value) ob->shapeflag |= OB_SHAPE_LOCK;
	else ob->shapeflag &= ~OB_SHAPE_LOCK;

	ob->shapeflag &= ~OB_SHAPE_TEMPLOCK;
}

static PointerRNA rna_Object_field_get(PointerRNA *ptr)
{
	Object *ob= (Object*)ptr->id.data;

	/* weak */
	if(!ob->pd)
		ob->pd= object_add_collision_fields();
	
	return rna_pointer_inherit_refine(ptr, &RNA_FieldSettings, ob->pd);
}

static PointerRNA rna_Object_collision_get(PointerRNA *ptr)
{
	Object *ob= (Object*)ptr->id.data;

	/* weak */
	if(!ob->pd)
		ob->pd= object_add_collision_fields();
	
	return rna_pointer_inherit_refine(ptr, &RNA_CollisionSettings, ob->pd);
}
>>>>>>> a7287165

#else

static void rna_def_vertex_group(BlenderRNA *brna)
{
	StructRNA *srna;
	PropertyRNA *prop;

	srna= RNA_def_struct(brna, "VertexGroup", NULL);
	RNA_def_struct_sdna(srna, "bDeformGroup");
	RNA_def_struct_ui_text(srna, "Vertex Group", "Group of vertices, used for armature deform and other purposes.");
	RNA_def_struct_ui_icon(srna, ICON_GROUP_VERTEX);

	prop= RNA_def_property(srna, "name", PROP_STRING, PROP_NONE);
	RNA_def_property_ui_text(prop, "Name", "Vertex group name.");
	RNA_def_struct_name_property(srna, prop);

	prop= RNA_def_property(srna, "index", PROP_INT, PROP_UNSIGNED);
	RNA_def_property_clear_flag(prop, PROP_EDITABLE);
	RNA_def_property_int_funcs(prop, "rna_VertexGroup_index_get", NULL, NULL);
	RNA_def_property_ui_text(prop, "Index", "Index number of the vertex group.");
}

static void rna_def_material_slot(BlenderRNA *brna)
{
	StructRNA *srna;
	PropertyRNA *prop;

	static EnumPropertyItem link_items[] = {
		{0, "DATA", 0, "Data", ""},
		{1, "OBJECT", 0, "Object", ""},
		{0, NULL, 0, NULL, NULL}};
	
	/* NOTE: there is no MaterialSlot equivalent in DNA, so the internal
	 * pointer data points to ob->mat + index, and we manually implement
	 * get/set for the properties. */

	srna= RNA_def_struct(brna, "MaterialSlot", NULL);
	RNA_def_struct_ui_text(srna, "Material Slot", "Material slot in an object.");
	RNA_def_struct_ui_icon(srna, ICON_MATERIAL_DATA);

	prop= RNA_def_property(srna, "material", PROP_POINTER, PROP_NONE);
	RNA_def_property_struct_type(prop, "Material");
	RNA_def_property_flag(prop, PROP_EDITABLE);
	RNA_def_property_pointer_funcs(prop, "rna_MaterialSlot_material_get", "rna_MaterialSlot_material_set", NULL);
	RNA_def_property_ui_text(prop, "Material", "Material datablock used by this material slot.");
	RNA_def_property_update(prop, NC_OBJECT|ND_SHADING, "rna_Object_update");

	prop= RNA_def_property(srna, "link", PROP_ENUM, PROP_NONE);
	RNA_def_property_enum_items(prop, link_items);
	RNA_def_property_enum_funcs(prop, "rna_MaterialSlot_link_get", "rna_MaterialSlot_link_set", NULL);
	RNA_def_property_ui_text(prop, "Link", "Link material to object or the object's data.");
	RNA_def_property_update(prop, NC_OBJECT|ND_SHADING, "rna_Object_update");

	prop= RNA_def_property(srna, "name", PROP_STRING, PROP_NONE);
	RNA_def_property_string_funcs(prop, "rna_MaterialSlot_name_get", "rna_MaterialSlot_name_length", NULL);
	RNA_def_property_ui_text(prop, "Name", "Material slot name.");
	RNA_def_property_clear_flag(prop, PROP_EDITABLE);
	RNA_def_struct_name_property(srna, prop);
}

static void rna_def_object_game_settings(BlenderRNA *brna)
{
	StructRNA *srna;
	PropertyRNA *prop;

	static EnumPropertyItem body_type_items[] = {
		{OB_BODY_TYPE_NO_COLLISION, "NO_COLLISION", 0, "No Collision", ""},
		{OB_BODY_TYPE_STATIC, "STATIC", 0, "Static", ""},
		{OB_BODY_TYPE_DYNAMIC, "DYNAMIC", 0, "Dynamic", ""},
		{OB_BODY_TYPE_RIGID, "RIGID_BODY", 0, "Rigid Body", ""},
		{OB_BODY_TYPE_SOFT, "SOFT_BODY", 0, "Soft Body", ""},
		{0, NULL, 0, NULL, NULL}};

	static EnumPropertyItem collision_bounds_items[] = {
		{OB_BOUND_BOX, "BOX", 0, "Box", ""},
		{OB_BOUND_SPHERE, "SPHERE", 0, "Sphere", ""},
		{OB_BOUND_CYLINDER, "CYLINDER", 0, "Cylinder", ""},
		{OB_BOUND_CONE, "CONE", 0, "Cone", ""},
		{OB_BOUND_POLYH, "CONVEX_HULL", 0, "Convex Hull", ""},
		{OB_BOUND_POLYT, "TRIANGLE_MESH", 0, "Triangle Mesh", ""},
		//{OB_DYN_MESH, "DYNAMIC_MESH", 0, "Dynamic Mesh", ""},
		{0, NULL, 0, NULL, NULL}};

	srna= RNA_def_struct(brna, "GameObjectSettings", NULL);
	RNA_def_struct_sdna(srna, "Object");
	RNA_def_struct_nested(brna, srna, "Object");
	RNA_def_struct_ui_text(srna, "Game Object Settings", "Game engine related settings for the object.");
	RNA_def_struct_ui_icon(srna, ICON_GAME);

	/* logic */

	prop= RNA_def_property(srna, "sensors", PROP_COLLECTION, PROP_NONE);
	RNA_def_property_struct_type(prop, "Sensor");
	RNA_def_property_ui_text(prop, "Sensors", "Game engine sensor to detect events.");

	prop= RNA_def_property(srna, "controllers", PROP_COLLECTION, PROP_NONE);
	RNA_def_property_struct_type(prop, "Controller");
	RNA_def_property_ui_text(prop, "Controllers", "Game engine controllers to process events, connecting sensor to actuators.");

	prop= RNA_def_property(srna, "actuators", PROP_COLLECTION, PROP_NONE);
	RNA_def_property_struct_type(prop, "Actuator");
	RNA_def_property_ui_text(prop, "Actuators", "Game engine actuators to act on events.");

	prop= RNA_def_property(srna, "properties", PROP_COLLECTION, PROP_NONE);
	RNA_def_property_collection_sdna(prop, NULL, "prop", NULL);
	RNA_def_property_struct_type(prop, "GameProperty");
	RNA_def_property_ui_text(prop, "Properties", "Game engine properties.");

	prop= RNA_def_property(srna, "show_sensors", PROP_BOOLEAN, PROP_NONE);
	RNA_def_property_boolean_sdna(prop, NULL, "scaflag", OB_SHOWSENS);
	RNA_def_property_ui_text(prop, "Show Sensors", "Shows sensors for this object in the user interface.");

	prop= RNA_def_property(srna, "show_controllers", PROP_BOOLEAN, PROP_NONE);
	RNA_def_property_boolean_sdna(prop, NULL, "scaflag", OB_SHOWCONT);
	RNA_def_property_ui_text(prop, "Show Controllers", "Shows controllers for this object in the user interface.");

	prop= RNA_def_property(srna, "show_actuators", PROP_BOOLEAN, PROP_NONE);
	RNA_def_property_boolean_sdna(prop, NULL, "scaflag", OB_SHOWACT);
	RNA_def_property_ui_text(prop, "Show Actuators", "Shows actuators for this object in the user interface.");

	/* physics */

	prop= RNA_def_property(srna, "physics_type", PROP_ENUM, PROP_NONE);
	RNA_def_property_enum_sdna(prop, NULL, "body_type");
	RNA_def_property_enum_items(prop, body_type_items);
	RNA_def_property_clear_flag(prop, PROP_EDITABLE); // this controls various gameflags
	RNA_def_property_ui_text(prop, "Physics Type",  "Selects the type of physical representation.");

	prop= RNA_def_property(srna, "actor", PROP_BOOLEAN, PROP_NONE);
	RNA_def_property_boolean_sdna(prop, NULL, "gameflag", OB_ACTOR);
	RNA_def_property_ui_text(prop, "Actor", "Object is detected by the Near and Radar sensor.");

	prop= RNA_def_property(srna, "ghost", PROP_BOOLEAN, PROP_NONE);
	RNA_def_property_boolean_sdna(prop, NULL, "gameflag", OB_GHOST);
	RNA_def_property_ui_text(prop, "Ghost", "Object does not restitute collisions, like a ghost.");

	prop= RNA_def_property(srna, "mass", PROP_FLOAT, PROP_NONE);
	RNA_def_property_range(prop, 0.01, 10000.0);
	RNA_def_property_ui_text(prop, "Mass", "Mass of the object.");

	prop= RNA_def_property(srna, "radius", PROP_FLOAT, PROP_NONE);
	RNA_def_property_float_sdna(prop, NULL, "inertia");
	RNA_def_property_range(prop, 0.01, 10.0);
	RNA_def_property_ui_text(prop, "Radius", "Radius for Bounding sphere and Fh/Fh Rot.");
	RNA_def_property_update(prop, NC_OBJECT|ND_DRAW, NULL);

	prop= RNA_def_property(srna, "no_sleeping", PROP_BOOLEAN, PROP_NONE);
	RNA_def_property_boolean_sdna(prop, NULL, "gameflag", OB_COLLISION_RESPONSE);
	RNA_def_property_ui_text(prop, "No Sleeping", "Disable auto (de)activation in physics simulation.");

	prop= RNA_def_property(srna, "damping", PROP_FLOAT, PROP_NONE);
	RNA_def_property_float_sdna(prop, NULL, "damping");
	RNA_def_property_range(prop, 0.0, 1.0);
	RNA_def_property_ui_text(prop, "Damping", "General movement damping.");

	prop= RNA_def_property(srna, "rotation_damping", PROP_FLOAT, PROP_NONE);
	RNA_def_property_float_sdna(prop, NULL, "rdamping");
	RNA_def_property_range(prop, 0.0, 1.0);
	RNA_def_property_ui_text(prop, "Rotation Damping", "General rotation damping.");

	prop= RNA_def_property(srna, "minimum_velocity", PROP_FLOAT, PROP_NONE);
	RNA_def_property_float_sdna(prop, NULL, "min_vel");
	RNA_def_property_range(prop, 0.0, 1000.0);
	RNA_def_property_ui_text(prop, "Velocity Min", "Clamp velocity to this minimum speed (except when totally still).");

	prop= RNA_def_property(srna, "maximum_velocity", PROP_FLOAT, PROP_NONE);
	RNA_def_property_float_sdna(prop, NULL, "max_vel");
	RNA_def_property_range(prop, 0.0, 1000.0);
	RNA_def_property_ui_text(prop, "Velocity Max", "Clamp velocity to this maximum speed.");

	/* lock position */
	prop= RNA_def_property(srna, "lock_x_axis", PROP_BOOLEAN, PROP_NONE);
	RNA_def_property_boolean_sdna(prop, NULL, "gameflag2", OB_LOCK_RIGID_BODY_X_AXIS);
	RNA_def_property_ui_text(prop, "Lock X Axis", "Disable simulation of linear motion along the X axis.");
	
	prop= RNA_def_property(srna, "lock_y_axis", PROP_BOOLEAN, PROP_NONE);
	RNA_def_property_boolean_sdna(prop, NULL, "gameflag2", OB_LOCK_RIGID_BODY_Y_AXIS);
	RNA_def_property_ui_text(prop, "Lock Y Axis", "Disable simulation of linear motion along the Y axis.");
	
	prop= RNA_def_property(srna, "lock_z_axis", PROP_BOOLEAN, PROP_NONE);
	RNA_def_property_boolean_sdna(prop, NULL, "gameflag2", OB_LOCK_RIGID_BODY_Z_AXIS);
	RNA_def_property_ui_text(prop, "Lock Z Axis", "Disable simulation of linear motion along the Z axis.");
	
	
	/* lock rotation */
	prop= RNA_def_property(srna, "lock_x_rot_axis", PROP_BOOLEAN, PROP_NONE);
	RNA_def_property_boolean_sdna(prop, NULL, "gameflag2", OB_LOCK_RIGID_BODY_X_ROT_AXIS);
	RNA_def_property_ui_text(prop, "Lock X Rotation Axis", "Disable simulation of angular  motion along the X axis.");
	
	prop= RNA_def_property(srna, "lock_y_rot_axis", PROP_BOOLEAN, PROP_NONE);
	RNA_def_property_boolean_sdna(prop, NULL, "gameflag2", OB_LOCK_RIGID_BODY_Y_ROT_AXIS);
	RNA_def_property_ui_text(prop, "Lock Y Rotation Axis", "Disable simulation of angular  motion along the Y axis.");
	
	prop= RNA_def_property(srna, "lock_z_rot_axis", PROP_BOOLEAN, PROP_NONE);
	RNA_def_property_boolean_sdna(prop, NULL, "gameflag2", OB_LOCK_RIGID_BODY_Z_ROT_AXIS);
	RNA_def_property_ui_text(prop, "Lock Z Rotation Axis", "Disable simulation of angular  motion along the Z axis.");
	
	/* is this used anywhere ? */
	prop= RNA_def_property(srna, "use_activity_culling", PROP_BOOLEAN, PROP_NONE);
	RNA_def_property_boolean_negative_sdna(prop, NULL, "gameflag2", OB_NEVER_DO_ACTIVITY_CULLING);
	RNA_def_property_ui_text(prop, "Lock Z Rotation Axis", "Disable simulation of angular  motion along the Z axis.");	
	

	prop= RNA_def_property(srna, "do_fh", PROP_BOOLEAN, PROP_NONE);
	RNA_def_property_boolean_sdna(prop, NULL, "gameflag", OB_DO_FH);
	RNA_def_property_ui_text(prop, "Do Fh", "Use Fh settings in materials.");

	prop= RNA_def_property(srna, "rotation_fh", PROP_BOOLEAN, PROP_NONE);
	RNA_def_property_boolean_sdna(prop, NULL, "gameflag", OB_ROT_FH);
	RNA_def_property_ui_text(prop, "Rotation Fh", "Use face normal to rotate Object");

	prop= RNA_def_property(srna, "form_factor", PROP_FLOAT, PROP_NONE);
	RNA_def_property_float_sdna(prop, NULL, "formfactor");
	RNA_def_property_range(prop, 0.0, 1.0);
	RNA_def_property_ui_text(prop, "Form Factor", "Form factor scales the inertia tensor.");

	prop= RNA_def_property(srna, "anisotropic_friction", PROP_BOOLEAN, PROP_NONE);
	RNA_def_property_boolean_sdna(prop, NULL, "gameflag", OB_ANISOTROPIC_FRICTION);
	RNA_def_property_ui_text(prop, "Anisotropic Friction", "Enable anisotropic friction.");

	prop= RNA_def_property(srna, "friction_coefficients", PROP_FLOAT, PROP_VECTOR);
	RNA_def_property_float_sdna(prop, NULL, "anisotropicFriction");
	RNA_def_property_range(prop, 0.0, 1.0);
	RNA_def_property_ui_text(prop, "Friction Coefficients", "Relative friction coefficient in the in the X, Y and Z directions, when anisotropic friction is enabled.");

	prop= RNA_def_property(srna, "use_collision_bounds", PROP_BOOLEAN, PROP_NONE);
	RNA_def_property_boolean_sdna(prop, NULL, "gameflag", OB_BOUNDS);
	RNA_def_property_ui_text(prop, "Use Collision Bounds", "Specify a collision bounds type other than the default.");

	prop= RNA_def_property(srna, "collision_bounds", PROP_ENUM, PROP_NONE);
	RNA_def_property_enum_sdna(prop, NULL, "boundtype");
	RNA_def_property_enum_items(prop, collision_bounds_items);
	RNA_def_property_ui_text(prop, "Collision Bounds",  "Selects the collision type.");

	prop= RNA_def_property(srna, "collision_compound", PROP_BOOLEAN, PROP_NONE);
	RNA_def_property_boolean_sdna(prop, NULL, "gameflag", OB_CHILD);
	RNA_def_property_ui_text(prop, "Collison Compound", "Add children to form a compound collision object.");

	prop= RNA_def_property(srna, "collision_margin", PROP_FLOAT, PROP_NONE);
	RNA_def_property_float_sdna(prop, NULL, "margin");
	RNA_def_property_range(prop, 0.0, 1.0);
	RNA_def_property_ui_text(prop, "Collision Margin", "Extra margin around object for collision detection, small amount required for stability.");

	prop= RNA_def_property(srna, "soft_body", PROP_POINTER, PROP_NONE);
	RNA_def_property_pointer_sdna(prop, NULL, "bsoft");
	RNA_def_property_ui_text(prop, "Soft Body Settings", "Settings for Bullet soft body simulation.");

	/* state */

	prop= RNA_def_property(srna, "state", PROP_BOOLEAN, PROP_NONE);
	RNA_def_property_boolean_sdna(prop, NULL, "state", 1);
	RNA_def_property_array(prop, 30);
	RNA_def_property_ui_text(prop, "State", "State determining which controllers are displayed.");
	RNA_def_property_boolean_funcs(prop, NULL, "rna_GameObjectSettings_state_set");

	prop= RNA_def_property(srna, "initial_state", PROP_BOOLEAN, PROP_NONE);
	RNA_def_property_boolean_sdna(prop, NULL, "init_state", 1);
	RNA_def_property_array(prop, 30);
	RNA_def_property_ui_text(prop, "Initial State", "Initial state when the game starts.");

	prop= RNA_def_property(srna, "debug_state", PROP_BOOLEAN, PROP_NONE);
	RNA_def_property_boolean_sdna(prop, NULL, "scaflag", OB_DEBUGSTATE);
	RNA_def_property_ui_text(prop, "Debug State", "Print state debug info in the game engine.");
}

static void rna_def_object(BlenderRNA *brna)
{
	StructRNA *srna;
	PropertyRNA *prop;

	static EnumPropertyItem parent_type_items[] = {
		{PAROBJECT, "OBJECT", 0, "Object", ""},
		{PARCURVE, "CURVE", 0, "Curve", ""},
		//{PARKEY, "KEY", 0, "Key", ""},
		{PARSKEL, "ARMATURE", 0, "Armature", ""},
		{PARSKEL, "LATTICE", 0, "Lattice", ""}, // PARSKEL reuse will give issues
		{PARVERT1, "VERTEX", 0, "Vertex", ""},
		{PARVERT3, "VERTEX_3", 0, "3 Vertices", ""},
		{PARBONE, "BONE", 0, "Bone", ""},
		{0, NULL, 0, NULL, NULL}};
	
	static EnumPropertyItem object_type_items[] = {
		{OB_EMPTY, "EMPTY", 0, "Empty", ""},
		{OB_MESH, "MESH", 0, "Mesh", ""},
		{OB_CURVE, "CURVE", 0, "Curve", ""},
		{OB_SURF, "SURFACE", 0, "Surface", ""},
		{OB_FONT, "TEXT", 0, "Text", ""},
		{OB_MBALL, "META", 0, "Meta", ""},
		{OB_LAMP, "LAMP", 0, "Lamp", ""},
		{OB_CAMERA, "CAMERA", 0, "Camera", ""},
		{OB_WAVE, "WAVE", 0, "Wave", ""},
		{OB_LATTICE, "LATTICE", 0, "Lattice", ""},
		{OB_ARMATURE, "ARMATURE", 0, "Armature", ""},
		{0, NULL, 0, NULL, NULL}};

	static EnumPropertyItem empty_drawtype_items[] = {
		{OB_ARROWS, "ARROWS", 0, "Arrows", ""},
		{OB_SINGLE_ARROW, "SINGLE_ARROW", 0, "Single Arrow", ""},
		{OB_PLAINAXES, "PLAIN_AXES", 0, "Plain Axes", ""},
		{OB_CIRCLE, "CIRCLE", 0, "Circle", ""},
		{OB_CUBE, "CUBE", 0, "Cube", ""},
		{OB_EMPTY_SPHERE, "SPHERE", 0, "Sphere", ""},
		{OB_EMPTY_CONE, "CONE", 0, "Cone", ""},
		{0, NULL, 0, NULL, NULL}};
	
	static EnumPropertyItem track_items[] = {
		{OB_POSX, "POSX", 0, "+X", ""},
		{OB_POSY, "POSY", 0, "+Y", ""},
		{OB_POSZ, "POSZ", 0, "+Z", ""},
		{OB_NEGX, "NEGX", 0, "-X", ""},
		{OB_NEGY, "NEGY", 0, "-Y", ""},
		{OB_NEGZ, "NEGZ", 0, "-Z", ""},
		{0, NULL, 0, NULL, NULL}};

	static EnumPropertyItem up_items[] = {
		{OB_POSX, "X", 0, "X", ""},
		{OB_POSY, "Y", 0, "Y", ""},
		{OB_POSZ, "Z", 0, "Z", ""},
		{0, NULL, 0, NULL, NULL}};

	static EnumPropertyItem drawtype_items[] = {
		{OB_BOUNDBOX, "BOUNDS", 0, "Bounds", ""},
		{OB_WIRE, "WIRE", 0, "Wire", ""},
		{OB_SOLID, "SOLID", 0, "Solid", ""},
		{OB_SHADED, "SHADED", 0, "Shaded", ""},
		{OB_TEXTURE, "TEXTURED", 0, "Textured", ""},
		{0, NULL, 0, NULL, NULL}};

	static EnumPropertyItem boundtype_items[] = {
		{OB_BOUND_BOX, "BOX", 0, "Box", ""},
		{OB_BOUND_SPHERE, "SPHERE", 0, "Sphere", ""},
		{OB_BOUND_CYLINDER, "CYLINDER", 0, "Cylinder", ""},
		{OB_BOUND_CONE, "CONE", 0, "Cone", ""},
		{OB_BOUND_POLYH, "POLYHEDER", 0, "Polyheder", ""},
		{0, NULL, 0, NULL, NULL}};

	static EnumPropertyItem dupli_items[] = {
		{0, "NONE", 0, "None", ""},
		{OB_DUPLIFRAMES, "FRAMES", 0, "Frames", "Make copy of object for every frame."},
		{OB_DUPLIVERTS, "VERTS", 0, "Verts", "Duplicate child objects on all vertices."},
		{OB_DUPLIFACES, "FACES", 0, "Faces", "Duplicate child objects on all faces."},
		{OB_DUPLIGROUP, "GROUP", 0, "Group", "Enable group instancing."},
		{0, NULL, 0, NULL, NULL}};

	srna= RNA_def_struct(brna, "Object", "ID");
	RNA_def_struct_ui_text(srna, "Object", "Object datablock defining an object in a scene..");
	RNA_def_struct_clear_flag(srna, STRUCT_ID_REFCOUNT);
	RNA_def_struct_ui_icon(srna, ICON_OBJECT_DATA);

	prop= RNA_def_property(srna, "data", PROP_POINTER, PROP_NONE);
	RNA_def_property_struct_type(prop, "ID");
	RNA_def_property_pointer_funcs(prop, NULL, "rna_Object_data_set", "rna_Object_data_typef");
	RNA_def_property_editable_func(prop, "rna_Object_data_editable");
	RNA_def_property_flag(prop, PROP_EDITABLE);
	RNA_def_property_ui_text(prop, "Data", "Object data.");
	RNA_def_property_update(prop, NC_OBJECT|ND_DRAW, "rna_Object_update_data");

	prop= RNA_def_property(srna, "layers", PROP_BOOLEAN, PROP_NONE);
	RNA_def_property_boolean_sdna(prop, NULL, "lay", 1);
	RNA_def_property_array(prop, 20);
	RNA_def_property_ui_text(prop, "Layers", "Layers the object is on.");
	RNA_def_property_boolean_funcs(prop, NULL, "rna_Object_layer_set");

	prop= RNA_def_property(srna, "selected", PROP_BOOLEAN, PROP_NONE);
	RNA_def_property_boolean_sdna(prop, NULL, "flag", SELECT);
	RNA_def_property_ui_text(prop, "Selected", "Object selection state.");

	/* parent and track */

	prop= RNA_def_property(srna, "parent", PROP_POINTER, PROP_NONE);
	RNA_def_property_ui_text(prop, "Parent", "Parent Object");

	prop= RNA_def_property(srna, "type", PROP_ENUM, PROP_NONE);
	RNA_def_property_enum_sdna(prop, NULL, "type");
	RNA_def_property_enum_items(prop, object_type_items);
	RNA_def_property_clear_flag(prop, PROP_EDITABLE);
	RNA_def_property_ui_text(prop, "Type", "Type of Object.");
	
	prop= RNA_def_property(srna, "parent_type", PROP_ENUM, PROP_NONE);
	RNA_def_property_enum_sdna(prop, NULL, "partype");
	RNA_def_property_enum_items(prop, parent_type_items);
	RNA_def_property_clear_flag(prop, PROP_EDITABLE);
	RNA_def_property_ui_text(prop, "Parent Type", "Type of parent relation.");

	prop= RNA_def_property(srna, "parent_vertices", PROP_INT, PROP_UNSIGNED);
	RNA_def_property_int_sdna(prop, NULL, "par1");
	RNA_def_property_array(prop, 3);
	RNA_def_property_clear_flag(prop, PROP_EDITABLE);
	RNA_def_property_ui_text(prop, "Parent Vertices", "Indices of vertices in cases of a vertex parenting relation.");

	prop= RNA_def_property(srna, "parent_bone", PROP_STRING, PROP_NONE);
	RNA_def_property_string_sdna(prop, NULL, "parsubstr");
	RNA_def_property_ui_text(prop, "Parent Bone", "Name of parent bone in case of a bone parenting relation.");

	prop= RNA_def_property(srna, "track", PROP_POINTER, PROP_NONE);
	RNA_def_property_flag(prop, PROP_EDITABLE);
	RNA_def_property_ui_text(prop, "Track", "Object being tracked to define the rotation (Old Track).");

	prop= RNA_def_property(srna, "track_axis", PROP_ENUM, PROP_NONE);
	RNA_def_property_enum_sdna(prop, NULL, "trackflag");
	RNA_def_property_enum_items(prop, track_items);
	RNA_def_property_ui_text(prop, "Track Axis", "Tracking axis pointing to the another object.");

	prop= RNA_def_property(srna, "up_axis", PROP_ENUM, PROP_NONE);
	RNA_def_property_enum_sdna(prop, NULL, "upflag");
	RNA_def_property_enum_items(prop, up_items);
	RNA_def_property_ui_text(prop, "Up Axis", "Specify the axis that points up.");

	/* proxy */

	prop= RNA_def_property(srna, "proxy", PROP_POINTER, PROP_NONE);
	RNA_def_property_ui_text(prop, "Proxy", "Library object this proxy object controls.");

	prop= RNA_def_property(srna, "proxy_group", PROP_POINTER, PROP_NONE);
	RNA_def_property_ui_text(prop, "Proxy Group", "Library group duplicator object this proxy object controls.");

	/* materials */
	prop= RNA_def_property(srna, "materials", PROP_COLLECTION, PROP_NONE);
	RNA_def_property_collection_sdna(prop, NULL, "mat", "totcol");
	RNA_def_property_struct_type(prop, "MaterialSlot");
	RNA_def_property_collection_funcs(prop, NULL, NULL, NULL, "rna_iterator_array_get", 0, 0, 0, 0, 0); /* don't dereference pointer! */
	RNA_def_property_ui_text(prop, "Materials", "Material slots in the object.");

	prop= RNA_def_property(srna, "active_material", PROP_POINTER, PROP_NONE);
	RNA_def_property_struct_type(prop, "MaterialSlot");
	RNA_def_property_pointer_funcs(prop, "rna_Object_active_material_get", NULL, NULL);
	RNA_def_property_ui_text(prop, "Active Material", "Active material being displayed.");

	prop= RNA_def_property(srna, "active_material_index", PROP_INT, PROP_UNSIGNED);
	RNA_def_property_int_sdna(prop, NULL, "actcol");
	RNA_def_property_int_funcs(prop, "rna_Object_active_material_index_get", "rna_Object_active_material_index_set", "rna_Object_active_material_index_range");
	RNA_def_property_ui_text(prop, "Active Material Index", "Index of active material slot.");

	/* transform */

	prop= RNA_def_property(srna, "location", PROP_FLOAT, PROP_VECTOR);
	RNA_def_property_float_sdna(prop, NULL, "loc");
	RNA_def_property_ui_text(prop, "Location", "Location of the object.");
	RNA_def_property_update(prop, NC_OBJECT|ND_TRANSFORM, "rna_Object_update");

	prop= RNA_def_property(srna, "delta_location", PROP_FLOAT, PROP_VECTOR);
	RNA_def_property_float_sdna(prop, NULL, "dloc");
	RNA_def_property_ui_text(prop, "Delta Location", "Extra added translation to object location.");
	RNA_def_property_update(prop, NC_OBJECT|ND_TRANSFORM, "rna_Object_update");
	
	prop= RNA_def_property(srna, "rotation", PROP_FLOAT, PROP_ROTATION);
	RNA_def_property_float_sdna(prop, NULL, "rot");
	RNA_def_property_ui_text(prop, "Rotation", "Rotation of the object.");
	RNA_def_property_update(prop, NC_OBJECT|ND_TRANSFORM, "rna_Object_update");

	prop= RNA_def_property(srna, "delta_rotation", PROP_FLOAT, PROP_ROTATION);
	RNA_def_property_float_sdna(prop, NULL, "drot");
	RNA_def_property_ui_text(prop, "Delta Rotation", "Extra added rotation to the rotation of the object.");
	RNA_def_property_update(prop, NC_OBJECT|ND_TRANSFORM, "rna_Object_update");
	
	prop= RNA_def_property(srna, "scale", PROP_FLOAT, PROP_VECTOR);
	RNA_def_property_float_sdna(prop, NULL, "size");
	RNA_def_property_ui_text(prop, "Scale", "Scaling of the object.");
	RNA_def_property_update(prop, NC_OBJECT|ND_TRANSFORM, "rna_Object_update");

	prop= RNA_def_property(srna, "delta_scale", PROP_FLOAT, PROP_VECTOR);
	RNA_def_property_float_sdna(prop, NULL, "dsize");
	RNA_def_property_ui_text(prop, "Delta Scale", "Extra added scaling to the scale of the object.");
	RNA_def_property_update(prop, NC_OBJECT|ND_TRANSFORM, "rna_Object_update");

	prop= RNA_def_property(srna, "lock_location", PROP_BOOLEAN, PROP_VECTOR);
	RNA_def_property_boolean_sdna(prop, NULL, "protectflag", OB_LOCK_LOCX);
	RNA_def_property_array(prop, 3);
	RNA_def_property_ui_text(prop, "Lock Location", "Lock editing of location in the interface.");

	prop= RNA_def_property(srna, "lock_rotation", PROP_BOOLEAN, PROP_VECTOR);
	RNA_def_property_boolean_sdna(prop, NULL, "protectflag", OB_LOCK_ROTX);
	RNA_def_property_array(prop, 3);
	RNA_def_property_ui_text(prop, "Lock Rotation", "Lock editing of rotation in the interface.");

	prop= RNA_def_property(srna, "lock_scale", PROP_BOOLEAN, PROP_VECTOR);
	RNA_def_property_boolean_sdna(prop, NULL, "protectflag", OB_LOCK_SCALEX);
	RNA_def_property_array(prop, 3);
	RNA_def_property_ui_text(prop, "Lock Scale", "Lock editing of scale in the interface.");

	/* matrix */
	prop= RNA_def_property(srna, "matrix", PROP_FLOAT, PROP_MATRIX);
	RNA_def_property_float_sdna(prop, NULL, "obmat");
	RNA_def_property_array(prop, 16);
	RNA_def_property_ui_text(prop, "Matrix", "Transformation matrix.");

	/* collections */
	prop= RNA_def_property(srna, "constraints", PROP_COLLECTION, PROP_NONE);
	RNA_def_property_struct_type(prop, "Constraint");
	RNA_def_property_ui_text(prop, "Constraints", "Constraints of the object.");

	prop= RNA_def_property(srna, "modifiers", PROP_COLLECTION, PROP_NONE);
	RNA_def_property_struct_type(prop, "Modifier");
	RNA_def_property_ui_text(prop, "Modifiers", "Modifiers affecting the geometric data of the Object.");

	/* game engine */

	prop= RNA_def_property(srna, "game", PROP_POINTER, PROP_NEVER_NULL);
	RNA_def_property_struct_type(prop, "GameObjectSettings");
	RNA_def_property_pointer_funcs(prop, "rna_Object_game_settings_get", NULL, NULL);
	RNA_def_property_ui_text(prop, "Game Settings", "Game engine related settings for the object.");

	/* vertex groups */

	prop= RNA_def_property(srna, "vertex_groups", PROP_COLLECTION, PROP_NONE);
	RNA_def_property_collection_sdna(prop, NULL, "defbase", NULL);
	RNA_def_property_struct_type(prop, "VertexGroup");
	RNA_def_property_ui_text(prop, "Vertex Groups", "Vertex groups of the object.");

	prop= RNA_def_property(srna, "active_vertex_group", PROP_POINTER, PROP_NONE);
	RNA_def_property_struct_type(prop, "VertexGroup");
	RNA_def_property_pointer_funcs(prop, "rna_Object_active_vertex_group_get", "rna_Object_active_vertex_group_set", NULL);
	RNA_def_property_ui_text(prop, "Active Vertex Group", "Vertex groups of the object.");
	RNA_def_property_update(prop, NC_OBJECT|ND_GEOM_DATA, "rna_Object_update_data");

	prop= RNA_def_property(srna, "active_vertex_group_index", PROP_INT, PROP_NONE);
	RNA_def_property_int_sdna(prop, NULL, "actdef");
	RNA_def_property_int_funcs(prop, "rna_Object_active_vertex_group_index_get", "rna_Object_active_vertex_group_index_set", "rna_Object_active_vertex_group_index_range");
	RNA_def_property_ui_text(prop, "Active Vertex Group Index", "Active index in vertex group array.");
	RNA_def_property_update(prop, NC_OBJECT|ND_GEOM_DATA, "rna_Object_update_data");

	/* empty */

	prop= RNA_def_property(srna, "empty_draw_type", PROP_ENUM, PROP_NONE);
	RNA_def_property_enum_sdna(prop, NULL, "empty_drawtype");
	RNA_def_property_enum_items(prop, empty_drawtype_items);
	RNA_def_property_ui_text(prop, "Empty Draw Type", "Viewport display style for empties.");
	RNA_def_property_update(prop, NC_OBJECT|ND_DRAW, NULL);

	prop= RNA_def_property(srna, "empty_draw_size", PROP_FLOAT, PROP_NONE);
	RNA_def_property_float_sdna(prop, NULL, "empty_drawsize");
	RNA_def_property_range(prop, 0.01, 10.0);
	RNA_def_property_ui_text(prop, "Empty Draw Size", "Size of of display for empties in the viewport.");
	RNA_def_property_update(prop, NC_OBJECT|ND_DRAW, NULL);

	/* render */

	prop= RNA_def_property(srna, "pass_index", PROP_INT, PROP_UNSIGNED);
	RNA_def_property_int_sdna(prop, NULL, "index");
	RNA_def_property_ui_text(prop, "Pass Index", "Index # for the IndexOB render pass.");

	prop= RNA_def_property(srna, "color", PROP_FLOAT, PROP_COLOR);
	RNA_def_property_float_sdna(prop, NULL, "col");
	RNA_def_property_ui_text(prop, "Color", "Object color and alpha, used when faces have the ObColor mode enabled.");

	/* physics */

	prop= RNA_def_property(srna, "field", PROP_POINTER, PROP_NONE);
	RNA_def_property_pointer_sdna(prop, NULL, "pd");
	RNA_def_property_struct_type(prop, "FieldSettings");
	RNA_def_property_pointer_funcs(prop, "rna_Object_field_get", NULL, NULL);
	RNA_def_property_ui_text(prop, "Field Settings", "Settings for using the objects as a field in physics simulation.");

	prop= RNA_def_property(srna, "collision", PROP_POINTER, PROP_NONE);
	RNA_def_property_pointer_sdna(prop, NULL, "pd");
	RNA_def_property_struct_type(prop, "CollisionSettings");
	RNA_def_property_pointer_funcs(prop, "rna_Object_collision_get", NULL, NULL);
	RNA_def_property_ui_text(prop, "Collision Settings", "Settings for using the objects as a collider in physics simulation.");

	prop= RNA_def_property(srna, "soft_body", PROP_POINTER, PROP_NONE);
	RNA_def_property_pointer_sdna(prop, NULL, "soft");
	RNA_def_property_ui_text(prop, "Soft Body Settings", "Settings for soft body simulation.");

	prop= RNA_def_property(srna, "particle_systems", PROP_COLLECTION, PROP_NONE);
	RNA_def_property_collection_sdna(prop, NULL, "particlesystem", NULL);
	RNA_def_property_struct_type(prop, "ParticleSystem");
	RNA_def_property_ui_text(prop, "Particle Systems", "Particle systems emitted from the object.");

	prop= RNA_def_property(srna, "active_particle_system", PROP_POINTER, PROP_NONE);
	RNA_def_property_struct_type(prop, "ParticleSystem");
	RNA_def_property_pointer_funcs(prop, "rna_Object_active_particle_system_get", NULL, NULL);
	RNA_def_property_ui_text(prop, "Active Particle System", "Active particle system being displayed");

	prop= RNA_def_property(srna, "active_particle_system_index", PROP_INT, PROP_UNSIGNED);
	RNA_def_property_int_funcs(prop, "rna_Object_active_particle_system_index_get", "rna_Object_active_particle_system_index_set", "rna_Object_active_particle_system_index_range");
	RNA_def_property_ui_text(prop, "Active Particle System Index", "Index of active particle system slot.");

	/* restrict */

	prop= RNA_def_property(srna, "restrict_view", PROP_BOOLEAN, PROP_NONE);
	RNA_def_property_boolean_sdna(prop, NULL, "restrictflag", OB_RESTRICT_VIEW);
	RNA_def_property_ui_text(prop, "Restrict View", "Restrict visibility in the viewport.");
	RNA_def_property_update(prop, NC_OBJECT|ND_DRAW, NULL);

	prop= RNA_def_property(srna, "restrict_select", PROP_BOOLEAN, PROP_NONE);
	RNA_def_property_boolean_sdna(prop, NULL, "restrictflag", OB_RESTRICT_SELECT);
	RNA_def_property_ui_text(prop, "Restrict Select", "Restrict selection in the viewport.");

	prop= RNA_def_property(srna, "restrict_render", PROP_BOOLEAN, PROP_NONE);
	RNA_def_property_boolean_sdna(prop, NULL, "restrictflag", OB_RESTRICT_RENDER);
	RNA_def_property_ui_text(prop, "Restrict Render", "Restrict renderability.");

	/* anim */
	
	rna_def_animdata_common(srna);
	
	prop= RNA_def_property(srna, "draw_keys", PROP_BOOLEAN, PROP_NONE);
	RNA_def_property_boolean_sdna(prop, NULL, "ipoflag", OB_DRAWKEY);
	RNA_def_property_clear_flag(prop, PROP_EDITABLE); // update ipo flag indirect
	RNA_def_property_ui_text(prop, "Draw Keys", "Draw object as key positions.");

	prop= RNA_def_property(srna, "draw_keys_selected", PROP_BOOLEAN, PROP_NONE);
	RNA_def_property_boolean_sdna(prop, NULL, "ipoflag", OB_DRAWKEYSEL);
	RNA_def_property_ui_text(prop, "Draw Keys Selected", "Limit the drawing of object keys to selected.");
	RNA_def_property_update(prop, NC_OBJECT|ND_DRAW, NULL);

	prop= RNA_def_property(srna, "track_rotation", PROP_BOOLEAN, PROP_NONE);
	RNA_def_property_boolean_sdna(prop, NULL, "transflag", OB_POWERTRACK);
	RNA_def_property_ui_text(prop, "Track Rotation", "Switch object rotation of in tracking.");

	prop= RNA_def_property(srna, "slow_parent", PROP_BOOLEAN, PROP_NONE);
	RNA_def_property_boolean_sdna(prop, NULL, "partype", PARSLOW);
	RNA_def_property_ui_text(prop, "Slow Parent", "Create a delay in the parent relationship.");

	prop= RNA_def_property(srna, "dupli_type", PROP_ENUM, PROP_NONE);
	RNA_def_property_enum_bitflag_sdna(prop, NULL, "transflag");
	RNA_def_property_enum_items(prop, dupli_items);
	RNA_def_property_ui_text(prop, "Dupli Type", "If not None, object duplication method to use.");
	RNA_def_property_update(prop, NC_OBJECT|ND_DRAW, "rna_Object_dependency_update");

	prop= RNA_def_property(srna, "dupli_frames_no_speed", PROP_BOOLEAN, PROP_NONE);
	RNA_def_property_boolean_sdna(prop, NULL, "transflag", OB_DUPLINOSPEED);
	RNA_def_property_ui_text(prop, "Dupli Frames No Speed", "Set dupliframes to still, regardless of frame.");
	RNA_def_property_update(prop, NC_OBJECT|ND_DRAW, "rna_Object_update");

	prop= RNA_def_property(srna, "dupli_verts_rotation", PROP_BOOLEAN, PROP_NONE);
	RNA_def_property_boolean_sdna(prop, NULL, "transflag", OB_DUPLIROT);
	RNA_def_property_ui_text(prop, "Dupli Verts Rotation", "Rotate dupli according to vertex normal.");
	RNA_def_property_update(prop, NC_OBJECT|ND_DRAW, NULL);

	prop= RNA_def_property(srna, "dupli_faces_inherit_scale", PROP_BOOLEAN, PROP_NONE);
	RNA_def_property_boolean_sdna(prop, NULL, "transflag", OB_DUPLIROT);
	RNA_def_property_ui_text(prop, "Dupli Faces Inherit Scale", "Scale dupli based on face size.");
	RNA_def_property_update(prop, NC_OBJECT|ND_DRAW, "rna_Object_update");

	prop= RNA_def_property(srna, "dupli_faces_scale", PROP_FLOAT, PROP_NONE);
	RNA_def_property_float_sdna(prop, NULL, "dupfacesca");
	RNA_def_property_range(prop, 0.001f, 10000.0f);
	RNA_def_property_ui_text(prop, "Dupli Faces Scale", "Scale the DupliFace objects.");
	RNA_def_property_update(prop, NC_OBJECT|ND_DRAW, NULL);

	prop= RNA_def_property(srna, "dupli_group", PROP_POINTER, PROP_NONE);
	RNA_def_property_pointer_sdna(prop, NULL, "dup_group");
	RNA_def_property_flag(prop, PROP_EDITABLE);
	RNA_def_property_ui_text(prop, "Dupli Group", "Instance an existing group.");
	RNA_def_property_update(prop, NC_OBJECT|ND_DRAW, "rna_Object_dependency_update");

	prop= RNA_def_property(srna, "dupli_frames_start", PROP_INT, PROP_NONE);
	RNA_def_property_int_sdna(prop, NULL, "dupsta");
	RNA_def_property_range(prop, 1, 32767);
	RNA_def_property_ui_text(prop, "Dupli Frames Start", "Start frame for DupliFrames.");
	RNA_def_property_update(prop, NC_OBJECT|ND_DRAW, "rna_Object_update");

	prop= RNA_def_property(srna, "dupli_frames_end", PROP_INT, PROP_NONE);
	RNA_def_property_int_sdna(prop, NULL, "dupend");
	RNA_def_property_range(prop, 1, 32767);
	RNA_def_property_ui_text(prop, "Dupli Frames End", "End frame for DupliFrames.");
	RNA_def_property_update(prop, NC_OBJECT|ND_DRAW, "rna_Object_update");

	prop= RNA_def_property(srna, "dupli_frames_on", PROP_INT, PROP_NONE);
	RNA_def_property_int_sdna(prop, NULL, "dupon");
	RNA_def_property_range(prop, 1, 1500);
	RNA_def_property_ui_text(prop, "Dupli Frames On", "Number of frames to use between DupOff frames.");
	RNA_def_property_update(prop, NC_OBJECT|ND_DRAW, "rna_Object_update");

	prop= RNA_def_property(srna, "dupli_frames_off", PROP_INT, PROP_NONE);
	RNA_def_property_int_sdna(prop, NULL, "dupoff");
	RNA_def_property_range(prop, 0, 1500);
	RNA_def_property_ui_text(prop, "Dupli Frames Off", "Recurring frames to exclude from the Dupliframes.");
	RNA_def_property_update(prop, NC_OBJECT|ND_DRAW, "rna_Object_update");

	prop= RNA_def_property(srna, "dupli_list", PROP_COLLECTION, PROP_NONE);
	RNA_def_property_collection_sdna(prop, NULL, "duplilist", NULL);
	RNA_def_property_struct_type(prop, "DupliObject");
	RNA_def_property_ui_text(prop, "Dupli list", "Object duplis.");


	/* time offset */

	prop= RNA_def_property(srna, "time_offset", PROP_FLOAT, PROP_NONE);
	RNA_def_property_float_sdna(prop, NULL, "sf");
	RNA_def_property_range(prop, MINAFRAMEF, MAXFRAMEF);
	RNA_def_property_ui_text(prop, "Time Offset", "Animation offset in frames for IPO's and dupligroup instances.");
	RNA_def_property_update(prop, NC_OBJECT|ND_TRANSFORM, "rna_Object_update");

	prop= RNA_def_property(srna, "time_offset_edit", PROP_BOOLEAN, PROP_NONE);
	RNA_def_property_boolean_sdna(prop, NULL, "ipoflag", OB_OFFS_OB);
	RNA_def_property_ui_text(prop, "Time Offset Edit", "Use time offset when inserting keys and display time offset for IPO and action views.");

	prop= RNA_def_property(srna, "time_offset_parent", PROP_BOOLEAN, PROP_NONE);
	RNA_def_property_boolean_sdna(prop, NULL, "ipoflag", OB_OFFS_PARENT);
	RNA_def_property_ui_text(prop, "Time Offset Parent", "Apply the time offset to this objects parent relationship.");
	RNA_def_property_update(prop, NC_OBJECT|ND_TRANSFORM, "rna_Object_update");

	prop= RNA_def_property(srna, "time_offset_particle", PROP_BOOLEAN, PROP_NONE);
	RNA_def_property_boolean_sdna(prop, NULL, "ipoflag", OB_OFFS_PARTICLE);
	RNA_def_property_ui_text(prop, "Time Offset Particle", "Let the time offset work on the particle effect.");
	RNA_def_property_update(prop, NC_OBJECT|ND_TRANSFORM, "rna_Object_update");

	prop= RNA_def_property(srna, "time_offset_add_parent", PROP_BOOLEAN, PROP_NONE);
	RNA_def_property_boolean_sdna(prop, NULL, "ipoflag", OB_OFFS_PARENTADD);
	RNA_def_property_ui_text(prop, "Time Offset Add Parent", "Add the parents time offset value");
	RNA_def_property_update(prop, NC_OBJECT|ND_TRANSFORM, "rna_Object_update");

	/* script link */

	prop= RNA_def_property(srna, "script_link", PROP_POINTER, PROP_NEVER_NULL);
	RNA_def_property_pointer_sdna(prop, NULL, "scriptlink");
	RNA_def_property_ui_text(prop, "Script Link", "Scripts linked to this object.");

	/* drawing */

	prop= RNA_def_property(srna, "max_draw_type", PROP_ENUM, PROP_NONE);
	RNA_def_property_enum_sdna(prop, NULL, "dt");
	RNA_def_property_enum_items(prop, drawtype_items);
	RNA_def_property_ui_text(prop, "Maximum Draw Type",  "Maximum draw type to display object with in viewport.");
	RNA_def_property_update(prop, NC_OBJECT|ND_DRAW, NULL);

	prop= RNA_def_property(srna, "draw_bounds", PROP_BOOLEAN, PROP_NONE);
	RNA_def_property_boolean_sdna(prop, NULL, "dtx", OB_BOUNDBOX);
	RNA_def_property_ui_text(prop, "Draw Bounds", "Displays the object's bounds.");
	RNA_def_property_update(prop, NC_OBJECT|ND_DRAW, NULL);

	prop= RNA_def_property(srna, "draw_bounds_type", PROP_ENUM, PROP_NONE);
	RNA_def_property_enum_sdna(prop, NULL, "boundtype");
	RNA_def_property_enum_items(prop, boundtype_items);
	RNA_def_property_ui_text(prop, "Draw Bounds Type", "Object boundary display type.");
	RNA_def_property_update(prop, NC_OBJECT|ND_DRAW, NULL);
	
	prop= RNA_def_property(srna, "draw_name", PROP_BOOLEAN, PROP_NONE);
	RNA_def_property_boolean_sdna(prop, NULL, "dtx", OB_DRAWNAME);
	RNA_def_property_ui_text(prop, "Draw Name", "Displays the object's name.");
	RNA_def_property_update(prop, NC_OBJECT|ND_DRAW, NULL);
	
	prop= RNA_def_property(srna, "draw_axis", PROP_BOOLEAN, PROP_NONE);
	RNA_def_property_boolean_sdna(prop, NULL, "dtx", OB_AXIS);
	RNA_def_property_ui_text(prop, "Draw Axis", "Displays the object's center and axis");
	RNA_def_property_update(prop, NC_OBJECT|ND_DRAW, NULL);
	
	prop= RNA_def_property(srna, "draw_texture_space", PROP_BOOLEAN, PROP_NONE);
	RNA_def_property_boolean_sdna(prop, NULL, "dtx", OB_TEXSPACE);
	RNA_def_property_ui_text(prop, "Draw Texture Space", "Displays the object's texture space.");
	RNA_def_property_update(prop, NC_OBJECT|ND_DRAW, NULL);
	
	prop= RNA_def_property(srna, "draw_wire", PROP_BOOLEAN, PROP_NONE);
	RNA_def_property_boolean_sdna(prop, NULL, "dtx", OB_DRAWWIRE);
	RNA_def_property_ui_text(prop, "Draw Wire", "Adds the object's wireframe over solid drawing.");
	RNA_def_property_update(prop, NC_OBJECT|ND_DRAW, NULL);
	
	prop= RNA_def_property(srna, "draw_transparent", PROP_BOOLEAN, PROP_NONE);
	RNA_def_property_boolean_sdna(prop, NULL, "dtx", OB_DRAWTRANSP);
	RNA_def_property_ui_text(prop, "Draw Transparent", "Enables transparent materials for the object (Mesh only).");
	RNA_def_property_update(prop, NC_OBJECT|ND_DRAW, NULL);
	
	prop= RNA_def_property(srna, "x_ray", PROP_BOOLEAN, PROP_NONE);
	RNA_def_property_boolean_sdna(prop, NULL, "dtx", OB_DRAWXRAY);
	RNA_def_property_ui_text(prop, "X-Ray", "Makes the object draw in front of others.");
	RNA_def_property_update(prop, NC_OBJECT|ND_DRAW, NULL);
	
	/* pose */
	prop= RNA_def_property(srna, "pose_library", PROP_POINTER, PROP_NONE);
	RNA_def_property_pointer_sdna(prop, NULL, "poselib");
	RNA_def_property_struct_type(prop, "Action");
	RNA_def_property_ui_text(prop, "Pose Library", "Action used as a pose library for armatures.");

	prop= RNA_def_property(srna, "pose", PROP_POINTER, PROP_NONE);
	RNA_def_property_pointer_sdna(prop, NULL, "pose");
	RNA_def_property_struct_type(prop, "Pose");
	RNA_def_property_ui_text(prop, "Pose", "Current pose for armatures.");

	prop= RNA_def_property(srna, "pose_mode", PROP_BOOLEAN, PROP_NONE);
	RNA_def_property_boolean_sdna(prop, NULL, "flag", OB_POSEMODE);
	RNA_def_property_clear_flag(prop, PROP_EDITABLE);
	RNA_def_property_ui_text(prop, "Pose Mode", "Object with armature data is in pose mode.");

	/* shape keys */

	prop= RNA_def_property(srna, "shape_key_lock", PROP_BOOLEAN, PROP_NONE);
	RNA_def_property_boolean_sdna(prop, NULL, "shapeflag", OB_SHAPE_LOCK);
	RNA_def_property_boolean_funcs(prop, NULL, "rna_Object_shape_key_lock_set");
	RNA_def_property_ui_text(prop, "Shape Key Lock", "Always show the current Shape for this Object.");
	RNA_def_property_ui_icon(prop, ICON_UNPINNED, 1);
	RNA_def_property_update(prop, NC_OBJECT|ND_GEOM_DATA, "rna_Object_update_data");

	prop= RNA_def_property(srna, "active_shape_key", PROP_POINTER, PROP_NONE);
	RNA_def_property_struct_type(prop, "ShapeKey");
	RNA_def_property_pointer_funcs(prop, "rna_Object_active_shape_key_get", NULL, NULL);
	RNA_def_property_ui_text(prop, "Active Shape Key", "Current shape key.");

	prop= RNA_def_property(srna, "active_shape_key_index", PROP_INT, PROP_NONE);
	RNA_def_property_int_sdna(prop, NULL, "shapenr");
	RNA_def_property_int_funcs(prop, "rna_Object_active_shape_key_index_get", "rna_Object_active_shape_key_index_set", "rna_Object_active_shape_key_index_range");
	RNA_def_property_ui_text(prop, "Active Shape Key Index", "Current shape key index.");
	RNA_def_property_update(prop, NC_OBJECT|ND_GEOM_DATA, "rna_Object_update_data");

	RNA_api_object(srna);
}

static void rna_def_dupli_object(BlenderRNA *brna)
{
	StructRNA *srna;
	PropertyRNA *prop;

	srna= RNA_def_struct(brna, "DupliObject", NULL);
	RNA_def_struct_sdna(srna, "DupliObject");
	RNA_def_struct_ui_text(srna, "Dupli Object", "Dupli Object data."); 
	/* RNA_def_struct_ui_icon(srna, ICON_OBJECT_DATA); */

	prop= RNA_def_property(srna, "object", PROP_POINTER, PROP_NONE);
	/* RNA_def_property_struct_type(prop, "Object"); */
	RNA_def_property_pointer_sdna(prop, NULL, "ob");
	/* RNA_def_property_pointer_funcs(prop, "rna_DupliObject_object_get", NULL, NULL); */
	RNA_def_property_clear_flag(prop, PROP_EDITABLE);
	RNA_def_property_ui_text(prop, "Object", "Object this DupliObject represents.");

	prop= RNA_def_property(srna, "ob_matrix", PROP_FLOAT, PROP_MATRIX);
	RNA_def_property_float_sdna(prop, NULL, "omat");
	RNA_def_property_array(prop, 16);
	RNA_def_property_ui_text(prop, "Object Matrix", "Object transformation matrix.");

	prop= RNA_def_property(srna, "matrix", PROP_FLOAT, PROP_MATRIX);
	RNA_def_property_float_sdna(prop, NULL, "mat");
	RNA_def_property_array(prop, 16);
	RNA_def_property_ui_text(prop, "DupliObject Matrix", "DupliObject transformation matrix.");

	/* TODO: DupliObject has more properties that can be wrapped */
}

void RNA_def_object(BlenderRNA *brna)
{
	rna_def_object(brna);
	rna_def_object_game_settings(brna);
	rna_def_vertex_group(brna);
	rna_def_material_slot(brna);
	rna_def_dupli_object(brna);
}

#endif
<|MERGE_RESOLUTION|>--- conflicted
+++ resolved
@@ -423,7 +423,6 @@
 	}
 }
 
-<<<<<<< HEAD
 /*
 static PointerRNA rna_DupliObject_object_get(PointerRNA *ptr)
 {
@@ -433,7 +432,7 @@
 	return newptr;
 }
 */
-=======
+
 static void rna_Object_active_shape_key_index_range(PointerRNA *ptr, int *min, int *max)
 {
 	Object *ob= (Object*)ptr->id.data;
@@ -505,7 +504,6 @@
 	
 	return rna_pointer_inherit_refine(ptr, &RNA_CollisionSettings, ob->pd);
 }
->>>>>>> a7287165
 
 #else
 
