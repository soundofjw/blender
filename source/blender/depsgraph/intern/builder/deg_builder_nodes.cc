/*
 * ***** BEGIN GPL LICENSE BLOCK *****
 *
 * This program is free software; you can redistribute it and/or
 * modify it under the terms of the GNU General Public License
 * as published by the Free Software Foundation; either version 2
 * of the License, or (at your option) any later version.
 *
 * This program is distributed in the hope that it will be useful,
 * but WITHOUT ANY WARRANTY; without even the implied warranty of
 * MERCHANTABILITY or FITNESS FOR A PARTICULAR PURPOSE.  See the
 * GNU General Public License for more details.
 *
 * You should have received a copy of the GNU General Public License
 * along with this program; if not, write to the Free Software Foundation,
 * Inc., 51 Franklin Street, Fifth Floor, Boston, MA 02110-1301, USA.
 *
 * The Original Code is Copyright (C) 2013 Blender Foundation.
 * All rights reserved.
 *
 * Original Author: Joshua Leung
 * Contributor(s): Based on original depsgraph.c code - Blender Foundation (2005-2013)
 *
 * ***** END GPL LICENSE BLOCK *****
 */

/** \file blender/depsgraph/intern/builder/deg_builder_nodes.cc
 *  \ingroup depsgraph
 *
 * Methods for constructing depsgraph's nodes
 */

#include "intern/builder/deg_builder_nodes.h"

#include <stdio.h>
#include <stdlib.h>

#include "MEM_guardedalloc.h"

#include "BLI_blenlib.h"
#include "BLI_string.h"
#include "BLI_utildefines.h"

extern "C" {
#include "DNA_action_types.h"
#include "DNA_anim_types.h"
#include "DNA_armature_types.h"
#include "DNA_cachefile_types.h"
#include "DNA_camera_types.h"
#include "DNA_constraint_types.h"
#include "DNA_curve_types.h"
#include "DNA_effect_types.h"
#include "DNA_gpencil_types.h"
#include "DNA_group_types.h"
#include "DNA_key_types.h"
#include "DNA_lamp_types.h"
#include "DNA_material_types.h"
#include "DNA_mask_types.h"
#include "DNA_mesh_types.h"
#include "DNA_meta_types.h"
#include "DNA_movieclip_types.h"
#include "DNA_node_types.h"
#include "DNA_particle_types.h"
#include "DNA_object_types.h"
#include "DNA_lightprobe_types.h"
#include "DNA_rigidbody_types.h"
#include "DNA_scene_types.h"
#include "DNA_texture_types.h"
#include "DNA_world_types.h"

#include "BKE_action.h"
#include "BKE_armature.h"
#include "BKE_animsys.h"
#include "BKE_constraint.h"
#include "BKE_curve.h"
#include "BKE_effect.h"
#include "BKE_fcurve.h"
#include "BKE_idcode.h"
#include "BKE_group.h"
#include "BKE_key.h"
#include "BKE_lattice.h"
#include "BKE_library.h"
#include "BKE_main.h"
#include "BKE_mask.h"
#include "BKE_material.h"
#include "BKE_mesh.h"
#include "BKE_mball.h"
#include "BKE_modifier.h"
#include "BKE_movieclip.h"
#include "BKE_node.h"
#include "BKE_object.h"
#include "BKE_particle.h"
#include "BKE_pointcache.h"
#include "BKE_rigidbody.h"
#include "BKE_sound.h"
#include "BKE_tracking.h"
#include "BKE_world.h"

#include "RNA_access.h"
#include "RNA_types.h"
} /* extern "C" */

#include "DEG_depsgraph.h"
#include "DEG_depsgraph_build.h"

#include "intern/builder/deg_builder.h"
#include "intern/eval/deg_eval_copy_on_write.h"
#include "intern/nodes/deg_node.h"
#include "intern/nodes/deg_node_component.h"
#include "intern/nodes/deg_node_id.h"
#include "intern/nodes/deg_node_operation.h"
#include "intern/depsgraph_types.h"
#include "intern/depsgraph_intern.h"

#include "util/deg_util_foreach.h"

namespace DEG {

namespace {

struct BuilderWalkUserData {
	DepsgraphNodeBuilder *builder;
};

static void modifier_walk(void *user_data,
                          struct Object * /*object*/,
                          struct ID **idpoin,
                          int /*cb_flag*/)
{
	BuilderWalkUserData *data = (BuilderWalkUserData *)user_data;
<<<<<<< HEAD
	if (*obpoin) {
		data->builder->build_object(NULL,
		                            *obpoin,
		                            DEG_ID_LINKED_INDIRECTLY);
=======
	ID *id = *idpoin;
	if (id == NULL) {
		return;
	}
	switch (GS(id->name)) {
		case ID_OB:
			data->builder->build_object(NULL, (Object *)id);
			break;
		case ID_TE:
			data->builder->build_texture((Tex *)id);
			break;
		default:
			/* pass */
			break;
>>>>>>> 0c7ec589
	}
}

void constraint_walk(bConstraint * /*con*/,
                     ID **idpoin,
                     bool /*is_reference*/,
                     void *user_data)
{
	BuilderWalkUserData *data = (BuilderWalkUserData *)user_data;
	if (*idpoin) {
		ID *id = *idpoin;
		if (GS(id->name) == ID_OB) {
			data->builder->build_object(NULL,
			                            (Object *)id,
			                            DEG_ID_LINKED_INDIRECTLY);
		}
	}
}

void free_copy_on_write_datablock(void *id_v)
{
	ID *id = (ID *)id_v;
	deg_free_copy_on_write_datablock(id);
	MEM_freeN(id);
}

}  /* namespace */

/* ************ */
/* Node Builder */

/* **** General purpose functions **** */

DepsgraphNodeBuilder::DepsgraphNodeBuilder(Main *bmain, Depsgraph *graph)
    : bmain_(bmain),
      graph_(graph),
      scene_(NULL),
      cow_id_hash_(NULL)
{
}

DepsgraphNodeBuilder::~DepsgraphNodeBuilder()
{
	if (cow_id_hash_ != NULL) {
		BLI_ghash_free(cow_id_hash_, NULL, free_copy_on_write_datablock);
	}
}

IDDepsNode *DepsgraphNodeBuilder::add_id_node(ID *id)
{
	if (!DEG_depsgraph_use_copy_on_write()) {
		return graph_->add_id_node(id);
	}
	IDDepsNode *id_node = NULL;
	ID *id_cow = (ID *)BLI_ghash_lookup(cow_id_hash_, id);
	if (id_cow != NULL) {
		/* TODO(sergey): Is it possible to lookup and pop element from GHash
		 * at the same time?
		 */
		BLI_ghash_remove(cow_id_hash_, id, NULL, NULL);
	}
	id_node = graph_->add_id_node(id, id_cow);
	/* Currently all ID nodes are supposed to have copy-on-write logic.
	 *
	 * NOTE: Zero number of components indicates that ID node was just created.
	 */
	if (BLI_ghash_len(id_node->components) == 0) {
		ComponentDepsNode *comp_cow =
		        id_node->add_component(DEG_NODE_TYPE_COPY_ON_WRITE);
		OperationDepsNode *op_cow = comp_cow->add_operation(
		        function_bind(deg_evaluate_copy_on_write, _1, graph_, id_node),
		        DEG_OPCODE_COPY_ON_WRITE,
		        "", -1);
		graph_->operations.push_back(op_cow);
	}
	return id_node;
}

IDDepsNode *DepsgraphNodeBuilder::find_id_node(ID *id)
{
	return graph_->find_id_node(id);
}

TimeSourceDepsNode *DepsgraphNodeBuilder::add_time_source()
{
	return graph_->add_time_source();
}

ComponentDepsNode *DepsgraphNodeBuilder::add_component_node(
        ID *id,
        eDepsNode_Type comp_type,
        const char *comp_name)
{
	IDDepsNode *id_node = add_id_node(id);
	ComponentDepsNode *comp_node = id_node->add_component(comp_type, comp_name);
	comp_node->owner = id_node;
	return comp_node;
}

OperationDepsNode *DepsgraphNodeBuilder::add_operation_node(
        ComponentDepsNode *comp_node,
        const DepsEvalOperationCb& op,
        eDepsOperation_Code opcode,
        const char *name,
        int name_tag)
{
	OperationDepsNode *op_node = comp_node->find_operation(opcode,
	                                                       name,
	                                                       name_tag);
	if (op_node == NULL) {
		op_node = comp_node->add_operation(op, opcode, name, name_tag);
		graph_->operations.push_back(op_node);
	}
	else {
		fprintf(stderr,
		        "add_operation: Operation already exists - %s has %s at %p\n",
		        comp_node->identifier().c_str(),
		        op_node->identifier().c_str(),
		        op_node);
		BLI_assert(!"Should not happen!");
	}
	return op_node;
}

OperationDepsNode *DepsgraphNodeBuilder::add_operation_node(
        ID *id,
        eDepsNode_Type comp_type,
        const char *comp_name,
        const DepsEvalOperationCb& op,
        eDepsOperation_Code opcode,
        const char *name,
        int name_tag)
{
	ComponentDepsNode *comp_node = add_component_node(id, comp_type, comp_name);
	return add_operation_node(comp_node, op, opcode, name, name_tag);
}

OperationDepsNode *DepsgraphNodeBuilder::add_operation_node(
        ID *id,
        eDepsNode_Type comp_type,
        const DepsEvalOperationCb& op,
        eDepsOperation_Code opcode,
        const char *name,
        int name_tag)
{
	return add_operation_node(id,
	                          comp_type,
	                          "",
	                          op,
	                          opcode,
	                          name,
	                          name_tag);
}

OperationDepsNode *DepsgraphNodeBuilder::ensure_operation_node(
        ID *id,
        eDepsNode_Type comp_type,
        const DepsEvalOperationCb& op,
        eDepsOperation_Code opcode,
        const char *name,
        int name_tag)
{
	OperationDepsNode *operation =
	        find_operation_node(id, comp_type, opcode, name, name_tag);
	if (operation != NULL) {
		return operation;
	}
	return add_operation_node(id, comp_type, op, opcode, name, name_tag);
}

bool DepsgraphNodeBuilder::has_operation_node(ID *id,
                                              eDepsNode_Type comp_type,
                                              const char *comp_name,
                                              eDepsOperation_Code opcode,
                                              const char *name,
                                              int name_tag)
{
	return find_operation_node(id,
	                           comp_type,
	                           comp_name,
	                           opcode,
	                           name,
	                           name_tag) != NULL;
}

OperationDepsNode *DepsgraphNodeBuilder::find_operation_node(
        ID *id,
        eDepsNode_Type comp_type,
        const char *comp_name,
        eDepsOperation_Code opcode,
        const char *name,
        int name_tag)
{
	ComponentDepsNode *comp_node = add_component_node(id, comp_type, comp_name);
	return comp_node->find_operation(opcode, name, name_tag);
}

OperationDepsNode *DepsgraphNodeBuilder::find_operation_node(
        ID *id,
        eDepsNode_Type comp_type,
        eDepsOperation_Code opcode,
        const char *name,
        int name_tag)
{
	return find_operation_node(id, comp_type, "", opcode, name, name_tag);
}

ID *DepsgraphNodeBuilder::get_cow_id(const ID *id_orig) const
{
	return graph_->get_cow_id(id_orig);
}

ID *DepsgraphNodeBuilder::ensure_cow_id(ID *id_orig)
{
	if (id_orig->tag & LIB_TAG_COPY_ON_WRITE) {
		/* ID is already remapped to copy-on-write. */
		return id_orig;
	}
	IDDepsNode *id_node = add_id_node(id_orig);
	return id_node->id_cow;
}

ID *DepsgraphNodeBuilder::expand_cow_id(IDDepsNode *id_node)
{
	return deg_expand_copy_on_write_datablock(graph_, id_node, this, true);
}

ID *DepsgraphNodeBuilder::expand_cow_id(ID *id_orig)
{
	IDDepsNode *id_node = add_id_node(id_orig);
	return expand_cow_id(id_node);
}

/* **** Build functions for entity nodes **** */

void DepsgraphNodeBuilder::begin_build() {
	if (DEG_depsgraph_use_copy_on_write()) {
		/* Store existing copy-on-write versions of datablock, so we can re-use
		 * them for new ID nodes.
		 */
		cow_id_hash_ = BLI_ghash_ptr_new("Depsgraph id hash");
		foreach (IDDepsNode *id_node, graph_->id_nodes) {
			if (deg_copy_on_write_is_expanded(id_node->id_cow)) {
				if (id_node->id_orig == id_node->id_cow) {
					continue;
				}
				BLI_ghash_insert(cow_id_hash_,
				                 id_node->id_orig,
				                 id_node->id_cow);
				id_node->id_cow = NULL;
			}
		}
	}

	GSET_FOREACH_BEGIN(OperationDepsNode *, op_node, graph_->entry_tags)
	{
		ComponentDepsNode *comp_node = op_node->owner;
		IDDepsNode *id_node = comp_node->owner;

		SavedEntryTag entry_tag;
		entry_tag.id = id_node->id_orig;
		entry_tag.component_type = comp_node->type;
		entry_tag.opcode = op_node->opcode;
		saved_entry_tags_.push_back(entry_tag);
	};
	GSET_FOREACH_END();

	/* Make sure graph has no nodes left from previous state. */
	graph_->clear_all_nodes();
	graph_->operations.clear();
	BLI_gset_clear(graph_->entry_tags, NULL);
}

void DepsgraphNodeBuilder::end_build()
{
	foreach (const SavedEntryTag& entry_tag, saved_entry_tags_) {
		IDDepsNode *id_node = find_id_node(entry_tag.id);
		if (id_node == NULL) {
			continue;
		}
		ComponentDepsNode *comp_node =
		        id_node->find_component(entry_tag.component_type);
		if (comp_node == NULL) {
			continue;
		}
		OperationDepsNode *op_node = comp_node->find_operation(entry_tag.opcode);
		if (op_node == NULL) {
			continue;
		}
		op_node->tag_update(graph_);
	}
}

void DepsgraphNodeBuilder::build_group(Group *group)
{
	if (built_map_.checkIsBuiltAndTag(group)) {
		return;
	}
	/* Build group objects. */
	LISTBASE_FOREACH (Base *, base, &group->view_layer->object_bases) {
		build_object(NULL, base->object, DEG_ID_LINKED_INDIRECTLY);
	}
	/* Operation to evaluate the whole view layer.
	 *
	 * NOTE: We re-use DONE opcode even though the function does everything.
	 * This way we wouldn't need to worry about possible relations from DONE,
	 * regardless whether it's a group or scene or something else.
	 */
	add_id_node(&group->id);
	Group *group_cow = get_cow_datablock(group);
	add_operation_node(&group->id,
	                   DEG_NODE_TYPE_LAYER_COLLECTIONS,
	                   function_bind(BKE_group_eval_view_layers,
	                                 _1,
	                                 group_cow),
	                   DEG_OPCODE_VIEW_LAYER_DONE);
}

void DepsgraphNodeBuilder::build_object(Base *base,
                                        Object *object,
                                        eDepsNode_LinkedState_Type linked_state)
{
	const bool has_object = built_map_.checkIsBuiltAndTag(object);
	/* Skip rest of components if the ID node was already there. */
	if (has_object) {
		IDDepsNode *id_node = find_id_node(&object->id);
		/* We need to build some extra stuff if object becomes linked
		 * directly.
		 */
		if (id_node->linked_state == DEG_ID_LINKED_INDIRECTLY) {
			build_object_flags(base, object, linked_state);
		}
		id_node->linked_state = max(id_node->linked_state, linked_state);
		return;
	}
	/* Create ID node for object and begin init. */
	IDDepsNode *id_node = add_id_node(&object->id);
	id_node->linked_state = linked_state;
	object->customdata_mask = 0;
	/* Various flags, flushing from bases/collections. */
	build_object_flags(base, object, linked_state);
	/* Transform. */
	build_object_transform(object);
	/* Parent. */
	if (object->parent != NULL) {
		build_object(NULL, object->parent, DEG_ID_LINKED_INDIRECTLY);
	}
	/* Modifiers. */
	if (object->modifiers.first != NULL) {
		BuilderWalkUserData data;
		data.builder = this;
		modifiers_foreachIDLink(object, modifier_walk, &data);
	}
	/* Constraints. */
	if (object->constraints.first != NULL) {
		BuilderWalkUserData data;
		data.builder = this;
		BKE_constraints_id_loop(&object->constraints, constraint_walk, &data);
	}
	/* Object data. */
	build_object_data(object);
	/* Build animation data,
	 *
	 * Do it now because it's possible object data will affect
	 * on object's level animation, for example in case of rebuilding
	 * pose for proxy.
	 */
	OperationDepsNode *op_node = add_operation_node(&object->id,
	                                                DEG_NODE_TYPE_PARAMETERS,
	                                                NULL,
	                                                DEG_OPCODE_PARAMETERS_EVAL);
	op_node->set_as_exit();
	build_animdata(&object->id);
	/* Particle systems. */
	if (object->particlesystem.first != NULL) {
		build_particles(object);
	}
	/* Grease pencil. */
	if (object->gpd != NULL) {
		build_gpencil(object->gpd);
	}
	/* Object that this is a proxy for. */
	if (object->proxy) {
		object->proxy->proxy_from = object;
		build_object(NULL, object->proxy, DEG_ID_LINKED_INDIRECTLY);
	}
	/* Object dupligroup. */
	if (object->dup_group != NULL) {
		build_group(object->dup_group);
	}
}

void DepsgraphNodeBuilder::build_object_flags(
        Base *base,
        Object *object,
        eDepsNode_LinkedState_Type linked_state)
{
	if (base == NULL) {
		return;
	}
	/* TODO(sergey): Is this really best component to be used? */
	Object *object_cow = get_cow_datablock(object);
	const bool is_from_set = (linked_state == DEG_ID_LINKED_VIA_SET);
	add_operation_node(&object->id,
	                   DEG_NODE_TYPE_LAYER_COLLECTIONS,
	                   function_bind(BKE_object_eval_flush_base_flags,
	                                 _1, object_cow, base, is_from_set),
	                   DEG_OPCODE_OBJECT_BASE_FLAGS);
}

void DepsgraphNodeBuilder::build_object_data(Object *object)
{
	if (object->data == NULL) {
		return;
	}
	IDDepsNode *id_node = graph_->find_id_node(&object->id);
	/* type-specific data. */
	switch (object->type) {
		case OB_MESH:
		case OB_CURVE:
		case OB_FONT:
		case OB_SURF:
		case OB_MBALL:
		case OB_LATTICE:
			build_obdata_geom(object);
			/* TODO(sergey): Only for until we support granular
			 * update of curves.
			 */
			if (object->type == OB_FONT) {
				Curve *curve = (Curve *)object->data;
				if (curve->textoncurve) {
					id_node->eval_flags |= DAG_EVAL_NEED_CURVE_PATH;
				}
			}
			break;
		case OB_ARMATURE:
			if (ID_IS_LINKED(object) && object->proxy_from != NULL) {
				build_proxy_rig(object);
			}
			else {
				build_rig(object);
			}
			break;
		case OB_LAMP:
			build_lamp(object);
			break;
		case OB_CAMERA:
			build_camera(object);
			break;
		case OB_LIGHTPROBE:
			build_lightprobe(object);
			break;
		default:
		{
			ID *obdata = (ID *)object->data;
			if (built_map_.checkIsBuilt(obdata) == 0) {
				build_animdata(obdata);
			}
			break;
		}
	}
}

void DepsgraphNodeBuilder::build_object_transform(Object *object)
{
	OperationDepsNode *op_node;
	Scene *scene_cow = get_cow_datablock(scene_);
	Object *ob_cow = get_cow_datablock(object);

	/* local transforms (from transform channels - loc/rot/scale + deltas) */
	op_node = add_operation_node(&object->id, DEG_NODE_TYPE_TRANSFORM,
	                             function_bind(BKE_object_eval_local_transform,
	                                           _1,
	                                           ob_cow),
	                             DEG_OPCODE_TRANSFORM_LOCAL);
	op_node->set_as_entry();

	/* object parent */
	if (object->parent != NULL) {
		add_operation_node(&object->id, DEG_NODE_TYPE_TRANSFORM,
		                   function_bind(BKE_object_eval_parent,
		                                 _1,
		                                 scene_cow,
		                                 ob_cow),
		                   DEG_OPCODE_TRANSFORM_PARENT);
	}

	/* object constraints */
	if (object->constraints.first != NULL) {
		build_object_constraints(object);
	}

	/* Rest of transformation update. */
	add_operation_node(&object->id, DEG_NODE_TYPE_TRANSFORM,
	                   function_bind(BKE_object_eval_uber_transform,
	                                 _1,
	                                 ob_cow),
	                   DEG_OPCODE_TRANSFORM_OBJECT_UBEREVAL);

	/* object transform is done */
	op_node = add_operation_node(&object->id, DEG_NODE_TYPE_TRANSFORM,
	                             function_bind(BKE_object_eval_done,
	                                           _1,
	                                           ob_cow),
	                             DEG_OPCODE_TRANSFORM_FINAL);
	op_node->set_as_exit();
}

/**
 * Constraints Graph Notes
 *
 * For constraints, we currently only add a operation node to the Transform
 * or Bone components (depending on whichever type of owner we have).
 * This represents the entire constraints stack, which is for now just
 * executed as a single monolithic block. At least initially, this should
 * be sufficient for ensuring that the porting/refactoring process remains
 * manageable.
 *
 * However, when the time comes for developing "node-based" constraints,
 * we'll need to split this up into pre/post nodes for "constraint stack
 * evaluation" + operation nodes for each constraint (i.e. the contents
 * of the loop body used in the current "solve_constraints()" operation).
 *
 * -- Aligorith, August 2013
 */
void DepsgraphNodeBuilder::build_object_constraints(Object *object)
{
	/* create node for constraint stack */
	add_operation_node(&object->id, DEG_NODE_TYPE_TRANSFORM,
	                   function_bind(BKE_object_eval_constraints,
	                                 _1,
	                                 get_cow_datablock(scene_),
	                                 get_cow_datablock(object)),
	                   DEG_OPCODE_TRANSFORM_CONSTRAINTS);
}

/**
 * Build graph nodes for AnimData block
 * \param id: ID-Block which hosts the AnimData
 */
void DepsgraphNodeBuilder::build_animdata(ID *id)
{
	AnimData *adt = BKE_animdata_from_id(id);
	if (adt == NULL) {
		return;
	}

	/* animation */
	if (adt->action || adt->nla_tracks.first || adt->drivers.first) {
		(void) add_id_node(id);
		ID *id_cow = get_cow_id(id);

		// XXX: Hook up specific update callbacks for special properties which
		// may need it...

		/* actions and NLA - as a single unit for now, as it gets complicated to
		 * schedule otherwise.
		 */
		if ((adt->action) || (adt->nla_tracks.first)) {
			/* create the node */
			add_operation_node(id, DEG_NODE_TYPE_ANIMATION,
			                   function_bind(BKE_animsys_eval_animdata,
			                                 _1,
			                                 id_cow),
			                   DEG_OPCODE_ANIMATION,
			                   id->name);

			/* TODO: for each channel affected, we might also want to add some
			 * support for running RNA update callbacks on them
			 * (which will be needed for proper handling of drivers later)
			 */
		}

		/* drivers */
		LISTBASE_FOREACH (FCurve *, fcu, &adt->drivers) {
			/* create driver */
			build_driver(id, fcu);
		}
	}
}

/**
 * Build graph node(s) for Driver
 * \param id: ID-Block that driver is attached to
 * \param fcu: Driver-FCurve
 */
void DepsgraphNodeBuilder::build_driver(ID *id, FCurve *fcurve)
{
	ID *id_cow = get_cow_id(id);

	/* Create data node for this driver */
	/* TODO(sergey): Shall we use COW of fcu itself here? */
	ensure_operation_node(id,
	                      DEG_NODE_TYPE_PARAMETERS,
	                      function_bind(BKE_animsys_eval_driver, _1, id_cow, fcurve),
	                      DEG_OPCODE_DRIVER,
	                      fcurve->rna_path ? fcurve->rna_path : "",
	                      fcurve->array_index);
	build_driver_variables(id, fcurve);
}

void DepsgraphNodeBuilder::build_driver_variables(ID * id, FCurve *fcurve)
{
	build_driver_id_property(id, fcurve->rna_path);
	LISTBASE_FOREACH (DriverVar *, dvar, &fcurve->driver->variables) {
		DRIVER_TARGETS_USED_LOOPER(dvar)
		{
			build_driver_id_property(dtar->id, dtar->rna_path);
		}
		DRIVER_TARGETS_LOOPER_END
	}
}

void DepsgraphNodeBuilder::build_driver_id_property(ID *id,
                                                    const char *rna_path)
{
	if (id == NULL || rna_path == NULL) {
		return;
	}
	PointerRNA id_ptr, ptr;
	PropertyRNA *prop;
	RNA_id_pointer_create(id, &id_ptr);
	if (!RNA_path_resolve_full(&id_ptr, rna_path, &ptr, &prop, NULL)) {
		return;
	}
	if (prop == NULL) {
		return;
	}
	if (!RNA_property_is_idprop(prop)) {
		return;
	}
	const char *prop_identifier = RNA_property_identifier((PropertyRNA *)prop);
	ensure_operation_node(id,
	                      DEG_NODE_TYPE_PARAMETERS,
	                      NULL,
	                      DEG_OPCODE_ID_PROPERTY,
	                      prop_identifier);
}

/* Recursively build graph for world */
void DepsgraphNodeBuilder::build_world(World *world)
{
	if (built_map_.checkIsBuiltAndTag(world)) {
		return;
	}
	/* Animation. */
	build_animdata(&world->id);
	/* world itself */
	add_operation_node(&world->id,
	                   DEG_NODE_TYPE_SHADING,
	                   function_bind(BKE_world_eval,
	                                 _1,
	                                 get_cow_datablock(world)),
	                   DEG_OPCODE_WORLD_UPDATE);
	/* textures */
	build_texture_stack(world->mtex);
	/* world's nodetree */
	if (world->nodetree != NULL) {
		build_nodetree(world->nodetree);
	}
}

/* Rigidbody Simulation - Scene Level */
void DepsgraphNodeBuilder::build_rigidbody(Scene *scene)
{
	RigidBodyWorld *rbw = scene->rigidbody_world;
	Scene *scene_cow = get_cow_datablock(scene);

	/**
	 * Rigidbody Simulation Nodes
	 * ==========================
	 *
	 * There are 3 nodes related to Rigidbody Simulation:
	 * 1) "Initialize/Rebuild World" - this is called sparingly, only when the
	 *    simulation needs to be rebuilt (mainly after file reload, or moving
	 *    back to start frame)
	 * 2) "Do Simulation" - perform a simulation step - interleaved between the
	 *    evaluation steps for clusters of objects (i.e. between those affected
	 *    and/or not affected by the sim for instance).
	 *
	 * 3) "Pull Results" - grab the specific transforms applied for a specific
	 *    object - performed as part of object's transform-stack building.
	 */

	/* Create nodes --------------------------------------------------------- */

	/* XXX: is this the right component, or do we want to use another one
	 * instead?
	 */

	/* init/rebuild operation */
	/*OperationDepsNode *init_node =*/ add_operation_node(
	        &scene->id, DEG_NODE_TYPE_TRANSFORM,
	        function_bind(BKE_rigidbody_rebuild_sim, _1, scene_cow),
	        DEG_OPCODE_RIGIDBODY_REBUILD);

	/* do-sim operation */
	// XXX: what happens if we need to split into several groups?
	OperationDepsNode *sim_node = add_operation_node(
	        &scene->id, DEG_NODE_TYPE_TRANSFORM,
	        function_bind(BKE_rigidbody_eval_simulation, _1, scene_cow),
	        DEG_OPCODE_RIGIDBODY_SIM);

	/* XXX: For now, the sim node is the only one that really matters here.
	 * If any other sims get added later, we may have to remove these hacks...
	 */
	sim_node->owner->entry_operation = sim_node;
	sim_node->owner->exit_operation  = sim_node;

	/* objects - simulation participants */
	if (rbw->group) {
		LISTBASE_FOREACH (Base *, base, &rbw->group->view_layer->object_bases) {
			Object *object = base->object;

			if (!object || (object->type != OB_MESH))
				continue;

			/* 2) create operation for flushing results */
			/* object's transform component - where the rigidbody operation
			 * lives. */
			add_operation_node(&object->id, DEG_NODE_TYPE_TRANSFORM,
			                   function_bind(
			                           BKE_rigidbody_object_sync_transforms,
			                           _1,
			                           scene_cow,
			                           get_cow_datablock(object)),
			                   DEG_OPCODE_RIGIDBODY_TRANSFORM_COPY);
		}
	}
}

void DepsgraphNodeBuilder::build_particles(Object *object)
{
	/**
	 * Particle Systems Nodes
	 * ======================
	 *
	 * There are two types of nodes associated with representing
	 * particle systems:
	 *  1) Component (EVAL_PARTICLES) - This is the particle-system
	 *     evaluation context for an object. It acts as the container
	 *     for all the nodes associated with a particular set of particle
	 *     systems.
	 *  2) Particle System Eval Operation - This operation node acts as a
	 *     blackbox evaluation step for one particle system referenced by
	 *     the particle systems stack. All dependencies link to this operation.
	 */
	/* Component for all particle systems. */
	ComponentDepsNode *psys_comp =
	        add_component_node(&object->id, DEG_NODE_TYPE_EVAL_PARTICLES);

	/* TODO(sergey): Need to get COW of PSYS. */
	Scene *scene_cow = get_cow_datablock(scene_);
	Object *ob_cow = get_cow_datablock(object);

	add_operation_node(psys_comp,
	                   function_bind(BKE_particle_system_eval_init,
	                                 _1,
	                                 scene_cow,
	                                 ob_cow),
	                   DEG_OPCODE_PARTICLE_SYSTEM_EVAL_INIT);
	/* Build all particle systems. */
	LISTBASE_FOREACH (ParticleSystem *, psys, &object->particlesystem) {
		ParticleSettings *part = psys->part;
		/* Build particle settings operations.
		 *
		 * NOTE: The call itself ensures settings are only build once.
		 */
		build_particle_settings(part);
		/* Particle system evaluation. */
		add_operation_node(psys_comp,
		                   NULL,
		                   DEG_OPCODE_PARTICLE_SYSTEM_EVAL,
		                   psys->name);
		/* Visualization of particle system. */
		switch (part->ren_as) {
			case PART_DRAW_OB:
				if (part->dup_ob != NULL) {
					build_object(NULL,
					             part->dup_ob,
					             DEG_ID_LINKED_INDIRECTLY);
				}
				break;
			case PART_DRAW_GR:
				if (part->dup_group != NULL) {
					build_group(part->dup_group);
				}
				break;
		}
	}

	/* TODO(sergey): Do we need a point cache operations here? */
	add_operation_node(&object->id,
	                   DEG_NODE_TYPE_CACHE,
	                   function_bind(BKE_ptcache_object_reset,
	                                 scene_cow,
	                                 ob_cow,
	                                 PTCACHE_RESET_DEPSGRAPH),
	                   DEG_OPCODE_POINT_CACHE_RESET);
}

void DepsgraphNodeBuilder::build_particle_settings(ParticleSettings *part) {
	if (built_map_.checkIsBuiltAndTag(part)) {
		return;
	}
	/* Animation data. */
	build_animdata(&part->id);
	/* Parameters change. */
	add_operation_node(&part->id,
	                   DEG_NODE_TYPE_PARAMETERS,
	                   NULL,
	                   DEG_OPCODE_PARTICLE_SETTINGS_EVAL);
}

void DepsgraphNodeBuilder::build_cloth(Object *object)
{
	Scene *scene_cow = get_cow_datablock(scene_);
	Object *object_cow = get_cow_datablock(object);
	add_operation_node(&object->id,
	                   DEG_NODE_TYPE_CACHE,
	                   function_bind(BKE_object_eval_cloth,
	                                 _1,
	                                 scene_cow,
	                                 object_cow),
	                   DEG_OPCODE_GEOMETRY_CLOTH_MODIFIER);
}

/* Shapekeys */
void DepsgraphNodeBuilder::build_shapekeys(Key *key)
{
	build_animdata(&key->id);
	add_operation_node(&key->id,
	                   DEG_NODE_TYPE_GEOMETRY,
	                   NULL,
	                   DEG_OPCODE_GEOMETRY_SHAPEKEY);
}

/* ObData Geometry Evaluation */
// XXX: what happens if the datablock is shared!
void DepsgraphNodeBuilder::build_obdata_geom(Object *object)
{
	OperationDepsNode *op_node;
	Scene *scene_cow = get_cow_datablock(scene_);
	Object *object_cow = get_cow_datablock(object);

	/* Temporary uber-update node, which does everything.
	 * It is for the being we're porting old dependencies into the new system.
	 * We'll get rid of this node as soon as all the granular update functions
	 * are filled in.
	 *
	 * TODO(sergey): Get rid of this node.
	 */
	op_node = add_operation_node(&object->id,
	                             DEG_NODE_TYPE_GEOMETRY,
	                             function_bind(BKE_object_eval_uber_data,
	                                           _1,
	                                           scene_cow,
	                                           object_cow),
	                             DEG_OPCODE_GEOMETRY_UBEREVAL);
	op_node->set_as_exit();

	op_node = add_operation_node(&object->id,
	                             DEG_NODE_TYPE_GEOMETRY,
	                             NULL,
	                             DEG_OPCODE_PLACEHOLDER,
	                             "Eval Init");
	op_node->set_as_entry();

	// TODO: "Done" operation

	/* Cloth modifier. */
	LISTBASE_FOREACH (ModifierData *, md, &object->modifiers) {
		if (md->type == eModifierType_Cloth) {
			build_cloth(object);
		}
	}

	/* materials */
	if (object->totcol != 0) {
		if (object->type == OB_MESH) {
			add_operation_node(&object->id,
			                   DEG_NODE_TYPE_SHADING,
			                   function_bind(BKE_object_eval_update_shading,
			                                 _1,
			                                 object_cow),
			                   DEG_OPCODE_SHADING);
		}

		for (int a = 1; a <= object->totcol; a++) {
			Material *ma = give_current_material(object, a);
			if (ma != NULL) {
				build_material(ma);
			}
		}
	}

	/* geometry collision */
	if (ELEM(object->type, OB_MESH, OB_CURVE, OB_LATTICE)) {
		// add geometry collider relations
	}

	ID *obdata = (ID *)object->data;
	if (built_map_.checkIsBuiltAndTag(obdata)) {
		return;
	}
	/* Make sure we've got an ID node before requesting CoW pointer. */
	(void) add_id_node((ID *)obdata);
	ID *obdata_cow = get_cow_id(obdata);

	/* ShapeKeys */
	Key *key = BKE_key_from_object(object);
	if (key) {
		build_shapekeys(key);
	}

	build_animdata(obdata);

	/* Nodes for result of obdata's evaluation, and geometry
	 * evaluation on object.
	 */
	switch (object->type) {
		case OB_MESH:
		{
			//Mesh *me = (Mesh *)object->data;

			/* evaluation operations */
			op_node = add_operation_node(obdata,
			                             DEG_NODE_TYPE_GEOMETRY,
			                             function_bind(BKE_mesh_eval_geometry,
			                                           _1,
			                                           (Mesh *)obdata_cow),
			                             DEG_OPCODE_PLACEHOLDER,
			                             "Geometry Eval");
			op_node->set_as_entry();
			break;
		}

		case OB_MBALL:
		{
			Object *mom = BKE_mball_basis_find(scene_, object);
			/* NOTE: Only the motherball gets evaluated, it's children are
			 * having empty placeholders for the correct relations being built.
			 */
			if (mom == object) {
				/* metaball evaluation operations */
				op_node = add_operation_node(obdata,
				                             DEG_NODE_TYPE_GEOMETRY,
				                             function_bind(
				                                     BKE_mball_eval_geometry,
				                                     _1,
				                                     (MetaBall *)obdata_cow),
				                             DEG_OPCODE_PLACEHOLDER,
				                             "Geometry Eval");
			}
			else {
				op_node = add_operation_node(obdata,
				                             DEG_NODE_TYPE_GEOMETRY,
				                             NULL,
				                             DEG_OPCODE_PLACEHOLDER,
				                             "Geometry Eval");
				op_node->set_as_entry();
			}
			break;
		}

		case OB_CURVE:
		case OB_SURF:
		case OB_FONT:
		{
			/* Curve/nurms evaluation operations. */
			/* - calculate curve geometry (including path) */
			op_node = add_operation_node(obdata,
			                             DEG_NODE_TYPE_GEOMETRY,
			                             function_bind(BKE_curve_eval_geometry,
			                                           _1,
			                                           (Curve *)obdata_cow),
			                                           DEG_OPCODE_PLACEHOLDER,
			                                           "Geometry Eval");
			op_node->set_as_entry();
			/* Make sure objects used for bevel.taper are in the graph.
			 * NOTE: This objects might be not linked to the scene.
			 */
			Curve *cu = (Curve *)obdata;
			if (cu->bevobj != NULL) {
				build_object(NULL, cu->bevobj, DEG_ID_LINKED_INDIRECTLY);
			}
			if (cu->taperobj != NULL) {
				build_object(NULL, cu->taperobj, DEG_ID_LINKED_INDIRECTLY);
			}
			if (object->type == OB_FONT && cu->textoncurve != NULL) {
				build_object(NULL, cu->textoncurve, DEG_ID_LINKED_INDIRECTLY);
			}
			break;
		}

		case OB_LATTICE:
		{
			/* Lattice evaluation operations. */
			op_node = add_operation_node(obdata,
			                             DEG_NODE_TYPE_GEOMETRY,
			                             function_bind(BKE_lattice_eval_geometry,
			                                           _1,
			                                           (Lattice *)obdata_cow),
			                                           DEG_OPCODE_PLACEHOLDER,
			                                           "Geometry Eval");
			op_node->set_as_entry();
			break;
		}
	}

	op_node = add_operation_node(obdata, DEG_NODE_TYPE_GEOMETRY, NULL,
	                             DEG_OPCODE_PLACEHOLDER, "Eval Done");
	op_node->set_as_exit();

	/* Parameters for driver sources. */
	add_operation_node(obdata,
	                   DEG_NODE_TYPE_PARAMETERS,
	                   NULL,
	                   DEG_OPCODE_PARAMETERS_EVAL);

	/* Batch cache. */
	add_operation_node(obdata,
	                   DEG_NODE_TYPE_BATCH_CACHE,
	                   function_bind(BKE_object_data_select_update,
	                                 _1,
	                                 obdata_cow),
	                   DEG_OPCODE_GEOMETRY_SELECT_UPDATE);
}

/* Cameras */
void DepsgraphNodeBuilder::build_camera(Object *object)
{
	/* Object data. */
	/* TODO: Link scene-camera links in somehow... */
	Camera *camera = (Camera *)object->data;
	if (built_map_.checkIsBuiltAndTag(camera)) {
		return;
	}
	build_animdata(&camera->id);
	add_operation_node(&camera->id,
	                   DEG_NODE_TYPE_PARAMETERS,
	                   NULL,
	                   DEG_OPCODE_PARAMETERS_EVAL);
}

/* Lamps */
void DepsgraphNodeBuilder::build_lamp(Object *object)
{
	/* Object data. */
	Lamp *lamp = (Lamp *)object->data;
	if (built_map_.checkIsBuiltAndTag(lamp)) {
		return;
	}
	build_animdata(&lamp->id);
	add_operation_node(&lamp->id,
	                   DEG_NODE_TYPE_PARAMETERS,
	                   NULL,
	                   DEG_OPCODE_PARAMETERS_EVAL);
	/* lamp's nodetree */
	build_nodetree(lamp->nodetree);
	/* textures */
	build_texture_stack(lamp->mtex);
}

void DepsgraphNodeBuilder::build_nodetree(bNodeTree *ntree)
{
	if (ntree == NULL) {
		return;
	}
	if (built_map_.checkIsBuiltAndTag(ntree)) {
		return;
	}
	/* nodetree itself */
	add_id_node(&ntree->id);
	bNodeTree *ntree_cow = get_cow_datablock(ntree);
	/* Animation, */
	build_animdata(&ntree->id);
	/* Shading update. */
	add_operation_node(&ntree->id,
	                   DEG_NODE_TYPE_SHADING,
	                   NULL,
	                   DEG_OPCODE_MATERIAL_UPDATE);
	/* NOTE: We really pass original and CoW node trees here, this is how the
	 * callback works. Ideally we need to find a better way for that.
	 */
	add_operation_node(&ntree->id,
	                   DEG_NODE_TYPE_SHADING_PARAMETERS,
	                   function_bind(BKE_nodetree_shading_params_eval,
	                                 _1,
	                                 ntree_cow,
	                                 ntree),
	                   DEG_OPCODE_MATERIAL_UPDATE);
	/* nodetree's nodes... */
	LISTBASE_FOREACH (bNode *, bnode, &ntree->nodes) {
		ID *id = bnode->id;
		if (id == NULL) {
			continue;
		}
		ID_Type id_type = GS(id->name);
		if (id_type == ID_MA) {
			build_material((Material *)id);
		}
		else if (id_type == ID_TE) {
			build_texture((Tex *)id);
		}
		else if (id_type == ID_IM) {
			build_image((Image *)id);
		}
		else if (id_type == ID_OB) {
			build_object(NULL, (Object *)id, DEG_ID_LINKED_INDIRECTLY);
		}
		else if (id_type == ID_SCE) {
			/* Scenes are used by compositor trees, and handled by render
			 * pipeline. No need to build dependencies for them here.
			 */
		}
		else if (id_type == ID_TXT) {
			/* Ignore script nodes. */
		}
		else if (bnode->type == NODE_GROUP) {
			bNodeTree *group_ntree = (bNodeTree *)id;
			build_nodetree(group_ntree);
		}
		else {
			BLI_assert(!"Unknown ID type used for node");
		}
	}

	// TODO: link from nodetree to owner_component?
}

/* Recursively build graph for material */
void DepsgraphNodeBuilder::build_material(Material *material)
{
	if (built_map_.checkIsBuiltAndTag(material)) {
		return;
	}
	/* Material itself. */
	add_id_node(&material->id);
	Material *material_cow = get_cow_datablock(material);
	/* Shading update. */
	add_operation_node(&material->id,
	                   DEG_NODE_TYPE_SHADING,
	                   function_bind(BKE_material_eval,
	                                 _1,
	                                 material_cow),
	                   DEG_OPCODE_MATERIAL_UPDATE);
	/* Material animation. */
	build_animdata(&material->id);
	/* Textures. */
	build_texture_stack(material->mtex);
	/* Material's nodetree. */
	build_nodetree(material->nodetree);
}

/* Texture-stack attached to some shading datablock */
void DepsgraphNodeBuilder::build_texture_stack(MTex **texture_stack)
{
	/* for now assume that all texture-stacks have same number of max items */
	for (int i = 0; i < MAX_MTEX; i++) {
		MTex *mtex = texture_stack[i];
		if (mtex && mtex->tex) {
			build_texture(mtex->tex);
		}
	}
}

/* Recursively build graph for texture */
void DepsgraphNodeBuilder::build_texture(Tex *texture)
{
	if (built_map_.checkIsBuiltAndTag(texture)) {
		return;
	}
	/* Texture itself. */
	build_animdata(&texture->id);
	/* Texture's nodetree. */
	build_nodetree(texture->nodetree);
	/* Special cases for different IDs which texture uses. */
	if (texture->type == TEX_IMAGE) {
		if (texture->ima != NULL) {
			build_image(texture->ima);
		}
	}
	/* Placeholder so we can add relations and tag ID node for update. */
	add_operation_node(&texture->id,
	                   DEG_NODE_TYPE_PARAMETERS,
	                   NULL,
	                   DEG_OPCODE_PLACEHOLDER);
}

void DepsgraphNodeBuilder::build_image(Image *image) {
	if (built_map_.checkIsBuiltAndTag(image)) {
		return;
	}
	/* Placeholder so we can add relations and tag ID node for update. */
	add_operation_node(&image->id,
	                   DEG_NODE_TYPE_PARAMETERS,
	                   NULL,
	                   DEG_OPCODE_PLACEHOLDER,
	                   "Image Eval");
}

void DepsgraphNodeBuilder::build_compositor(Scene *scene)
{
	/* For now, just a plain wrapper? */
	// TODO: create compositing component?
	// XXX: component type undefined!
	//graph->get_node(&scene->id, NULL, DEG_NODE_TYPE_COMPOSITING, NULL);

	/* for now, nodetrees are just parameters; compositing occurs in internals
	 * of renderer...
	 */
	add_component_node(&scene->id, DEG_NODE_TYPE_PARAMETERS);
	build_nodetree(scene->nodetree);
}

void DepsgraphNodeBuilder::build_gpencil(bGPdata *gpd)
{
	ID *gpd_id = &gpd->id;

	/* TODO(sergey): what about multiple users of same datablock? This should
	 * only get added once.
	 */

	/* The main reason Grease Pencil is included here is because the animation
	 * (and drivers) need to be hosted somewhere.
	 */
	build_animdata(gpd_id);
}

void DepsgraphNodeBuilder::build_cachefile(CacheFile *cache_file)
{
	ID *cache_file_id = &cache_file->id;
	/* Animation, */
	build_animdata(cache_file_id);
	/* Cache evaluation itself. */
	add_operation_node(cache_file_id, DEG_NODE_TYPE_CACHE, NULL,
	                   DEG_OPCODE_PLACEHOLDER, "Cache File Update");
}

void DepsgraphNodeBuilder::build_mask(Mask *mask)
{
	ID *mask_id = &mask->id;
	Mask *mask_cow = get_cow_datablock(mask);
	/* F-Curve based animation. */
	build_animdata(mask_id);
	/* Animation based on mask's shapes. */
	add_operation_node(mask_id,
	                   DEG_NODE_TYPE_ANIMATION,
	                   function_bind(BKE_mask_eval_animation, _1, mask_cow),
	                   DEG_OPCODE_MASK_ANIMATION);
	/* Final mask evaluation. */
	add_operation_node(mask_id,
	                   DEG_NODE_TYPE_PARAMETERS,
	                   function_bind(BKE_mask_eval_update, _1, mask_cow),
	                   DEG_OPCODE_MASK_EVAL);
}

void DepsgraphNodeBuilder::build_movieclip(MovieClip *clip)
{
	ID *clip_id = &clip->id;
	MovieClip *clip_cow = get_cow_datablock(clip);
	/* Animation. */
	build_animdata(clip_id);
	/* Movie clip evaluation. */
	add_operation_node(clip_id,
	                   DEG_NODE_TYPE_PARAMETERS,
	                   function_bind(BKE_movieclip_eval_update, _1, clip_cow),
	                   DEG_OPCODE_MOVIECLIP_EVAL);
}

void DepsgraphNodeBuilder::build_lightprobe(Object *object)
{
	LightProbe *probe = (LightProbe *)object->data;
	if (built_map_.checkIsBuiltAndTag(probe)) {
		return;
	}
	/* Placeholder so we can add relations and tag ID node for update. */
	add_operation_node(&probe->id,
	                   DEG_NODE_TYPE_PARAMETERS,
	                   NULL,
	                   DEG_OPCODE_PLACEHOLDER,
	                   "LightProbe Eval");
	add_operation_node(&object->id,
	                   DEG_NODE_TYPE_PARAMETERS,
	                   NULL,
	                   DEG_OPCODE_PLACEHOLDER,
	                   "LightProbe Eval");

	build_animdata(&probe->id);
}

}  // namespace DEG<|MERGE_RESOLUTION|>--- conflicted
+++ resolved
@@ -128,19 +128,15 @@
                           int /*cb_flag*/)
 {
 	BuilderWalkUserData *data = (BuilderWalkUserData *)user_data;
-<<<<<<< HEAD
-	if (*obpoin) {
-		data->builder->build_object(NULL,
-		                            *obpoin,
-		                            DEG_ID_LINKED_INDIRECTLY);
-=======
 	ID *id = *idpoin;
 	if (id == NULL) {
 		return;
 	}
 	switch (GS(id->name)) {
 		case ID_OB:
-			data->builder->build_object(NULL, (Object *)id);
+			data->builder->build_object(NULL,
+			                            (Object *)id,
+			                            DEG_ID_LINKED_INDIRECTLY);
 			break;
 		case ID_TE:
 			data->builder->build_texture((Tex *)id);
@@ -148,7 +144,6 @@
 		default:
 			/* pass */
 			break;
->>>>>>> 0c7ec589
 	}
 }
 
