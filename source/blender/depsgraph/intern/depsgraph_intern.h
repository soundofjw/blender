/*
 * ***** BEGIN GPL LICENSE BLOCK *****
 *
 * This program is free software; you can redistribute it and/or
 * modify it under the terms of the GNU General Public License
 * as published by the Free Software Foundation; either version 2
 * of the License, or (at your option) any later version.
 *
 * This program is distributed in the hope that it will be useful,
 * but WITHOUT ANY WARRANTY; without even the implied warranty of
 * MERCHANTABILITY or FITNESS FOR A PARTICULAR PURPOSE.  See the
 * GNU General Public License for more details.
 *
 * You should have received a copy of the GNU General Public License
 * along with this program; if not, write to the Free Software Foundation,
 * Inc., 51 Franklin Street, Fifth Floor, Boston, MA 02110-1301, USA.
 *
 * The Original Code is Copyright (C) 2013 Blender Foundation.
 * All rights reserved.
 *
 * Original Author: Joshua Leung
 * Contributor(s): None Yet
 *
 * ***** END GPL LICENSE BLOCK *****
 */

/** \file blender/depsgraph/intern/depsgraph_intern.h
 *  \ingroup depsgraph
 *
 * API's for internal use in the Depsgraph
 * - Also, defines for "Node Type Info"
 */

#pragma once

#include <cstdlib>

#include "MEM_guardedalloc.h"

extern "C" {
#include "BKE_global.h"
}

#include "intern/nodes/deg_node.h"
#include "intern/nodes/deg_node_component.h"
#include "intern/nodes/deg_node_operation.h"
#include "intern/depsgraph.h"

struct DEGEditorUpdateContext;
struct Group;
struct Main;
struct Scene;

namespace DEG {

/* Node Types Handling ================================================= */

/* "Typeinfo" for Node Types ------------------------------------------- */

/* Typeinfo Struct (nti) */
struct DepsNodeFactory {
	virtual eDepsNode_Type type() const = 0;
	virtual const char *tname() const = 0;
	virtual int id_recalc_tag() const = 0;

	virtual DepsNode *create_node(const ID *id,
	                              const char *subdata,
	                              const char *name) const = 0;
};

template <class NodeType>
struct DepsNodeFactoryImpl : public DepsNodeFactory {
	eDepsNode_Type type() const { return NodeType::typeinfo.type; }
	const char *tname() const { return NodeType::typeinfo.tname; }
	int id_recalc_tag() const { return NodeType::typeinfo.id_recalc_tag; }

	DepsNode *create_node(const ID *id, const char *subdata, const char *name) const
	{
		DepsNode *node = OBJECT_GUARDED_NEW(NodeType);

		/* populate base node settings */
		node->type = type();

		if (name[0] != '\0') {
			/* set name if provided ... */
			node->name = name;
		}
		else {
			/* ... otherwise use default type name */
			node->name = tname();
		}

		node->init(id, subdata);

		return node;
	}
};

/* Typeinfo Management -------------------------------------------------- */

/* Register typeinfo */
void deg_register_node_typeinfo(DepsNodeFactory *factory);

/* Get typeinfo for specified type */
DepsNodeFactory *deg_type_get_factory(const eDepsNode_Type type);

/* Editors Integration -------------------------------------------------- */

void deg_editors_id_update(const DEGEditorUpdateContext *update_ctx,
                           struct ID *id);

void deg_editors_scene_update(const DEGEditorUpdateContext *update_ctx,
                              bool updated);

#define DEG_DEBUG_PRINTF(type, ...) \
	do { \
		if (G.debug & G_DEBUG_DEPSGRAPH_ ## type) { \
			fprintf(stderr, __VA_ARGS__); \
		} \
	} while (0)

<<<<<<< HEAD
#define DEG_ERROR_PRINTF(...)               \
	do {                                    \
		fprintf(stderr, __VA_ARGS__);       \
		fflush(stderr);                     \
	} while (0)
=======
bool deg_terminal_do_color(void);
string deg_color_for_pointer(const void *pointer);
string deg_color_end(void);
>>>>>>> da4efaeb

}  // namespace DEG<|MERGE_RESOLUTION|>--- conflicted
+++ resolved
@@ -119,16 +119,14 @@
 		} \
 	} while (0)
 
-<<<<<<< HEAD
 #define DEG_ERROR_PRINTF(...)               \
 	do {                                    \
 		fprintf(stderr, __VA_ARGS__);       \
 		fflush(stderr);                     \
 	} while (0)
-=======
+
 bool deg_terminal_do_color(void);
 string deg_color_for_pointer(const void *pointer);
 string deg_color_end(void);
->>>>>>> da4efaeb
 
 }  // namespace DEG