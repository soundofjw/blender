# ***** BEGIN GPL LICENSE BLOCK *****
#
# This program is free software; you can redistribute it and/or
# modify it under the terms of the GNU General Public License
# as published by the Free Software Foundation; either version 2
# of the License, or (at your option) any later version.
#
# This program is distributed in the hope that it will be useful,
# but WITHOUT ANY WARRANTY; without even the implied warranty of
# MERCHANTABILITY or FITNESS FOR A PARTICULAR PURPOSE.  See the
# GNU General Public License for more details.
#
# You should have received a copy of the GNU General Public License
# along with this program; if not, write to the Free Software Foundation,
# Inc., 51 Franklin Street, Fifth Floor, Boston, MA 02110-1301, USA.
#
# Contributor(s): Jacques Beaurain.
#
# ***** END GPL LICENSE BLOCK *****

# --env-system-scripts allows to run without the install target. 

# Use '--write-blend=/tmp/test.blend' to view output

# Some tests are interesting but take too long to run
# and don't give deterministic results
set(USE_EXPERIMENTAL_TESTS FALSE)

set(TEST_SRC_DIR ${CMAKE_SOURCE_DIR}/../lib/tests)
set(TEST_OUT_DIR ${CMAKE_BINARY_DIR}/tests)

# ugh, any better way to do this on testing only?
execute_process(COMMAND ${CMAKE_COMMAND} -E make_directory ${TEST_OUT_DIR})

#~	if(NOT IS_DIRECTORY ${TEST_SRC_DIR})
#~		message(FATAL_ERROR "CMake test directory not found!")
#~	endif()

# all calls to blender use this
if(APPLE)
	if(${CMAKE_GENERATOR} MATCHES "Xcode")
		set(TEST_BLENDER_EXE ${EXECUTABLE_OUTPUT_PATH}/Debug/blender.app/Contents/MacOS/blender)
	else()
		set(TEST_BLENDER_EXE ${EXECUTABLE_OUTPUT_PATH}/blender.app/Contents/MacOS/blender)
	endif()
else()
	set(TEST_BLENDER_EXE ${EXECUTABLE_OUTPUT_PATH}/blender)
endif()

# for testing with valgrind prefix: valgrind --track-origins=yes --error-limit=no 
set(TEST_BLENDER_EXE_BARE ${TEST_BLENDER_EXE})
set(TEST_BLENDER_EXE ${TEST_BLENDER_EXE} --background -noaudio --factory-startup --env-system-scripts ${CMAKE_SOURCE_DIR}/release/scripts)


# ------------------------------------------------------------------------------
# GENERAL PYTHON CORRECTNESS TESTS
add_test(script_load_keymap ${TEST_BLENDER_EXE}
	--python ${CMAKE_CURRENT_LIST_DIR}/bl_keymap_completeness.py
)

add_test(script_load_addons ${TEST_BLENDER_EXE}
	--python ${CMAKE_CURRENT_LIST_DIR}/bl_load_addons.py
)

add_test(script_load_modules ${TEST_BLENDER_EXE}
	--python ${CMAKE_CURRENT_LIST_DIR}/bl_load_py_modules.py
)

# test running operators doesn't segfault under various conditions
if(USE_EXPERIMENTAL_TESTS)
	add_test(script_run_operators ${TEST_BLENDER_EXE}
		--python ${CMAKE_CURRENT_LIST_DIR}/bl_run_operators.py
	)
endif()

# ------------------------------------------------------------------------------
# PY API TESTS
add_test(script_pyapi_bpy_path ${TEST_BLENDER_EXE}
	--python ${CMAKE_CURRENT_LIST_DIR}/bl_pyapi_bpy_path.py
)

add_test(script_pyapi_bpy_utils_units ${TEST_BLENDER_EXE}
	--python ${CMAKE_CURRENT_LIST_DIR}/bl_pyapi_bpy_utils_units.py
)

add_test(script_pyapi_mathutils ${TEST_BLENDER_EXE}
	--python ${CMAKE_CURRENT_LIST_DIR}/bl_pyapi_mathutils.py
)

add_test(script_pyapi_idprop ${TEST_BLENDER_EXE}
	--python ${CMAKE_CURRENT_LIST_DIR}/bl_pyapi_idprop.py
)

add_test(script_pyapi_idprop_datablock ${TEST_BLENDER_EXE}
	--python ${CMAKE_CURRENT_LIST_DIR}/bl_pyapi_idprop_datablock.py
)

# ------------------------------------------------------------------------------
# MODELING TESTS
add_test(bevel ${TEST_BLENDER_EXE}
	${TEST_SRC_DIR}/modeling/bevel_regression.blend
	--python-text run_tests
)

add_test(split_faces ${TEST_BLENDER_EXE}
    ${TEST_SRC_DIR}/modeling/split_faces_test.blend
    --python-text run_tests
)

# ------------------------------------------------------------------------------
# IO TESTS

# OBJ Import tests
# disabled until updated & working
if(FALSE)
add_test(import_obj_cube ${TEST_BLENDER_EXE}
	--python ${CMAKE_CURRENT_LIST_DIR}/bl_test.py --
	--run={'FINISHED'}&bpy.ops.import_scene.obj\(filepath='${TEST_SRC_DIR}/io_tests/obj/cube.obj'\)
	--md5=39cce4bacac2d1b18fc470380279bc15 --md5_method=SCENE
	--write-blend=${TEST_OUT_DIR}/import_obj_cube.blend
)

add_test(import_obj_nurbs_cyclic ${TEST_BLENDER_EXE}
	--python ${CMAKE_CURRENT_LIST_DIR}/bl_test.py --
	--run={'FINISHED'}&bpy.ops.import_scene.obj\(filepath='${TEST_SRC_DIR}/io_tests/obj/nurbs_cyclic.obj'\)
	--md5=ad3c307e5883224a0492378cd32691ab --md5_method=SCENE
	--write-blend=${TEST_OUT_DIR}/import_obj_nurbs_cyclic.blend
)

add_test(import_obj_makehuman ${TEST_BLENDER_EXE}
	--python ${CMAKE_CURRENT_LIST_DIR}/bl_test.py --
	--run={'FINISHED'}&bpy.ops.import_scene.obj\(filepath='${TEST_SRC_DIR}/io_tests/obj/makehuman.obj'\)
	--md5=c9f78b185e58358daa4ecaecfa75464e --md5_method=SCENE
	--write-blend=${TEST_OUT_DIR}/import_obj_makehuman.blend
)
endif()

# OBJ Export tests
add_test(export_obj_cube ${TEST_BLENDER_EXE}
	${TEST_SRC_DIR}/io_tests/blend_geometry/all_quads.blend
	--python ${CMAKE_CURRENT_LIST_DIR}/bl_test.py --
	--run={'FINISHED'}&bpy.ops.export_scene.obj\(filepath='${TEST_OUT_DIR}/export_obj_cube.obj',use_selection=False\)
	--md5_source=${TEST_OUT_DIR}/export_obj_cube.obj
	--md5_source=${TEST_OUT_DIR}/export_obj_cube.mtl
	--md5=e80660437ad9bfe082849641c361a233 --md5_method=FILE
)

add_test(export_obj_nurbs ${TEST_BLENDER_EXE}
	${TEST_SRC_DIR}/io_tests/blend_geometry/nurbs.blend
	--python ${CMAKE_CURRENT_LIST_DIR}/bl_test.py --
	--run={'FINISHED'}&bpy.ops.export_scene.obj\(filepath='${TEST_OUT_DIR}/export_obj_nurbs.obj',use_selection=False,use_nurbs=True\)
	--md5_source=${TEST_OUT_DIR}/export_obj_nurbs.obj
	--md5_source=${TEST_OUT_DIR}/export_obj_nurbs.mtl
	--md5=a733ae4fa4a591ea9b0912da3af042de --md5_method=FILE
)

# disabled until updated & working
if(FALSE)
add_test(export_obj_all_objects ${TEST_BLENDER_EXE}
	${TEST_SRC_DIR}/io_tests/blend_scene/all_objects.blend
	--python ${CMAKE_CURRENT_LIST_DIR}/bl_test.py --
	--run={'FINISHED'}&bpy.ops.export_scene.obj\(filepath='${TEST_OUT_DIR}/export_obj_all_objects.obj',use_selection=False,use_nurbs=True\)
	--md5_source=${TEST_OUT_DIR}/export_obj_all_objects.obj
	--md5_source=${TEST_OUT_DIR}/export_obj_all_objects.mtl
	--md5=04b3ed97cede07a19548fc518ce9f8ca --md5_method=FILE
)
endif()



# PLY Import tests
add_test(import_ply_cube ${TEST_BLENDER_EXE}
	--python ${CMAKE_CURRENT_LIST_DIR}/bl_test.py --
	--run={'FINISHED'}&bpy.ops.import_mesh.ply\(filepath='${TEST_SRC_DIR}/io_tests/ply/cube_ascii.ply'\)
	--md5=527134343c27fc0ea73115b85fbfd3ac --md5_method=SCENE
	--write-blend=${TEST_OUT_DIR}/import_ply_cube.blend
)

add_test(import_ply_bunny ${TEST_BLENDER_EXE}
	--python ${CMAKE_CURRENT_LIST_DIR}/bl_test.py --
	--run={'FINISHED'}&bpy.ops.import_mesh.ply\(filepath='${TEST_SRC_DIR}/io_tests/ply/bunny2.ply'\)
	--md5=6ea5b8533400a17accf928b8fd024eaa --md5_method=SCENE
	--write-blend=${TEST_OUT_DIR}/import_ply_bunny.blend
)

add_test(import_ply_small_holes ${TEST_BLENDER_EXE}
	--python ${CMAKE_CURRENT_LIST_DIR}/bl_test.py --
	--run={'FINISHED'}&bpy.ops.import_mesh.ply\(filepath='${TEST_SRC_DIR}/io_tests/ply/many_small_holes.ply'\)
	--md5=c3093e26ecae5b6d59fbbcf2a0d0b39f --md5_method=SCENE
	--write-blend=${TEST_OUT_DIR}/import_ply_small_holes.blend
)

# PLY Export
# disabled until updated & working
if(FALSE)
add_test(export_ply_cube_all_data ${TEST_BLENDER_EXE}
	${TEST_SRC_DIR}/io_tests/blend_geometry/cube_all_data.blend
	--python ${CMAKE_CURRENT_LIST_DIR}/bl_test.py --
	--run={'FINISHED'}&bpy.ops.export_mesh.ply\(filepath='${TEST_OUT_DIR}/export_ply_cube_all_data.ply'\)
	--md5_source=${TEST_OUT_DIR}/export_ply_cube_all_data.ply
	--md5=6adc3748ceae8298496f99d0e7e76c15 --md5_method=FILE
)

add_test(export_ply_suzanne_all_data ${TEST_BLENDER_EXE}
	${TEST_SRC_DIR}/io_tests/blend_geometry/suzanne_all_data.blend
	--python ${CMAKE_CURRENT_LIST_DIR}/bl_test.py --
	--run={'FINISHED'}&bpy.ops.export_mesh.ply\(filepath='${TEST_OUT_DIR}/export_ply_suzanne_all_data.ply'\)
	--md5_source=${TEST_OUT_DIR}/export_ply_suzanne_all_data.ply
	--md5=68ba23f02efd6511bfd093f45f703221 --md5_method=FILE
)
endif()

add_test(export_ply_vertices ${TEST_BLENDER_EXE}  # lame, add a better one
	${TEST_SRC_DIR}/io_tests/blend_geometry/vertices.blend
	--python ${CMAKE_CURRENT_LIST_DIR}/bl_test.py --
	--run={'FINISHED'}&bpy.ops.export_mesh.ply\(filepath='${TEST_OUT_DIR}/export_ply_vertices.ply'\)
	--md5_source=${TEST_OUT_DIR}/export_ply_vertices.ply
	--md5=37faba0aa2014451b27f951afa92f870 --md5_method=FILE
)


# STL Import tests
# disabled until updated & working
if(FALSE)
add_test(import_stl_cube ${TEST_BLENDER_EXE}
	--python ${CMAKE_CURRENT_LIST_DIR}/bl_test.py --
	--run={'FINISHED'}&bpy.ops.import_mesh.stl\(filepath='${TEST_SRC_DIR}/io_tests/stl/cube.stl'\)
	--md5=8ceb5bb7e1cb5f4342fa1669988c66b4 --md5_method=SCENE
	--write-blend=${TEST_OUT_DIR}/import_stl_cube.blend
)

add_test(import_stl_conrod ${TEST_BLENDER_EXE}
	--python ${CMAKE_CURRENT_LIST_DIR}/bl_test.py --
	--run={'FINISHED'}&bpy.ops.import_mesh.stl\(filepath='${TEST_SRC_DIR}/io_tests/stl/conrod.stl'\)
	--md5=690a4b8eb9002dcd8631c5a575ea7348 --md5_method=SCENE
	--write-blend=${TEST_OUT_DIR}/import_stl_conrod.blend
)

add_test(import_stl_knot_max_simplified ${TEST_BLENDER_EXE}
	--python ${CMAKE_CURRENT_LIST_DIR}/bl_test.py --
	--run={'FINISHED'}&bpy.ops.import_mesh.stl\(filepath='${TEST_SRC_DIR}/io_tests/stl/knot_max_simplified.stl'\)
	--md5=baf82803f45a84ec4ddbad9cef57dd3e --md5_method=SCENE
	--write-blend=${TEST_OUT_DIR}/import_stl_knot_max_simplified.blend
)
endif()

# STL Export
# disabled until updated & working
if(FALSE)
add_test(export_stl_cube_all_data ${TEST_BLENDER_EXE}
	${TEST_SRC_DIR}/io_tests/blend_geometry/cube_all_data.blend
	--python ${CMAKE_CURRENT_LIST_DIR}/bl_test.py --
	--run={'FINISHED'}&bpy.ops.export_mesh.stl\(filepath='${TEST_OUT_DIR}/export_stl_cube_all_data.stl'\)
	--md5_source=${TEST_OUT_DIR}/export_stl_cube_all_data.stl
	--md5=64cb97c0cabb015e1c3f76369835075a --md5_method=FILE
)

add_test(export_stl_suzanne_all_data ${TEST_BLENDER_EXE}
	${TEST_SRC_DIR}/io_tests/blend_geometry/suzanne_all_data.blend
	--python ${CMAKE_CURRENT_LIST_DIR}/bl_test.py --
	--run={'FINISHED'}&bpy.ops.export_mesh.stl\(filepath='${TEST_OUT_DIR}/export_stl_suzanne_all_data.stl'\)
	--md5_source=${TEST_OUT_DIR}/export_stl_suzanne_all_data.stl
	--md5=e9b23c97c139ad64961c635105bb9192 --md5_method=FILE
)

add_test(export_stl_vertices ${TEST_BLENDER_EXE}  # lame, add a better one
	${TEST_SRC_DIR}/io_tests/blend_geometry/vertices.blend
	--python ${CMAKE_CURRENT_LIST_DIR}/bl_test.py --
	--run={'FINISHED'}&bpy.ops.export_mesh.stl\(filepath='${TEST_OUT_DIR}/export_stl_vertices.stl'\)
	--md5_source=${TEST_OUT_DIR}/export_stl_vertices.stl
	--md5=3fd3c877e573beeebc782532cc005820 --md5_method=FILE
)
endif()


# X3D Import
# disabled until updated & working
if(FALSE)
add_test(import_x3d_cube ${TEST_BLENDER_EXE}
	--python ${CMAKE_CURRENT_LIST_DIR}/bl_test.py --
	--run={'FINISHED'}&bpy.ops.import_scene.x3d\(filepath='${TEST_SRC_DIR}/io_tests/x3d/color_cube.x3d'\)
	--md5=3fae9be004199c145941cd3f9f80ad7b --md5_method=SCENE
	--write-blend=${TEST_OUT_DIR}/import_x3d_cube.blend
)

add_test(import_x3d_teapot ${TEST_BLENDER_EXE}
	--python ${CMAKE_CURRENT_LIST_DIR}/bl_test.py --
	--run={'FINISHED'}&bpy.ops.import_scene.x3d\(filepath='${TEST_SRC_DIR}/io_tests/x3d/teapot.x3d'\)
	--md5=8ee196c71947dce4199d55698501691e --md5_method=SCENE
	--write-blend=${TEST_OUT_DIR}/import_x3d_teapot.blend
)

add_test(import_x3d_suzanne_material ${TEST_BLENDER_EXE}
	--python ${CMAKE_CURRENT_LIST_DIR}/bl_test.py --
	--run={'FINISHED'}&bpy.ops.import_scene.x3d\(filepath='${TEST_SRC_DIR}/io_tests/x3d/suzanne_material.x3d'\)
	--md5=3edea1353257d8b5a5f071942f417be6 --md5_method=SCENE
	--write-blend=${TEST_OUT_DIR}/import_x3d_suzanne_material.blend
)

# X3D Export
add_test(export_x3d_cube ${TEST_BLENDER_EXE}
	${TEST_SRC_DIR}/io_tests/blend_geometry/all_quads.blend
	--python ${CMAKE_CURRENT_LIST_DIR}/bl_test.py --
	--run={'FINISHED'}&bpy.ops.export_scene.x3d\(filepath='${TEST_OUT_DIR}/export_x3d_cube.x3d',use_selection=False\)
	--md5_source=${TEST_OUT_DIR}/export_x3d_cube.x3d
	--md5=05312d278fe41da33560fdfb9bdb268f --md5_method=FILE
)

add_test(export_x3d_nurbs ${TEST_BLENDER_EXE}
	${TEST_SRC_DIR}/io_tests/blend_geometry/nurbs.blend
	--python ${CMAKE_CURRENT_LIST_DIR}/bl_test.py --
	--run={'FINISHED'}&bpy.ops.export_scene.x3d\(filepath='${TEST_OUT_DIR}/export_x3d_nurbs.x3d',use_selection=False\)
	--md5_source=${TEST_OUT_DIR}/export_x3d_nurbs.x3d
	--md5=4286d4a2aa507ef78b22ddcbdcc88481 --md5_method=FILE
)

add_test(export_x3d_all_objects ${TEST_BLENDER_EXE}
	${TEST_SRC_DIR}/io_tests/blend_scene/all_objects.blend
	--python ${CMAKE_CURRENT_LIST_DIR}/bl_test.py --
	--run={'FINISHED'}&bpy.ops.export_scene.x3d\(filepath='${TEST_OUT_DIR}/export_x3d_all_objects.x3d',use_selection=False\)
	--md5_source=${TEST_OUT_DIR}/export_x3d_all_objects.x3d
	--md5=f5f9fa4c5619a0eeab66685aafd2f7f0 --md5_method=FILE
)
endif()



# 3DS Import
# disabled until updated & working
if(FALSE)
add_test(import_3ds_cube ${TEST_BLENDER_EXE}
	--python ${CMAKE_CURRENT_LIST_DIR}/bl_test.py --
	--run={'FINISHED'}&bpy.ops.import_scene.autodesk_3ds\(filepath='${TEST_SRC_DIR}/io_tests/3ds/cube.3ds'\)
	--md5=cb5a45c35a343c3f5beca2a918472951 --md5_method=SCENE
	--write-blend=${TEST_OUT_DIR}/import_3ds_cube.blend
)

add_test(import_3ds_hierarchy_lara ${TEST_BLENDER_EXE}
	--python ${CMAKE_CURRENT_LIST_DIR}/bl_test.py --
	--run={'FINISHED'}&bpy.ops.import_scene.autodesk_3ds\(filepath='${TEST_SRC_DIR}/io_tests/3ds/hierarchy_lara.3ds'\)
	--md5=766c873d9fdb5f190e43796cfbae63b6 --md5_method=SCENE
	--write-blend=${TEST_OUT_DIR}/import_3ds_hierarchy_lara.blend
)

add_test(import_3ds_hierarchy_greek_trireme ${TEST_BLENDER_EXE}
	--python ${CMAKE_CURRENT_LIST_DIR}/bl_test.py --
	--run={'FINISHED'}&bpy.ops.import_scene.autodesk_3ds\(filepath='${TEST_SRC_DIR}/io_tests/3ds/hierarchy_greek_trireme.3ds'\)
	--md5=b62ee30101e8999cb91ef4f8a8760056 --md5_method=SCENE
	--write-blend=${TEST_OUT_DIR}/import_3ds_hierarchy_greek_trireme.blend
)
endif()

# 3DS Export
# disabled until updated & working
if(FALSE)
add_test(export_3ds_cube ${TEST_BLENDER_EXE}
	${TEST_SRC_DIR}/io_tests/blend_geometry/all_quads.blend
	--python ${CMAKE_CURRENT_LIST_DIR}/bl_test.py --
	--run={'FINISHED'}&bpy.ops.export_scene.autodesk_3ds\(filepath='${TEST_OUT_DIR}/export_3ds_cube.3ds',use_selection=False\)
	--md5_source=${TEST_OUT_DIR}/export_3ds_cube.3ds
	--md5=a31f5071b6c6dc7445b9099cdc7f63b3 --md5_method=FILE
)

add_test(export_3ds_nurbs ${TEST_BLENDER_EXE}
	${TEST_SRC_DIR}/io_tests/blend_geometry/nurbs.blend
	--python ${CMAKE_CURRENT_LIST_DIR}/bl_test.py --
	--run={'FINISHED'}&bpy.ops.export_scene.autodesk_3ds\(filepath='${TEST_OUT_DIR}/export_3ds_nurbs.3ds',use_selection=False\)
	--md5_source=${TEST_OUT_DIR}/export_3ds_nurbs.3ds
	--md5=5bdd21be3c80d814fbc83cb25edb08c2 --md5_method=FILE
)

add_test(export_3ds_all_objects ${TEST_BLENDER_EXE}
	${TEST_SRC_DIR}/io_tests/blend_scene/all_objects.blend
	--python ${CMAKE_CURRENT_LIST_DIR}/bl_test.py --
	--run={'FINISHED'}&bpy.ops.export_scene.autodesk_3ds\(filepath='${TEST_OUT_DIR}/export_3ds_all_objects.3ds',use_selection=False\)
	--md5_source=${TEST_OUT_DIR}/export_3ds_all_objects.3ds
	--md5=68447761ab0ca38e1e22e7c177ed48a8 --md5_method=FILE
)
endif()



# FBX Export
# 'use_metadata=False' for reliable md5's
# disabled until updated & working
if(FALSE)
add_test(export_fbx_cube ${TEST_BLENDER_EXE}
	${TEST_SRC_DIR}/io_tests/blend_geometry/all_quads.blend
	--python ${CMAKE_CURRENT_LIST_DIR}/bl_test.py --
	--run={'FINISHED'}&bpy.ops.export_scene.fbx\(filepath='${TEST_OUT_DIR}/export_fbx_cube.fbx',use_selection=False,use_metadata=False\)
	--md5_source=${TEST_OUT_DIR}/export_fbx_cube.fbx
	--md5=59a35577462f95f9a0b4e6035226ce9b --md5_method=FILE
)

add_test(export_fbx_nurbs ${TEST_BLENDER_EXE}
	${TEST_SRC_DIR}/io_tests/blend_geometry/nurbs.blend
	--python ${CMAKE_CURRENT_LIST_DIR}/bl_test.py --
	--run={'FINISHED'}&bpy.ops.export_scene.fbx\(filepath='${TEST_OUT_DIR}/export_fbx_nurbs.fbx',use_selection=False,use_metadata=False\)
	--md5_source=${TEST_OUT_DIR}/export_fbx_nurbs.fbx
	--md5=d31875f18f613fa0c3b16e978f87f6f8 --md5_method=FILE
)

add_test(export_fbx_all_objects ${TEST_BLENDER_EXE}
	${TEST_SRC_DIR}/io_tests/blend_scene/all_objects.blend
	--python ${CMAKE_CURRENT_LIST_DIR}/bl_test.py --
	--run={'FINISHED'}&bpy.ops.export_scene.fbx\(filepath='${TEST_OUT_DIR}/export_fbx_all_objects.fbx',use_selection=False,use_metadata=False\)
	--md5_source=${TEST_OUT_DIR}/export_fbx_all_objects.fbx
	--md5=b35eb2a9d0e73762ecae2278c25a38ac --md5_method=FILE
)
endif()

if(WITH_CYCLES)
	if(OPENIMAGEIO_IDIFF AND EXISTS "${TEST_SRC_DIR}/cycles/ctests/shader")
		macro(add_cycles_render_test subject)
			if(MSVC)
				add_test(NAME cycles_${subject}_test
					COMMAND
						"$<TARGET_FILE_DIR:blender>/${BLENDER_VERSION_MAJOR}.${BLENDER_VERSION_MINOR}/python/bin/python$<$<CONFIG:Debug>:_d>"
						${CMAKE_CURRENT_LIST_DIR}/cycles_render_tests.py
					-blender "$<TARGET_FILE:blender>"
					-testdir "${TEST_SRC_DIR}/cycles/ctests/${subject}"
					-idiff "${OPENIMAGEIO_IDIFF}"
				)
			else()
				add_test(cycles_${subject}_test
					 ${CMAKE_CURRENT_LIST_DIR}/cycles_render_tests.py
					-blender "${TEST_BLENDER_EXE_BARE}"
					-testdir "${TEST_SRC_DIR}/cycles/ctests/${subject}"
					-idiff "${OPENIMAGEIO_IDIFF}"
				)
			endif()
		endmacro()
		if(WITH_OPENGL_TESTS)
			add_cycles_render_test(opengl)
		endif()
		add_cycles_render_test(image)
		add_cycles_render_test(mblur)
		add_cycles_render_test(reports)
		add_cycles_render_test(render)
		add_cycles_render_test(shader)
	else()
		MESSAGE(STATUS "Disabling Cycles tests because tests folder does not exist")
	endif()
endif()

<<<<<<< HEAD
add_subdirectory(render_layer)
=======
if(WITH_ALEMBIC)
	if(MSVC)
		add_test(NAME cycles_${subject}_test
			COMMAND
				"$<TARGET_FILE_DIR:blender>/${BLENDER_VERSION_MAJOR}.${BLENDER_VERSION_MINOR}/python/bin/python$<$<CONFIG:Debug>:_d>"
				${CMAKE_CURRENT_LIST_DIR}/alembic_tests.py
			--blender "${TEST_BLENDER_EXE_BARE}"
			--testdir "${TEST_SRC_DIR}/alembic"
			--alembic-root "${ALEMBIC_ROOT_DIR}"
		)
	else()
		add_test(alembic_tests
			${CMAKE_CURRENT_LIST_DIR}/alembic_tests.py
			--blender "${TEST_BLENDER_EXE_BARE}"
			--testdir "${TEST_SRC_DIR}/alembic"
			--alembic-root "${ALEMBIC_ROOT_DIR}"
		)
	endif()
endif()
>>>>>>> e12c3110
<|MERGE_RESOLUTION|>--- conflicted
+++ resolved
@@ -443,9 +443,6 @@
 	endif()
 endif()
 
-<<<<<<< HEAD
-add_subdirectory(render_layer)
-=======
 if(WITH_ALEMBIC)
 	if(MSVC)
 		add_test(NAME cycles_${subject}_test
@@ -465,4 +462,5 @@
 		)
 	endif()
 endif()
->>>>>>> e12c3110
+
+add_subdirectory(render_layer)