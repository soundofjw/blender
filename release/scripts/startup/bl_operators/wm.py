# ##### BEGIN GPL LICENSE BLOCK #####
#
#  This program is free software; you can redistribute it and/or
#  modify it under the terms of the GNU General Public License
#  as published by the Free Software Foundation; either version 2
#  of the License, or (at your option) any later version.
#
#  This program is distributed in the hope that it will be useful,
#  but WITHOUT ANY WARRANTY; without even the implied warranty of
#  MERCHANTABILITY or FITNESS FOR A PARTICULAR PURPOSE.  See the
#  GNU General Public License for more details.
#
#  You should have received a copy of the GNU General Public License
#  along with this program; if not, write to the Free Software Foundation,
#  Inc., 51 Franklin Street, Fifth Floor, Boston, MA 02110-1301, USA.
#
# ##### END GPL LICENSE BLOCK #####

# <pep8 compliant>

import bpy
from bpy.types import Menu, Operator
<<<<<<< HEAD
from bpy.props import StringProperty, BoolProperty, IntProperty, \
                      FloatProperty, EnumProperty
=======
from bpy.props import (StringProperty,
                       BoolProperty,
                       IntProperty,
                       FloatProperty,
                       EnumProperty,
                       )
>>>>>>> f9bffb3c

from rna_prop_ui import rna_idprop_ui_prop_get, rna_idprop_ui_prop_clear


class MESH_OT_delete_edgeloop(Operator):
    '''Delete an edge loop by merging the faces on each side to a single face loop'''
    bl_idname = "mesh.delete_edgeloop"
    bl_label = "Delete Edge Loop"

    def execute(self, context):
        if 'FINISHED' in bpy.ops.transform.edge_slide(value=1.0):
            bpy.ops.mesh.select_more()
            bpy.ops.mesh.remove_doubles()
            return {'FINISHED'}

        return {'CANCELLED'}

rna_path_prop = StringProperty(
        name="Context Attributes",
        description="rna context string",
        maxlen=1024,
        )

rna_reverse_prop = BoolProperty(
        name="Reverse",
        description="Cycle backwards",
        default=False,
        )

rna_relative_prop = BoolProperty(
        name="Relative",
        description="Apply relative to the current value (delta)",
        default=False,
        )


def context_path_validate(context, data_path):
    try:
        value = eval("context.%s" % data_path) if data_path else Ellipsis
    except AttributeError as e:
        if str(e).startswith("'NoneType'"):
            # One of the items in the rna path is None, just ignore this
            value = Ellipsis
        else:
            # We have a real error in the rna path, dont ignore that
            raise

    return value


def operator_value_is_undo(value):
    if value in {None, Ellipsis}:
        return False

    # typical properties or objects
    id_data = getattr(value, "id_data", Ellipsis)

    if id_data is None:
        return False
    elif id_data is Ellipsis:
        # handle mathutils types
        id_data = getattr(getattr(value, "owner", None), "id_data", None)

        if id_data is None:
            return False

    # return True if its a non window ID type
    return (isinstance(id_data, bpy.types.ID) and
            (not isinstance(id_data, (bpy.types.WindowManager,
                                      bpy.types.Screen,
                                      bpy.types.Scene,
                                      bpy.types.Brush,
                                      ))))


def operator_path_is_undo(context, data_path):
    # note that if we have data paths that use strings this could fail
    # luckily we dont do this!
    #
    # When we cant find the data owner assume no undo is needed.
    data_path_head, data_path_sep, data_path_tail = data_path.rpartition(".")

    if not data_path_head:
        return False

    value = context_path_validate(context, data_path_head)

    return operator_value_is_undo(value)


def operator_path_undo_return(context, data_path):
    return {'FINISHED'} if operator_path_is_undo(context, data_path) else {'CANCELLED'}


def operator_value_undo_return(value):
    return {'FINISHED'} if operator_value_is_undo(value) else {'CANCELLED'}


def execute_context_assign(self, context):
    data_path = self.data_path
    if context_path_validate(context, data_path) is Ellipsis:
        return {'PASS_THROUGH'}

    if getattr(self, "relative", False):
        exec("context.%s += self.value" % data_path)
    else:
        exec("context.%s = self.value" % data_path)

    return operator_path_undo_return(context, data_path)


class BRUSH_OT_active_index_set(Operator):
    '''Set active sculpt/paint brush from it's number'''
    bl_idname = "brush.active_index_set"
    bl_label = "Set Brush Number"

    mode = StringProperty(
            name="mode",
            description="Paint mode to set brush for",
            maxlen=1024,
            )
    index = IntProperty(
            name="number",
            description="Brush number",
            )

    _attr_dict = {"sculpt": "use_paint_sculpt",
                  "vertex_paint": "use_paint_vertex",
                  "weight_paint": "use_paint_weight",
                  "image_paint": "use_paint_image",
                  }

    def execute(self, context):
        attr = self._attr_dict.get(self.mode)
        if attr is None:
            return {'CANCELLED'}

        for i, brush in enumerate((cur for cur in bpy.data.brushes if getattr(cur, attr))):
            if i == self.index:
                getattr(context.tool_settings, self.mode).brush = brush
                return {'FINISHED'}

        return {'CANCELLED'}


class WM_OT_context_set_boolean(Operator):
    '''Set a context value.'''
    bl_idname = "wm.context_set_boolean"
    bl_label = "Context Set Boolean"
    bl_options = {'UNDO', 'INTERNAL'}

    data_path = rna_path_prop
    value = BoolProperty(
            name="Value",
            description="Assignment value",
            default=True,
            )

    execute = execute_context_assign


class WM_OT_context_set_int(Operator):  # same as enum
    '''Set a context value.'''
    bl_idname = "wm.context_set_int"
    bl_label = "Context Set"
    bl_options = {'UNDO', 'INTERNAL'}

    data_path = rna_path_prop
    value = IntProperty(
            name="Value",
            description="Assign value",
            default=0,
            )
    relative = rna_relative_prop

    execute = execute_context_assign


class WM_OT_context_scale_int(Operator):
    '''Scale an int context value.'''
    bl_idname = "wm.context_scale_int"
    bl_label = "Context Set"
    bl_options = {'UNDO', 'INTERNAL'}

    data_path = rna_path_prop
    value = FloatProperty(
            name="Value",
            description="Assign value",
            default=1.0,
            )
    always_step = BoolProperty(
            name="Always Step",
            description="Always adjust the value by a minimum of 1 when 'value' is not 1.0.",
            default=True,
            )

    def execute(self, context):
        data_path = self.data_path
        if context_path_validate(context, data_path) is Ellipsis:
            return {'PASS_THROUGH'}

        value = self.value

        if value == 1.0:  # nothing to do
            return {'CANCELLED'}

        if getattr(self, "always_step", False):
            if value > 1.0:
                add = "1"
                func = "max"
            else:
                add = "-1"
                func = "min"
            exec("context.%s = %s(round(context.%s * value), context.%s + %s)" %
                 (data_path, func, data_path, data_path, add))
        else:
            exec("context.%s *= value" % data_path)

        return operator_path_undo_return(context, data_path)


class WM_OT_context_set_float(Operator):  # same as enum
    '''Set a context value.'''
    bl_idname = "wm.context_set_float"
    bl_label = "Context Set Float"
    bl_options = {'UNDO', 'INTERNAL'}

    data_path = rna_path_prop
    value = FloatProperty(
            name="Value",
            description="Assignment value",
            default=0.0,
            )
    relative = rna_relative_prop

    execute = execute_context_assign


class WM_OT_context_set_string(Operator):  # same as enum
    '''Set a context value.'''
    bl_idname = "wm.context_set_string"
    bl_label = "Context Set String"
    bl_options = {'UNDO', 'INTERNAL'}

    data_path = rna_path_prop
    value = StringProperty(
            name="Value",
            description="Assign value",
            maxlen=1024,
            )

    execute = execute_context_assign


class WM_OT_context_set_enum(Operator):
    '''Set a context value.'''
    bl_idname = "wm.context_set_enum"
    bl_label = "Context Set Enum"
    bl_options = {'UNDO', 'INTERNAL'}

    data_path = rna_path_prop
    value = StringProperty(
            name="Value",
            description="Assignment value (as a string)",
            maxlen=1024,
            )

    execute = execute_context_assign


class WM_OT_context_set_value(Operator):
    '''Set a context value.'''
    bl_idname = "wm.context_set_value"
    bl_label = "Context Set Value"
    bl_options = {'UNDO', 'INTERNAL'}

    data_path = rna_path_prop
    value = StringProperty(
            name="Value",
            description="Assignment value (as a string)",
            maxlen=1024,
            )

    def execute(self, context):
        data_path = self.data_path
        if context_path_validate(context, data_path) is Ellipsis:
            return {'PASS_THROUGH'}
        exec("context.%s = %s" % (data_path, self.value))
        return operator_path_undo_return(context, data_path)


class WM_OT_context_toggle(Operator):
    '''Toggle a context value.'''
    bl_idname = "wm.context_toggle"
    bl_label = "Context Toggle"
    bl_options = {'UNDO', 'INTERNAL'}

    data_path = rna_path_prop

    def execute(self, context):
        data_path = self.data_path

        if context_path_validate(context, data_path) is Ellipsis:
            return {'PASS_THROUGH'}

        exec("context.%s = not (context.%s)" % (data_path, data_path))

        return operator_path_undo_return(context, data_path)


class WM_OT_context_toggle_enum(Operator):
    '''Toggle a context value.'''
    bl_idname = "wm.context_toggle_enum"
    bl_label = "Context Toggle Values"
    bl_options = {'UNDO', 'INTERNAL'}

    data_path = rna_path_prop
    value_1 = StringProperty(
            name="Value",
            description="Toggle enum",
            maxlen=1024,
            )
    value_2 = StringProperty(
            name="Value",
            description="Toggle enum",
            maxlen=1024,
            )

    def execute(self, context):
        data_path = self.data_path

        if context_path_validate(context, data_path) is Ellipsis:
            return {'PASS_THROUGH'}

        exec("context.%s = ('%s', '%s')[context.%s != '%s']" %
             (data_path, self.value_1,
              self.value_2, data_path,
              self.value_2,
              ))

        return operator_path_undo_return(context, data_path)


class WM_OT_context_cycle_int(Operator):
    '''Set a context value. Useful for cycling active material, '''
    '''vertex keys, groups' etc.'''
    bl_idname = "wm.context_cycle_int"
    bl_label = "Context Int Cycle"
    bl_options = {'UNDO', 'INTERNAL'}

    data_path = rna_path_prop
    reverse = rna_reverse_prop

    def execute(self, context):
        data_path = self.data_path
        value = context_path_validate(context, data_path)
        if value is Ellipsis:
            return {'PASS_THROUGH'}

        if self.reverse:
            value -= 1
        else:
            value += 1

        exec("context.%s = value" % data_path)

        if value != eval("context.%s" % data_path):
            # relies on rna clamping int's out of the range
            if self.reverse:
                value = (1 << 31) - 1
            else:
                value = -1 << 31

            exec("context.%s = value" % data_path)

        return operator_path_undo_return(context, data_path)


class WM_OT_context_cycle_enum(Operator):
    '''Toggle a context value.'''
    bl_idname = "wm.context_cycle_enum"
    bl_label = "Context Enum Cycle"
    bl_options = {'UNDO', 'INTERNAL'}

    data_path = rna_path_prop
    reverse = rna_reverse_prop

    def execute(self, context):
        data_path = self.data_path
        value = context_path_validate(context, data_path)
        if value is Ellipsis:
            return {'PASS_THROUGH'}

        orig_value = value

        # Have to get rna enum values
        rna_struct_str, rna_prop_str = data_path.rsplit('.', 1)
        i = rna_prop_str.find('[')

        # just incse we get "context.foo.bar[0]"
        if i != -1:
            rna_prop_str = rna_prop_str[0:i]

        rna_struct = eval("context.%s.rna_type" % rna_struct_str)

        rna_prop = rna_struct.properties[rna_prop_str]

        if type(rna_prop) != bpy.types.EnumProperty:
            raise Exception("expected an enum property")

        enums = rna_struct.properties[rna_prop_str].enum_items.keys()
        orig_index = enums.index(orig_value)

        # Have the info we need, advance to the next item
        if self.reverse:
            if orig_index == 0:
                advance_enum = enums[-1]
            else:
                advance_enum = enums[orig_index - 1]
        else:
            if orig_index == len(enums) - 1:
                advance_enum = enums[0]
            else:
                advance_enum = enums[orig_index + 1]

        # set the new value
        exec("context.%s = advance_enum" % data_path)
        return operator_path_undo_return(context, data_path)


class WM_OT_context_cycle_array(Operator):
    '''Set a context array value.
    Useful for cycling the active mesh edit mode.'''
    bl_idname = "wm.context_cycle_array"
    bl_label = "Context Array Cycle"
    bl_options = {'UNDO', 'INTERNAL'}

    data_path = rna_path_prop
    reverse = rna_reverse_prop

    def execute(self, context):
        data_path = self.data_path
        value = context_path_validate(context, data_path)
        if value is Ellipsis:
            return {'PASS_THROUGH'}

        def cycle(array):
            if self.reverse:
                array.insert(0, array.pop())
            else:
                array.append(array.pop(0))
            return array

        exec("context.%s = cycle(context.%s[:])" % (data_path, data_path))

        return operator_path_undo_return(context, data_path)


class WM_MT_context_menu_enum(Menu):
    bl_label = ""
    data_path = ""  # BAD DESIGN, set from operator below.

    def draw(self, context):
        data_path = self.data_path
        value = context_path_validate(bpy.context, data_path)
        if value is Ellipsis:
            return {'PASS_THROUGH'}
        base_path, prop_string = data_path.rsplit(".", 1)
        value_base = context_path_validate(context, base_path)

        values = [(i.name, i.identifier) for i in value_base.bl_rna.properties[prop_string].enum_items]

        for name, identifier in values:
            prop = self.layout.operator("wm.context_set_enum", text=name)
            prop.data_path = data_path
            prop.value = identifier


class WM_OT_context_menu_enum(Operator):
    bl_idname = "wm.context_menu_enum"
    bl_label = "Context Enum Menu"
    bl_options = {'UNDO', 'INTERNAL'}
    data_path = rna_path_prop

    def execute(self, context):
        data_path = self.data_path
        WM_MT_context_menu_enum.data_path = data_path
        bpy.ops.wm.call_menu(name="WM_MT_context_menu_enum")
        return {'PASS_THROUGH'}


class WM_OT_context_set_id(Operator):
    '''Toggle a context value.'''
    bl_idname = "wm.context_set_id"
    bl_label = "Set Library ID"
    bl_options = {'UNDO', 'INTERNAL'}

    data_path = rna_path_prop
    value = StringProperty(
            name="Value",
            description="Assign value",
            maxlen=1024,
            )

    def execute(self, context):
        value = self.value
        data_path = self.data_path

        # match the pointer type from the target property to bpy.data.*
        # so we lookup the correct list.
        data_path_base, data_path_prop = data_path.rsplit(".", 1)
        data_prop_rna = eval("context.%s" % data_path_base).rna_type.properties[data_path_prop]
        data_prop_rna_type = data_prop_rna.fixed_type

        id_iter = None

        for prop in bpy.data.rna_type.properties:
            if prop.rna_type.identifier == "CollectionProperty":
                if prop.fixed_type == data_prop_rna_type:
                    id_iter = prop.identifier
                    break

        if id_iter:
            value_id = getattr(bpy.data, id_iter).get(value)
            exec("context.%s = value_id" % data_path)

        return operator_path_undo_return(context, data_path)


doc_id = StringProperty(
        name="Doc ID",
        maxlen=1024,
        options={'HIDDEN'},
        )

doc_new = StringProperty(
        name="Edit Description",
        maxlen=1024,
        )

data_path_iter = StringProperty(
        description="The data path relative to the context, must point to an iterable.")

data_path_item = StringProperty(
        description="The data path from each iterable to the value (int or float)")


class WM_OT_context_collection_boolean_set(Operator):
    '''Set boolean values for a collection of items'''
    bl_idname = "wm.context_collection_boolean_set"
    bl_label = "Context Collection Boolean Set"
    bl_options = {'UNDO', 'REGISTER', 'INTERNAL'}

    data_path_iter = data_path_iter
    data_path_item = data_path_item

    type = EnumProperty(
            name="Type",
            items=(('TOGGLE', "Toggle", ""),
                   ('ENABLE', "Enable", ""),
                   ('DISABLE', "Disable", ""),
                   ),
            )

    def execute(self, context):
        data_path_iter = self.data_path_iter
        data_path_item = self.data_path_item

        items = list(getattr(context, data_path_iter))
        items_ok = []
        is_set = False
        for item in items:
            try:
                value_orig = eval("item." + data_path_item)
            except:
                continue

            if value_orig == True:
                is_set = True
            elif value_orig == False:
                pass
            else:
                self.report({'WARNING'}, "Non boolean value found: %s[ ].%s" %
                            (data_path_iter, data_path_item))
                return {'CANCELLED'}

            items_ok.append(item)

        # avoid undo push when nothing to do
        if not items_ok:
            return {'CANCELLED'}

        if self.type == 'ENABLE':
            is_set = True
        elif self.type == 'DISABLE':
            is_set = False
        else:
            is_set = not is_set

        exec_str = "item.%s = %s" % (data_path_item, is_set)
        for item in items_ok:
            exec(exec_str)

        return operator_value_undo_return(item)


class WM_OT_context_modal_mouse(Operator):
    '''Adjust arbitrary values with mouse input'''
    bl_idname = "wm.context_modal_mouse"
    bl_label = "Context Modal Mouse"
    bl_options = {'GRAB_POINTER', 'BLOCKING', 'UNDO', 'INTERNAL'}

    data_path_iter = data_path_iter
    data_path_item = data_path_item

    input_scale = FloatProperty(
            description="Scale the mouse movement by this value before applying the delta",
            default=0.01,
            )
    invert = BoolProperty(
            description="Invert the mouse input",
            default=False,
            )
    initial_x = IntProperty(options={'HIDDEN'})

    def _values_store(self, context):
        data_path_iter = self.data_path_iter
        data_path_item = self.data_path_item

        self._values = values = {}

        for item in getattr(context, data_path_iter):
            try:
                value_orig = eval("item." + data_path_item)
            except:
                continue

            # check this can be set, maybe this is library data.
            try:
                exec("item.%s = %s" % (data_path_item, value_orig))
            except:
                continue

            values[item] = value_orig

    def _values_delta(self, delta):
        delta *= self.input_scale
        if self.invert:
            delta = - delta

        data_path_item = self.data_path_item
        for item, value_orig in self._values.items():
            if type(value_orig) == int:
                exec("item.%s = int(%d)" % (data_path_item, round(value_orig + delta)))
            else:
                exec("item.%s = %f" % (data_path_item, value_orig + delta))

    def _values_restore(self):
        data_path_item = self.data_path_item
        for item, value_orig in self._values.items():
            exec("item.%s = %s" % (data_path_item, value_orig))

        self._values.clear()

    def _values_clear(self):
        self._values.clear()

    def modal(self, context, event):
        event_type = event.type

        if event_type == 'MOUSEMOVE':
            delta = event.mouse_x - self.initial_x
            self._values_delta(delta)

        elif 'LEFTMOUSE' == event_type:
            item = next(iter(self._values.keys()))
            self._values_clear()
            return operator_value_undo_return(item)

        elif event_type in {'RIGHTMOUSE', 'ESC'}:
            self._values_restore()
            return {'CANCELLED'}

        return {'RUNNING_MODAL'}

    def invoke(self, context, event):
        self._values_store(context)

        if not self._values:
            self.report({'WARNING'}, "Nothing to operate on: %s[ ].%s" %
                    (self.data_path_iter, self.data_path_item))

            return {'CANCELLED'}
        else:
            self.initial_x = event.mouse_x

            context.window_manager.modal_handler_add(self)
            return {'RUNNING_MODAL'}


class WM_OT_url_open(Operator):
    "Open a website in the Webbrowser"
    bl_idname = "wm.url_open"
    bl_label = ""

    url = StringProperty(
            name="URL",
            description="URL to open",
            )

    def execute(self, context):
        import webbrowser
        webbrowser.open(self.url)
        return {'FINISHED'}


class WM_OT_path_open(Operator):
    "Open a path in a file browser"
    bl_idname = "wm.path_open"
    bl_label = ""

    filepath = StringProperty(
            name="File Path",
            maxlen=1024,
            subtype='FILE_PATH',
            )

    def execute(self, context):
        import sys
        import os
        import subprocess

        filepath = bpy.path.abspath(self.filepath)
        filepath = os.path.normpath(filepath)

        if not os.path.exists(filepath):
            self.report({'ERROR'}, "File '%s' not found" % filepath)
            return {'CANCELLED'}

        if sys.platform[:3] == "win":
            subprocess.Popen(['start', filepath], shell=True)
        elif sys.platform == 'darwin':
            subprocess.Popen(['open', filepath])
        else:
            try:
                subprocess.Popen(['xdg-open', filepath])
            except OSError:
                # xdg-open *should* be supported by recent Gnome, KDE, Xfce
                pass

        return {'FINISHED'}


class WM_OT_doc_view(Operator):
    '''Load online reference docs'''
    bl_idname = "wm.doc_view"
    bl_label = "View Documentation"

    doc_id = doc_id
    if bpy.app.version_cycle == "release":
        _prefix = ("http://www.blender.org/documentation/blender_python_api_%s%s_release" %
                   ("_".join(str(v) for v in bpy.app.version[:2]), bpy.app.version_char))
    else:
        _prefix = ("http://www.blender.org/documentation/blender_python_api_%s" %
                   "_".join(str(v) for v in bpy.app.version))

    def _nested_class_string(self, class_string):
        ls = []
        class_obj = getattr(bpy.types, class_string, None).bl_rna
        while class_obj:
            ls.insert(0, class_obj)
            class_obj = class_obj.nested
        return '.'.join(class_obj.identifier for class_obj in ls)

    def execute(self, context):
        id_split = self.doc_id.split('.')
        if len(id_split) == 1:  # rna, class
            url = '%s/bpy.types.%s.html' % (self._prefix, id_split[0])
        elif len(id_split) == 2:  # rna, class.prop
            class_name, class_prop = id_split

            if hasattr(bpy.types, class_name.upper() + '_OT_' + class_prop):
                url = ("%s/bpy.ops.%s.html#bpy.ops.%s.%s" %
                       (self._prefix, class_name, class_name, class_prop))
            else:

                # detect if this is a inherited member and use that name instead
                rna_parent = getattr(bpy.types, class_name).bl_rna
                rna_prop = rna_parent.properties[class_prop]
                rna_parent = rna_parent.base
                while rna_parent and rna_prop == rna_parent.properties.get(class_prop):
                    class_name = rna_parent.identifier
                    rna_parent = rna_parent.base

                # It so happens that epydoc nests these, not sphinx
                # class_name_full = self._nested_class_string(class_name)
                url = ("%s/bpy.types.%s.html#bpy.types.%s.%s" %
                       (self._prefix, class_name, class_name, class_prop))

        else:
            return {'PASS_THROUGH'}

        import webbrowser
        webbrowser.open(url)

        return {'FINISHED'}


class WM_OT_doc_edit(Operator):
    '''Load online reference docs'''
    bl_idname = "wm.doc_edit"
    bl_label = "Edit Documentation"

    doc_id = doc_id
    doc_new = doc_new

    _url = "http://www.mindrones.com/blender/svn/xmlrpc.php"

    def _send_xmlrpc(self, data_dict):
        print("sending data:", data_dict)

        import xmlrpc.client
        user = 'blenderuser'
        pwd = 'blender>user'

        docblog = xmlrpc.client.ServerProxy(self._url)
        docblog.metaWeblog.newPost(1, user, pwd, data_dict, 1)

    def execute(self, context):

        doc_id = self.doc_id
        doc_new = self.doc_new

        class_name, class_prop = doc_id.split('.')

        if not doc_new:
            self.report({'ERROR'}, "No input given for '%s'" % doc_id)
            return {'CANCELLED'}

        # check if this is an operator
        op_name = class_name.upper() + '_OT_' + class_prop
        op_class = getattr(bpy.types, op_name, None)

        # Upload this to the web server
        upload = {}

        if op_class:
            rna = op_class.bl_rna
            doc_orig = rna.description
            if doc_orig == doc_new:
                return {'RUNNING_MODAL'}

            print("op - old:'%s' -> new:'%s'" % (doc_orig, doc_new))
            upload["title"] = 'OPERATOR %s:%s' % (doc_id, doc_orig)
        else:
            rna = getattr(bpy.types, class_name).bl_rna
            doc_orig = rna.properties[class_prop].description
            if doc_orig == doc_new:
                return {'RUNNING_MODAL'}

            print("rna - old:'%s' -> new:'%s'" % (doc_orig, doc_new))
            upload["title"] = 'RNA %s:%s' % (doc_id, doc_orig)

        upload["description"] = doc_new

        self._send_xmlrpc(upload)

        return {'FINISHED'}

    def draw(self, context):
        layout = self.layout
        layout.label(text="Descriptor ID: '%s'" % self.doc_id)
        layout.prop(self, "doc_new", text="")

    def invoke(self, context, event):
        wm = context.window_manager
        return wm.invoke_props_dialog(self, width=600)


rna_path = StringProperty(
        name="Property Edit",
        description="Property data_path edit",
        maxlen=1024,
        options={'HIDDEN'},
        )

rna_value = StringProperty(
        name="Property Value",
        description="Property value edit",
        maxlen=1024,
        )

rna_property = StringProperty(
        name="Property Name",
        description="Property name edit",
        maxlen=1024,
        )

rna_min = FloatProperty(
        name="Min",
        default=0.0,
        precision=3,
        )

rna_max = FloatProperty(
        name="Max",
        default=1.0,
        precision=3,
        )

<<<<<<< HEAD
=======

>>>>>>> f9bffb3c
class WM_OT_properties_edit(Operator):
    '''Internal use (edit a property data_path)'''
    bl_idname = "wm.properties_edit"
    bl_label = "Edit Property"
    bl_options = {'REGISTER'}  # only because invoke_props_popup requires.

    data_path = rna_path
    property = rna_property
    value = rna_value
    min = rna_min
    max = rna_max
    description = StringProperty(
            name="Tip",
            )

    def execute(self, context):
        data_path = self.data_path
        value = self.value
        prop = self.property

        prop_old = getattr(self, "_last_prop", [None])[0]

        if prop_old is None:
            self.report({'ERROR'}, "Direct execution not supported")
            return {'CANCELLED'}

        try:
            value_eval = eval(value)
        except:
            value_eval = value

        # First remove
        item = eval("context.%s" % data_path)

        rna_idprop_ui_prop_clear(item, prop_old)
        exec_str = "del item['%s']" % prop_old
        # print(exec_str)
        exec(exec_str)

        # Reassign
        exec_str = "item['%s'] = %s" % (prop, repr(value_eval))
        # print(exec_str)
        exec(exec_str)
        self._last_prop[:] = [prop]

        prop_type = type(item[prop])

        prop_ui = rna_idprop_ui_prop_get(item, prop)

        if prop_type in {float, int}:

            prop_ui['soft_min'] = prop_ui['min'] = prop_type(self.min)
            prop_ui['soft_max'] = prop_ui['max'] = prop_type(self.max)

        prop_ui['description'] = self.description

        # otherwise existing buttons which reference freed
        # memory may crash blender [#26510]
        # context.area.tag_redraw()
        for win in context.window_manager.windows:
            for area in win.screen.areas:
                area.tag_redraw()

        return {'FINISHED'}

    def invoke(self, context, event):
        data_path = self.data_path

        if not data_path:
            self.report({'ERROR'}, "Data path not set")
            return {'CANCELLED'}

        self._last_prop = [self.property]

        item = eval("context.%s" % data_path)

        # setup defaults
        prop_ui = rna_idprop_ui_prop_get(item, self.property, False)  # dont create
        if prop_ui:
            self.min = prop_ui.get("min", -1000000000)
            self.max = prop_ui.get("max", 1000000000)
            self.description = prop_ui.get("description", "")

        wm = context.window_manager
        return wm.invoke_props_dialog(self)


class WM_OT_properties_add(Operator):
    '''Internal use (edit a property data_path)'''
    bl_idname = "wm.properties_add"
    bl_label = "Add Property"

    data_path = rna_path

    def execute(self, context):
        data_path = self.data_path
        item = eval("context.%s" % data_path)

        def unique_name(names):
            prop = 'prop'
            prop_new = prop
            i = 1
            while prop_new in names:
                prop_new = prop + str(i)
                i += 1

            return prop_new

        property = unique_name(item.keys())

        item[property] = 1.0
        return {'FINISHED'}


class WM_OT_properties_context_change(Operator):
    "Change the context tab in a Properties Window"
    bl_idname = "wm.properties_context_change"
    bl_label = ""

    context = StringProperty(
            name="Context",
            maxlen=32,
            )

    def execute(self, context):
        context.space_data.context = self.context
        return {'FINISHED'}


class WM_OT_properties_remove(Operator):
    '''Internal use (edit a property data_path)'''
    bl_idname = "wm.properties_remove"
    bl_label = "Remove Property"

    data_path = rna_path
    property = rna_property

    def execute(self, context):
        data_path = self.data_path
        item = eval("context.%s" % data_path)
        del item[self.property]
        return {'FINISHED'}


class WM_OT_keyconfig_activate(Operator):
    bl_idname = "wm.keyconfig_activate"
    bl_label = "Activate Keyconfig"

    filepath = StringProperty(
            name="File Path",
            maxlen=1024,
            )

    def execute(self, context):
        bpy.utils.keyconfig_set(self.filepath)
        return {'FINISHED'}


class WM_OT_appconfig_default(Operator):
    bl_idname = "wm.appconfig_default"
    bl_label = "Default Application Configuration"

    def execute(self, context):
        import os

        context.window_manager.keyconfigs.active = context.window_manager.keyconfigs.default

        filepath = os.path.join(bpy.utils.preset_paths("interaction")[0], "blender.py")

        if os.path.exists(filepath):
            bpy.ops.script.execute_preset(filepath=filepath, menu_idname="USERPREF_MT_interaction_presets")

        return {'FINISHED'}


class WM_OT_appconfig_activate(Operator):
    bl_idname = "wm.appconfig_activate"
    bl_label = "Activate Application Configuration"

    filepath = StringProperty(
            name="File Path",
            maxlen=1024,
            )

    def execute(self, context):
        import os
        bpy.utils.keyconfig_set(self.filepath)

        filepath = self.filepath.replace("keyconfig", "interaction")

        if os.path.exists(filepath):
            bpy.ops.script.execute_preset(filepath=filepath, menu_idname="USERPREF_MT_interaction_presets")

        return {'FINISHED'}


class WM_OT_sysinfo(Operator):
    '''Generate System Info'''
    bl_idname = "wm.sysinfo"
    bl_label = "System Info"

    def execute(self, context):
        import sys_info
        sys_info.write_sysinfo(self)
        return {'FINISHED'}


class WM_OT_copy_prev_settings(Operator):
    '''Copy settings from previous version'''
    bl_idname = "wm.copy_prev_settings"
    bl_label = "Copy Previous Settings"

    def execute(self, context):
        import os
        import shutil
        ver = bpy.app.version
        ver_old = ((ver[0] * 100) + ver[1]) - 1
        path_src = bpy.utils.resource_path('USER', ver_old // 100, ver_old % 100)
        path_dst = bpy.utils.resource_path('USER')

        if os.path.isdir(path_dst):
            self.report({'ERROR'}, "Target path %r exists" % path_dst)
        elif not os.path.isdir(path_src):
            self.report({'ERROR'}, "Source path %r exists" % path_src)
        else:
            shutil.copytree(path_src, path_dst)

            # in 2.57 and earlier windows installers, system scripts were copied
            # into the configuration directory, don't want to copy those
            system_script = os.path.join(path_dst, 'scripts/modules/bpy_types.py')
            if os.path.isfile(system_script):
                shutil.rmtree(os.path.join(path_dst, 'scripts'))
                shutil.rmtree(os.path.join(path_dst, 'plugins'))

            # dont loose users work if they open the splash later.
            if bpy.data.is_saved is bpy.data.is_dirty is False:
                bpy.ops.wm.read_homefile()
            else:
                self.report({'INFO'}, "Reload Start-Up file to restore settings.")
            return {'FINISHED'}

        return {'CANCELLED'}<|MERGE_RESOLUTION|>--- conflicted
+++ resolved
@@ -20,17 +20,12 @@
 
 import bpy
 from bpy.types import Menu, Operator
-<<<<<<< HEAD
-from bpy.props import StringProperty, BoolProperty, IntProperty, \
-                      FloatProperty, EnumProperty
-=======
 from bpy.props import (StringProperty,
                        BoolProperty,
                        IntProperty,
                        FloatProperty,
                        EnumProperty,
                        )
->>>>>>> f9bffb3c
 
 from rna_prop_ui import rna_idprop_ui_prop_get, rna_idprop_ui_prop_clear
 
@@ -941,10 +936,7 @@
         precision=3,
         )
 
-<<<<<<< HEAD
-=======
-
->>>>>>> f9bffb3c
+
 class WM_OT_properties_edit(Operator):
     '''Internal use (edit a property data_path)'''
     bl_idname = "wm.properties_edit"
