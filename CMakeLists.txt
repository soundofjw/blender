--- conflicted
+++ resolved
@@ -65,15 +65,9 @@
 OPTION(WITH_QUICKTIME		"Enable Quicktime Support"				OFF)
 OPTION(WITH_OPENEXR		"Enable OpenEXR Support (http://www.openexr.com)"	OFF)
 OPTION(WITH_FFMPEG		"Enable FFMPeg Support (http://ffmpeg.mplayerhq.hu/)"	OFF)
-<<<<<<< HEAD
 OPTION(WITH_OPENAL		"Enable OpenAL Support (http://www.openal.org)"		ON)
 OPTION(YESIAMSTUPID		"Enable execution on 64-bit platforms"			OFF)
 OPTION(WITH_OPENMP		"Enable OpenMP (has to be supported by the compiler)"	OFF)
-OPTION(WITH_BINRELOC		"Enable binreloc filepath support"				OFF)
-=======
-OPTION(WITH_OPENAL		"Enable OpenAL Support (http://www.openal.org)"	ON)
-OPTION(YESIAMSTUPID		"Enable execution on 64-bit platforms"					OFF)
->>>>>>> 0ea3c91a
 
 IF(NOT WITH_GAMEENGINE AND WITH_PLAYER)
   MESSAGE("WARNING: WITH_PLAYER needs WITH_GAMEENGINE")
