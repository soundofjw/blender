/*
 * $Id$
 *
 * ***** BEGIN GPL LICENSE BLOCK *****
 *
 * This program is free software; you can redistribute it and/or
 * modify it under the terms of the GNU General Public License
 * as published by the Free Software Foundation; either version 2
 * of the License, or (at your option) any later version. 
 *
 * This program is distributed in the hope that it will be useful,
 * but WITHOUT ANY WARRANTY; without even the implied warranty of
 * MERCHANTABILITY or FITNESS FOR A PARTICULAR PURPOSE.  See the
 * GNU General Public License for more details.
 *
 * You should have received a copy of the GNU General Public License
 * along with this program; if not, write to the Free Software Foundation,
 * Inc., 51 Franklin Street, Fifth Floor, Boston, MA 02110-1301, USA.
 *
 * Contributor(s):
 *   Mike Erwin
 *
 * ***** END GPL LICENSE BLOCK *****
 */

#ifdef WITH_INPUT_NDOF

#include "GHOST_NDOFManagerCocoa.h"
#include "GHOST_SystemCocoa.h"

extern "C" {
	#include <3DconnexionClient/ConnexionClientAPI.h>
	#include <stdio.h>
	}

// static functions need to talk to these objects:
static GHOST_SystemCocoa* ghost_system = NULL;
static GHOST_NDOFManager* ndof_manager = NULL;

// 3Dconnexion drivers before 10.x are "old"
// not all buttons will work
static bool has_old_driver = true;

static void NDOF_DeviceAdded(io_connect_t connection)
{
	printf("ndof: device added\n"); // change these: printf --> informational reports

#if 0 // device preferences will be useful some day
	ConnexionDevicePrefs p;
	ConnexionGetCurrentDevicePrefs(kDevID_AnyDevice, &p);
#endif

	// determine exactly which device is plugged in
	SInt32 result = 0;
	ConnexionControl(kConnexionCtlGetDeviceID, 0, &result);
	unsigned short vendorID = result >> 16;
	unsigned short productID = result & 0xffff;

	ndof_manager->setDevice(vendorID, productID);
}

static void NDOF_DeviceRemoved(io_connect_t connection)
{
	printf("ndof: device removed\n");
}

static void NDOF_DeviceEvent(io_connect_t connection, natural_t messageType, void* messageArgument)
{
	switch (messageType)
	{
		case kConnexionMsgDeviceState:
		{
			ConnexionDeviceState* s = (ConnexionDeviceState*)messageArgument;

			GHOST_TUns64 now = ghost_system->getMilliSeconds();

			switch (s->command)
			{
				case kConnexionCmdHandleAxis:
				{
					// convert to blender view coordinates
					short t[3] = {s->axis[0], -(s->axis[2]), s->axis[1]};
					short r[3] = {-(s->axis[3]), s->axis[5], -(s->axis[4])};

					ndof_manager->updateTranslation(t, now);
					ndof_manager->updateRotation(r, now);

					ghost_system->notifyExternalEventProcessed();
					break;
				}
				case kConnexionCmdHandleButtons:
				{
					int button_bits = has_old_driver ? s->buttons8 : s->buttons;
					ndof_manager->updateButtons(button_bits, now);
					ghost_system->notifyExternalEventProcessed();
					break;
				}
				case kConnexionCmdAppSpecific:
					printf("ndof: app-specific command, param = %hd, value = %d\n", s->param, s->value);
					break;

				default:
					printf("ndof: mystery device command %d\n", s->command);
			}
			break;
		}
		case kConnexionMsgPrefsChanged:
			// printf("ndof: prefs changed\n"); // this includes app switches
			// TODO: look through updated prefs for things blender cares about
			break;
		case kConnexionMsgCalibrateDevice:
			printf("ndof: calibrate\n"); // but what should blender do?
			break;
		case kConnexionMsgDoMapping:
			// printf("ndof: driver did something\n");
			// sent when the driver itself consumes an NDOF event
			// and performs whatever action is set in user prefs
			// 3Dx header file says to ignore these
			break;
		default:
			printf("ndof: mystery event %d\n", messageType);
	}
}

GHOST_NDOFManagerCocoa::GHOST_NDOFManagerCocoa(GHOST_System& sys)
    : GHOST_NDOFManager(sys)
{
	if (available())
	{
		// give static functions something to talk to:
		ghost_system = dynamic_cast<GHOST_SystemCocoa*>(&sys);
		ndof_manager = this;

		OSErr error = InstallConnexionHandlers(NDOF_DeviceEvent, NDOF_DeviceAdded, NDOF_DeviceRemoved);
		if (error) {
			printf("ndof: error %d while installing handlers\n", error);
			return;
		}

		// Pascal string *and* a four-letter constant. How old-skool.
		m_clientID = RegisterConnexionClient('blnd', (UInt8*) "\007blender",
		                                     kConnexionClientModeTakeOver, kConnexionMaskAll);

		// printf("ndof: client id = %d\n", m_clientID);

		if (oldDRV()) {
			has_old_driver = false;
			SetConnexionClientButtonMask(m_clientID, kConnexionMaskAllButtons);
		}
		else {
			printf("ndof: old 3Dx driver installed, some buttons may not work\n");
		}
	}
	else {
		printf("ndof: 3Dx driver not found\n");
		// This isn't a hard error, just means the user doesn't have a 3D mouse.
	}
}

GHOST_NDOFManagerCocoa::~GHOST_NDOFManagerCocoa()
{
	if (available())
	{
		UnregisterConnexionClient(m_clientID);
		CleanupConnexionHandlers();
		ghost_system = NULL;
		ndof_manager = NULL;
	}
}
extern "C" {
	bool GHOST_NDOFManagerCocoa::available()
	{
		extern OSErr InstallConnexionHandlers() __attribute__((weak_import));
		// Make the linker happy for the framework check (see link below for more info)
		// http://developer.apple.com/documentation/MacOSX/Conceptual/BPFrameworks/Concepts/WeakLinking.html
		return InstallConnexionHandlers != NULL;
		// this means that the driver is installed and dynamically linked to blender
	}
<<<<<<< HEAD
=======

	bool GHOST_NDOFManagerCocoa::oldDRV()
	{
		extern OSErr SetConnexionClientButtonMask() __attribute__((weak_import));
		// Make the linker happy for the framework check (see link below for more info)
		// http://developer.apple.com/documentation/MacOSX/Conceptual/BPFrameworks/Concepts/WeakLinking.html
		return SetConnexionClientButtonMask != NULL;
		// this means that the driver has this symbol
	}
>>>>>>> f9bffb3c
}
#endif // WITH_INPUT_NDOF<|MERGE_RESOLUTION|>--- conflicted
+++ resolved
@@ -176,8 +176,6 @@
 		return InstallConnexionHandlers != NULL;
 		// this means that the driver is installed and dynamically linked to blender
 	}
-<<<<<<< HEAD
-=======
 
 	bool GHOST_NDOFManagerCocoa::oldDRV()
 	{
@@ -187,6 +185,5 @@
 		return SetConnexionClientButtonMask != NULL;
 		// this means that the driver has this symbol
 	}
->>>>>>> f9bffb3c
 }
 #endif // WITH_INPUT_NDOF